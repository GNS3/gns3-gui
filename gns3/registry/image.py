# -*- coding: utf-8 -*-
#
# Copyright (C) 2015 GNS3 Technologies Inc.
#
# This program is free software: you can redistribute it and/or modify
# it under the terms of the GNU General Public License as published by
# the Free Software Foundation, either version 3 of the License, or
# (at your option) any later version.
#
# This program is distributed in the hope that it will be useful,
# but WITHOUT ANY WARRANTY; without even the implied warranty of
# MERCHANTABILITY or FITNESS FOR A PARTICULAR PURPOSE.  See the
# GNU General Public License for more details.
#
# You should have received a copy of the GNU General Public License
# along with this program.  If not, see <http://www.gnu.org/licenses/>.

import os
import hashlib

import logging
log = logging.getLogger(__name__)


class Image:
    """
    An appliance image file.
    """

    # Cache md5sum in order to improve performances
    _cache = {}

    def __init__(self, emulator, path, filename=None):
        """
        :params: Emulator type
        :params: path of the image
        """

        self._location = "local"
        self._emulator = emulator
        self._path = path
        if filename is None:
            self._filename = os.path.basename(self.path)
        else:
            self._filename = filename
        self._md5sum = None
        self._version = None
        self._filesize = None

    @property
    def location(self):
        """
        :returns: remote or local. Where the file is store.
        If local we will need to upload it at the end of the process
        """
        return self._location

    @location.setter
    def location(self, val):
        self._location = val

    @property
    def filename(self):
        """
        :returns: Image filename
        """
        return self._filename

    @property
    def path(self):
        """
        :returns: Image path
        """
        return self._path

    @property
    def version(self):
        """
        :returns: Get the file version / release
        """
        return self._version

    @version.setter
    def version(self, version):
        """
        :returns: Set the file version / release
        """
        self._version = version

    @property
    def md5sum(self):
        """
        Compute a md5 hash for file

        :params cache: Cache sum on disk
        :returns: hexadecimal md5
        """

        if self._md5sum is None:
            from_cache = Image._cache.get(self._path)
            if from_cache:
                self._md5sum = from_cache
                return self._md5sum

            md5_file = self._path + ".md5sum"
            if os.path.exists(md5_file):
                try:
                    with open(md5_file) as f:
                        self._md5sum = f.read().strip()
                        return self._md5sum
                except (OSError, UnicodeDecodeError) as e:
                    log.debug("Could not read '{}': {}".format(md5_file, e))

            try:
                if not os.path.isfile(self._path):
                    return None
                m = hashlib.md5()
                with open(self.path, "rb") as f:
                    while True:
                        buf = f.read(4096)
                        if not buf:
                            break
                        m.update(buf)
            except (OSError, PermissionError) as e:
                log.debug("Cannot access '{}': {}".format(self._path, e))
                return None
<<<<<<< HEAD
            m = hashlib.md5()
            with open(self._path, "rb") as f:
                while True:
                    buf = f.read(4096)
                    if not buf:
                        break
                    m.update(buf)
=======
>>>>>>> d9627788
            self._md5sum = m.hexdigest()
        Image._cache[self._path] = self._md5sum
        return self._md5sum

    @md5sum.setter
    def md5sum(self, val):
        self._md5sum = val

    @property
    def filesize(self):
        """
        Return image file size
        """
        if self._filesize is not None:
            return self._filesize
        try:
            self._filesize = os.path.getsize(self._path)
            return self._filesize
        except OSError:
            return 0

    @filesize.setter
    def filesize(self, val):
        self._filesize = val

    @property
    def emulator(self):
        return self._emulator<|MERGE_RESOLUTION|>--- conflicted
+++ resolved
@@ -115,7 +115,7 @@
                 if not os.path.isfile(self._path):
                     return None
                 m = hashlib.md5()
-                with open(self.path, "rb") as f:
+                with open(self._path, "rb") as f:
                     while True:
                         buf = f.read(4096)
                         if not buf:
@@ -124,16 +124,6 @@
             except (OSError, PermissionError) as e:
                 log.debug("Cannot access '{}': {}".format(self._path, e))
                 return None
-<<<<<<< HEAD
-            m = hashlib.md5()
-            with open(self._path, "rb") as f:
-                while True:
-                    buf = f.read(4096)
-                    if not buf:
-                        break
-                    m.update(buf)
-=======
->>>>>>> d9627788
             self._md5sum = m.hexdigest()
         Image._cache[self._path] = self._md5sum
         return self._md5sum
