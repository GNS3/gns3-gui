#!/usr/bin/env python
# -*- coding: utf-8 -*-
#
# Copyright (C) 2015 GNS3 Technologies Inc.
#
# This program is free software: you can redistribute it and/or modify
# it under the terms of the GNU General Public License as published by
# the Free Software Foundation, either version 3 of the License, or
# (at your option) any later version.
#
# This program is distributed in the hope that it will be useful,
# but WITHOUT ANY WARRANTY; without even the implied warranty of
# MERCHANTABILITY or FITNESS FOR A PARTICULAR PURPOSE.  See the
# GNU General Public License for more details.
#
# You should have received a copy of the GNU General Public License
# along with this program.  If not, see <http://www.gnu.org/licenses/>.

import os
import shutil
from ssl import CertificateError

from ..qt import QtCore, QtWidgets, QtNetwork
from ..controller import Controller
from .config import Config, ConfigException


import logging
log = logging.getLogger(__name__)


class ApplianceToTemplate:
    """
    Appliance installation.
    """

    def new_template(self, appliance_config, server, appliance_version=None, controller_symbols=None, parent=None):
        """
        Creates a new template from an appliance.

        :param appliance_config: Dictionary with appliance configuration
        :param server
        """

        self._parent = parent
        self._registry_version = appliance_config["registry_version"]
        new_template = {
            "compute_id": server,
            "name": appliance_config["name"]
        }

        if "usage" in appliance_config:
            new_template["usage"] = appliance_config["usage"]

        if appliance_config["category"] == "multilayer_switch":
            new_template["category"] = "switch"
        else:
            new_template["category"] = appliance_config["category"]

        if "symbol" in appliance_config:
            new_template["symbol"] = self._set_symbol(appliance_config["symbol"], controller_symbols)

        if new_template.get("symbol") is None:
            if appliance_config["category"] == "guest":
                if "docker" in appliance_config:
                    new_template["symbol"] = "docker_guest"
                else:
                    new_template["symbol"] = "qemu_guest"
            elif appliance_config["category"] == "switch":
                new_template["symbol"] = "ethernet_switch"
            else:
                new_template["symbol"] = appliance_config["category"]

        if self._registry_version >= 8:
            if appliance_version:
                for version in appliance_config["versions"]:
                    if appliance_version and version["name"] == appliance_version:
                        # inject "usage", "category" and "symbol" specified at the version
                        # level into the template properties
                        usage = version.get("usage")
                        if usage:
                            new_template["usage"] = usage
                        new_template["symbol"] = version.get("symbol", new_template["symbol"])
                        new_template["category"] = version.get("category", new_template["category"])
                        settings = self._get_settings(appliance_config, version.get("settings"))
                        template_type = settings["template_type"]
                        if template_type == "qemu":
                            self._add_qemu_config(new_template, settings["template_properties"], appliance_config)
                        elif template_type == "iou":
                            self._add_iou_config(new_template, settings["template_properties"], appliance_config)
                        elif template_type == "dynamips":
                            self._add_dynamips_config(new_template, settings["template_properties"], appliance_config)
            else:
                # docker appliances have no version
                settings = self._get_settings(appliance_config)
                if settings["template_type"] == "docker":
                    self._add_docker_config(new_template, settings["template_properties"], appliance_config)
        else:
            if "qemu" in appliance_config:
                self._add_qemu_config(new_template, appliance_config["qemu"], appliance_config)
            elif "iou" in appliance_config:
                self._add_iou_config(new_template, appliance_config["iou"], appliance_config)
            elif "dynamips" in appliance_config:
                self._add_dynamips_config(new_template, appliance_config["dynamips"], appliance_config)
            elif "docker" in appliance_config:
                self._add_docker_config(new_template, appliance_config["docker"], appliance_config)
            else:
                raise ConfigException("{} no configuration found for known emulators".format(new_template["name"]))

        return new_template

    def _get_settings(self, appliance_config, settings_name=None):

        default_settings = None
        # first look for default settings, if any ('default' = true, first set that has it)
        for settings in appliance_config["settings"]:
            if settings.get("default", False):
                default_settings = settings
                break

        # then look for specific settings set if a name is provided
        if settings_name:
            for settings in appliance_config["settings"]:
                if settings.get("name") == settings_name:
                    if settings.get("inherit_default_properties", True) and \
                            default_settings and default_settings["template_type"] == settings["template_type"]:
                        default_settings["template_properties"].update(settings["template_properties"])
                        return default_settings
                    return settings
            raise ConfigException("Settings '{}' cannot be found in the appliance file", settings_name)
        elif default_settings:
            return default_settings

        if not appliance_config.get("settings"):
            raise ConfigException("No settings found in the appliance file")

        # if no default settings are specified, use the first available settings set
        return appliance_config["settings"][0]

    def _add_qemu_config(self, new_config, template_properties, appliance_config):

        new_config["template_type"] = "qemu"
        new_config.update(template_properties)

        # the following properties are not valid for a template
        new_config.pop("kvm", None)  # To check KVM setting against the server capabilities
        new_config.pop("path", None)  # Qemu binary selected in previous step
        new_config.pop("arch", None)  # Used for selecting the Qemu binary

        options = template_properties.get("options", "")
        if template_properties.get("kvm", "allow") == "disable" and "-machine accel=tcg" not in options:
            options += " -machine accel=tcg"
        options = options.strip()
        if options:
            new_config["options"] = options

        for image in appliance_config["images"]:
            if image.get("path"):
                new_config[image["type"]] = self._relative_image_path("QEMU", image["path"])

<<<<<<< HEAD
        if "arch" in appliance_config["qemu"]:
            new_config["platform"] = appliance_config["qemu"]["arch"]
=======
        if "path" in template_properties:
            new_config["qemu_path"] = template_properties["path"]
        else:
            if self._registry_version >= 8:
                # the "arch" field was replaced by the "platform" field in registry version 8
                new_config["qemu_path"] = "qemu-system-{}".format(template_properties["platform"])
            else:
                new_config["qemu_path"] = "qemu-system-{}".format(template_properties["arch"])
>>>>>>> 1a739c0c

        if "first_port_name" in appliance_config:
            new_config["first_port_name"] = appliance_config["first_port_name"]

        if "port_name_format" in appliance_config:
            new_config["port_name_format"] = appliance_config["port_name_format"]

        if "port_segment_size" in appliance_config:
            new_config["port_segment_size"] = appliance_config["port_segment_size"]

        if "custom_adapters" in appliance_config:
            new_config["custom_adapters"] = appliance_config["custom_adapters"]

        if "linked_clone" in appliance_config:
            new_config["linked_clone"] = appliance_config["linked_clone"]

    def _add_docker_config(self, new_config, template_properties, appliance_config):

        new_config["template_type"] = "docker"
        new_config.update(template_properties)

        if "custom_adapters" in appliance_config:
            new_config["custom_adapters"] = appliance_config["custom_adapters"]

    def _add_dynamips_config(self, new_config, template_properties, appliance_config):

        new_config["template_type"] = "dynamips"
        new_config.update(template_properties)

        for image in appliance_config["images"]:
            new_config[image["type"]] = self._relative_image_path("IOS", image["path"])
            if self._registry_version < 8:
                new_config["idlepc"] = image.get("idlepc", "")

    def _add_iou_config(self, new_config, template_properties, appliance_config):

        new_config["template_type"] = "iou"
        new_config.update(template_properties)
        for image in appliance_config["images"]:
            if "path" not in image:
                raise ConfigException("Disk image is missing")
            new_config[image["type"]] = self._relative_image_path("IOU", image["path"])
        new_config["path"] = new_config["image"]

    def _relative_image_path(self, image_dir_type, path):
        """

        :param image_dir_type: Type of image directory
        :param filename: Filename at the end of the process
        :param path: Full path to the file
        :returns: Path relative to image directory.
        Copy the image to the directory if not already in the directory
        """

        images_dir = os.path.join(Config().images_dir, image_dir_type)
        path = os.path.abspath(path)
        if os.path.commonprefix([images_dir, path]) == images_dir:
            return path.replace(images_dir, '').strip('/\\')

        return os.path.basename(path)

    def _set_symbol(self, symbol_id, controller_symbols):
        """
        Check if exists on controller or download symbol from the web if needed
        """

        # GNS3 builtin symbol
        if symbol_id.startswith(":/symbols/"):
            return symbol_id

        controller = Controller.instance()
        path = os.path.join(Config().symbols_dir, symbol_id)
        if not controller.isRemote() and os.path.exists(path):
            return os.path.basename(path)

        if controller_symbols:
            is_symbol_on_controller = len([s for s in controller_symbols if s['symbol_id'] == symbol_id]) > 0

            if is_symbol_on_controller:
                cached = Controller.instance().getStaticCachedPath(symbol_id)
                if os.path.exists(cached):
                    try:
                        shutil.copy(cached, path)
                    except IOError as e:
                        log.warning("Cannot copy cached symbol from `{}` to `{}` due `{}`".format(cached, path, e))
                return symbol_id

        url = "https://raw.githubusercontent.com/GNS3/gns3-registry/master/symbols/{}".format(symbol_id)
        try:
            if not self._downloadApplianceSymbol(url, path):
                return None
            controller.clearStaticCache()
            if controller.isRemote():
                controller.uploadSymbol(symbol_id, path)
            return os.path.basename(path)
        except (OSError, CertificateError):
            return None

    def _downloadApplianceSymbol(self, url, path, timeout=30):
        """
        Download an appliance symbol in a synchronous way.
        """

        network_manager = QtNetwork.QNetworkAccessManager()
        request = QtNetwork.QNetworkRequest(QtCore.QUrl(url))
        request.setRawHeader(b'User-Agent', b'GNS3 symbol downloader')
        reply = network_manager.get(request)
        progress_dialog = QtWidgets.QProgressDialog("Downloading '{}' appliance symbol...".format(os.path.basename(path)), "Cancel", 0, 0, self._parent)
        progress_dialog.setMinimumDuration(0)
        reply.finished.connect(progress_dialog.close)
        QtCore.QTimer.singleShot(timeout * 1000, progress_dialog.close)
        log.debug("Downloading appliance symbol from '{}'".format(url))
        progress_dialog.show()
        progress_dialog.exec_()
        status = reply.attribute(QtNetwork.QNetworkRequest.HttpStatusCodeAttribute)
        if reply.error() == QtNetwork.QNetworkReply.NoError and status == 200:
            try:
                with open(path, 'wb+') as f:
                    f.write(reply.readAll())
            except OSError as e:
                log.debug("Error while saving appliance symbol to '{}': {}".format(path, e))
                raise
            log.debug("Appliance symbol downloaded and saved to '{}'".format(path))
            return True
        else:
            log.error("Error when downloading appliance symbol from '{}': {}".format(url, reply.errorString()))
        return False<|MERGE_RESOLUTION|>--- conflicted
+++ resolved
@@ -158,19 +158,8 @@
             if image.get("path"):
                 new_config[image["type"]] = self._relative_image_path("QEMU", image["path"])
 
-<<<<<<< HEAD
         if "arch" in appliance_config["qemu"]:
             new_config["platform"] = appliance_config["qemu"]["arch"]
-=======
-        if "path" in template_properties:
-            new_config["qemu_path"] = template_properties["path"]
-        else:
-            if self._registry_version >= 8:
-                # the "arch" field was replaced by the "platform" field in registry version 8
-                new_config["qemu_path"] = "qemu-system-{}".format(template_properties["platform"])
-            else:
-                new_config["qemu_path"] = "qemu-system-{}".format(template_properties["arch"])
->>>>>>> 1a739c0c
 
         if "first_port_name" in appliance_config:
             new_config["first_port_name"] = appliance_config["first_port_name"]
