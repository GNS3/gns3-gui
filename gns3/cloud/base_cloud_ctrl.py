# -*- coding: utf-8 -*-
#
# Copyright (C) 2014 GNS3 Technologies Inc.
#
# This program is free software: you can redistribute it and/or modify
# it under the terms of the GNU General Public License as published by
# the Free Software Foundation, either version 3 of the License, or
# (at your option) any later version.
#
# This program is distributed in the hope that it will be useful,
# but WITHOUT ANY WARRANTY; without even the implied warranty of
# MERCHANTABILITY or FITNESS FOR A PARTICULAR PURPOSE.  See the
# GNU General Public License for more details.
#
# You should have received a copy of the GNU General Public License
# along with this program.  If not, see <http://www.gnu.org/licenses/>.

"""
Base cloud controller class.

Base class for interacting with Cloud APIs to create and manage cloud
instances.

"""
from collections import namedtuple
import hashlib
import os
import logging
<<<<<<< HEAD
from io import StringIO
=======
from io import StringIO, BytesIO
>>>>>>> 35fe0514

from libcloud.compute.base import NodeAuthSSHKey
from libcloud.storage.types import ContainerAlreadyExistsError, ContainerDoesNotExistError, ObjectDoesNotExistError

from .exceptions import ItemNotFound, KeyPairExists, MethodNotAllowed
from .exceptions import OverLimit, BadRequest, ServiceUnavailable
from .exceptions import Unauthorized, ApiError


KeyPair = namedtuple("KeyPair", ['name'], verbose=False)
log = logging.getLogger(__name__)


def parse_exception(exception):
    """
    Parse the exception to separate the HTTP status code from the text.

    Libcloud raises many exceptions of the form:
        Exception("<http status code> <http error> <reponse body>")

    in lieu of raising specific incident-based exceptions.

    """

    e_str = str(exception)

    try:
        status = int(e_str[0:3])
        error_text = e_str[3:]

    except ValueError:
        status = None
        error_text = e_str

    return status, error_text


class BaseCloudCtrl(object):

    """ Base class for interacting with a cloud provider API. """

    http_status_to_exception = {
        400: BadRequest,
        401: Unauthorized,
        404: ItemNotFound,
        405: MethodNotAllowed,
        413: OverLimit,
        500: ApiError,
        503: ServiceUnavailable
    }

    GNS3_CONTAINER_NAME = 'GNS3'

    def __init__(self, username, api_key):
        self.username = username
        self.api_key = api_key

    def _handle_exception(self, status, error_text, response_overrides=None):
        """ Raise an exception based on the HTTP status. """

        if response_overrides:
            if status in response_overrides:
                raise response_overrides[status](error_text)

        raise self.http_status_to_exception[status](error_text)

    def authenticate(self):
        """ Validate cloud account credentials.  Return boolean. """
        raise NotImplementedError

    def list_sizes(self):
        """ Return a list of NodeSize objects. """

        return self.driver.list_sizes()

    def list_flavors(self):
        """ Return an iterable of flavors """

        raise NotImplementedError

    def create_instance(self, name, size_id, image_id, keypair):
        """
        Create a new instance with the supplied attributes.

        Return a Node object.

        """
        try:
            image = self.get_image(image_id)
            if image is None:
                raise ItemNotFound("Image not found")

            size = self.driver.ex_get_size(size_id)

            args = {
                "name": name,
                "size": size,
                "image": image,
            }

            if keypair is not None:
                auth_key = NodeAuthSSHKey(keypair.public_key)
                args["auth"] = auth_key
                args["ex_keyname"] = name

            return self.driver.create_node(**args)

        except Exception as e:
            status, error_text = parse_exception(e)

            if status:
                self._handle_exception(status, error_text)
            else:
                log.error("create_instance method raised an exception: {}".format(e))
                log.error('image id {}'.format(image))

    def delete_instance(self, instance):
        """ Delete the specified instance.  Returns True or False. """

        try:
            return self.driver.destroy_node(instance)

        except Exception as e:

            status, error_text = parse_exception(e)

            if status:
                self._handle_exception(status, error_text)
            else:
                raise e

    def get_instance(self, instance):
        """ Return a Node object representing the requested instance. """

        for i in self.driver.list_nodes():
            if i.id == instance.id:
                return i

        raise ItemNotFound("Instance not found")

    def list_instances(self):
        """ Return a list of instances in the current region. """

        try:
            return self.driver.list_nodes()
        except Exception as e:
            log.error("list_instances returned an error: {}".format(e))


    def create_key_pair(self, name):
        """ Create and return a new Key Pair. """

        response_overrides = {
            409: KeyPairExists
        }
        try:
            return self.driver.create_key_pair(name)

        except Exception as e:
            status, error_text = parse_exception(e)
            if status:
                self._handle_exception(status, error_text, response_overrides)
            else:
                raise e

    def delete_key_pair(self, keypair):
        """ Delete the keypair. Returns True or False. """

        try:
            return self.driver.delete_key_pair(keypair)

        except Exception as e:
            status, error_text = parse_exception(e)
            if status:
                self._handle_exception(status, error_text)
            else:
                raise e

    def delete_key_pair_by_name(self, keypair_name):
        """ Utility method to incapsulate boilerplate code """

        kp = KeyPair(name=keypair_name)
        return self.delete_key_pair(kp)

    def list_key_pairs(self):
        """ Return a list of Key Pairs. """

        return self.driver.list_key_pairs()

<<<<<<< HEAD
    def upload_file(self, file_path, folder):
        """
        Uploads file to cloud storage (if it is not identical to a file already in cloud storage).
        :param file_path: path to file to upload
        :param folder: folder in cloud storage to save file in
=======
    def upload_file(self, file_path, cloud_object_name):
        """
        Uploads file to cloud storage (if it is not identical to a file already in cloud storage).
        :param file_path: path to file to upload
        :param cloud_object_name: name of file saved in cloud storage
>>>>>>> 35fe0514
        :return: True if file was uploaded, False if it was skipped because it already existed and was identical
        """
        try:
            gns3_container = self.storage_driver.create_container(self.GNS3_CONTAINER_NAME)
        except ContainerAlreadyExistsError:
            gns3_container = self.storage_driver.get_container(self.GNS3_CONTAINER_NAME)

        with open(file_path, 'rb') as file:
            local_file_hash = hashlib.md5(file.read()).hexdigest()

            cloud_hash_name = cloud_object_name + '.md5'
            cloud_objects = [obj.name for obj in gns3_container.list_objects()]

            # if the file and its hash are in object storage, and the local and storage file hashes match
            # do not upload the file, otherwise upload it
            if cloud_object_name in cloud_objects and cloud_hash_name in cloud_objects:
                hash_object = gns3_container.get_object(cloud_hash_name)
                cloud_object_hash = ''
                for chunk in hash_object.as_stream():
                    cloud_object_hash += chunk.decode('utf8')

                if cloud_object_hash == local_file_hash:
                    return False

            file.seek(0)
            self.storage_driver.upload_object_via_stream(file, gns3_container, cloud_object_name)
            self.storage_driver.upload_object_via_stream(StringIO(local_file_hash), gns3_container, cloud_hash_name)
            return True

    def list_projects(self):
        """
        Lists projects in cloud storage
        :return: Dictionary where project names are keys and values are names of objects in storage
        """

        try:
<<<<<<< HEAD
            with open(file_path, 'rb') as file:
                local_file_hash = hashlib.md5(file.read()).hexdigest()

                cloud_object_name = folder + '/' + os.path.basename(file_path)
                cloud_hash_name = cloud_object_name + '.md5'
                cloud_objects = [obj.name for obj in gns3_container.list_objects()]

                # if the file and its hash are in object storage, and the local and storage file hashes match
                # do not upload the file, otherwise upload it
                if cloud_object_name in cloud_objects and cloud_hash_name in cloud_objects:
                    hash_object = gns3_container.get_object(cloud_hash_name)
=======
            gns3_container = self.storage_driver.get_container(self.GNS3_CONTAINER_NAME)
            projects = {
                obj.name.replace('projects/', '').replace('.zip', ''): obj.name
                for obj in gns3_container.list_objects()
                if obj.name.startswith('projects/') and obj.name[-4:] == '.zip'
            }
            return projects
        except ContainerDoesNotExistError:
            return []

    def download_file(self, file_name, destination=None):
        """
        Downloads file from cloud storage. If a file exists at destination, and it is identical to the file in cloud
        storage, it is not downloaded.
        :param file_name: name of file in cloud storage to download
        :param destination: local path to save file to (if None, returns file contents as a file-like object)
        :return: A file-like object if file contents are returned, or None if file is saved to filesystem
        """

        gns3_container = self.storage_driver.get_container(self.GNS3_CONTAINER_NAME)
        storage_object = gns3_container.get_object(file_name)

        if destination is not None:
            if os.path.isfile(destination):
                # if a file exists at destination and its hash matches that of the
                # file in cloud storage, don't download it
                with open(destination, 'rb') as f:
                    local_file_hash = hashlib.md5(f.read()).hexdigest()

                    hash_object = gns3_container.get_object(file_name + '.md5')
>>>>>>> 35fe0514
                    cloud_object_hash = ''
                    for chunk in hash_object.as_stream():
                        cloud_object_hash += chunk.decode('utf8')

<<<<<<< HEAD
                    if cloud_object_hash == local_file_hash:
                        return False

                file.seek(0)
                self.storage_driver.upload_object_via_stream(file, gns3_container, cloud_object_name)
                self.storage_driver.upload_object_via_stream(StringIO(local_file_hash), gns3_container, cloud_hash_name)
                return True
        except Exception as e:
            log.exception("Error uploading file {}".format(file_path))
            #TODO handle error uploading project
            raise e
=======
                    if local_file_hash == cloud_object_hash:
                        return

            storage_object.download(destination)
        else:
            contents = b''

            for chunk in storage_object.as_stream():
                contents += chunk

            return BytesIO(contents)

    def find_storage_image_names(self, images_to_find):
        """
        Maps names of image files to their full name in cloud storage
        :param images_to_find: list of image names to find
        :return: A dictionary where keys are image names, and values are the corresponding names of
        the files in cloud storage
        """
        gns3_container = self.storage_driver.get_container(self.GNS3_CONTAINER_NAME)
        images_in_storage = [obj.name for obj in gns3_container.list_objects() if obj.name.startswith('images/')]

        images = {}
        for image_name in images_to_find:
            images_with_same_name =\
                list(filter(lambda storage_image_name: storage_image_name.endswith(image_name), images_in_storage))

            if len(images_with_same_name) == 1:
                images[image_name] = images_with_same_name[0]
            else:
                raise Exception('Image does not exist in cloud storage or is duplicated')

        return images

    def delete_file(self, file_name):
        gns3_container = self.storage_driver.get_container(self.GNS3_CONTAINER_NAME)

        try:
            object_to_delete = gns3_container.get_object(file_name)
            object_to_delete.delete()
        except ObjectDoesNotExistError:
            pass

        try:
            hash_object = gns3_container.get_object(file_name + '.md5')
            hash_object.delete()
        except ObjectDoesNotExistError:
            pass
>>>>>>> 35fe0514
<|MERGE_RESOLUTION|>--- conflicted
+++ resolved
@@ -26,11 +26,7 @@
 import hashlib
 import os
 import logging
-<<<<<<< HEAD
-from io import StringIO
-=======
 from io import StringIO, BytesIO
->>>>>>> 35fe0514
 
 from libcloud.compute.base import NodeAuthSSHKey
 from libcloud.storage.types import ContainerAlreadyExistsError, ContainerDoesNotExistError, ObjectDoesNotExistError
@@ -220,19 +216,11 @@
 
         return self.driver.list_key_pairs()
 
-<<<<<<< HEAD
-    def upload_file(self, file_path, folder):
-        """
-        Uploads file to cloud storage (if it is not identical to a file already in cloud storage).
-        :param file_path: path to file to upload
-        :param folder: folder in cloud storage to save file in
-=======
     def upload_file(self, file_path, cloud_object_name):
         """
         Uploads file to cloud storage (if it is not identical to a file already in cloud storage).
         :param file_path: path to file to upload
         :param cloud_object_name: name of file saved in cloud storage
->>>>>>> 35fe0514
         :return: True if file was uploaded, False if it was skipped because it already existed and was identical
         """
         try:
@@ -269,19 +257,6 @@
         """
 
         try:
-<<<<<<< HEAD
-            with open(file_path, 'rb') as file:
-                local_file_hash = hashlib.md5(file.read()).hexdigest()
-
-                cloud_object_name = folder + '/' + os.path.basename(file_path)
-                cloud_hash_name = cloud_object_name + '.md5'
-                cloud_objects = [obj.name for obj in gns3_container.list_objects()]
-
-                # if the file and its hash are in object storage, and the local and storage file hashes match
-                # do not upload the file, otherwise upload it
-                if cloud_object_name in cloud_objects and cloud_hash_name in cloud_objects:
-                    hash_object = gns3_container.get_object(cloud_hash_name)
-=======
             gns3_container = self.storage_driver.get_container(self.GNS3_CONTAINER_NAME)
             projects = {
                 obj.name.replace('projects/', '').replace('.zip', ''): obj.name
@@ -312,24 +287,10 @@
                     local_file_hash = hashlib.md5(f.read()).hexdigest()
 
                     hash_object = gns3_container.get_object(file_name + '.md5')
->>>>>>> 35fe0514
                     cloud_object_hash = ''
                     for chunk in hash_object.as_stream():
                         cloud_object_hash += chunk.decode('utf8')
 
-<<<<<<< HEAD
-                    if cloud_object_hash == local_file_hash:
-                        return False
-
-                file.seek(0)
-                self.storage_driver.upload_object_via_stream(file, gns3_container, cloud_object_name)
-                self.storage_driver.upload_object_via_stream(StringIO(local_file_hash), gns3_container, cloud_hash_name)
-                return True
-        except Exception as e:
-            log.exception("Error uploading file {}".format(file_path))
-            #TODO handle error uploading project
-            raise e
-=======
                     if local_file_hash == cloud_object_hash:
                         return
 
@@ -377,5 +338,4 @@
             hash_object = gns3_container.get_object(file_name + '.md5')
             hash_object.delete()
         except ObjectDoesNotExistError:
-            pass
->>>>>>> 35fe0514
+            pass