--- conflicted
+++ resolved
@@ -235,10 +235,6 @@
 
             self.update.emit(10)  # update progress to 10%
 
-<<<<<<< HEAD
-        for image in images:
-            provider.upload_file(image, 'images')
-=======
             provider = get_provider(self.cloud_settings)
             provider.upload_file(zipped_project_file, 'projects/' + os.path.basename(zipped_project_file))
 
@@ -255,22 +251,15 @@
         except Exception as e:
             log.exception("Error exporting project to cloud")
             self.error.emit("Error exporting project: {}".format(str(e)), True)
->>>>>>> 35fe0514
 
     def zip_project_dir(self):
         """
         Zips project files
         :return: path to zipped project file
         """
-<<<<<<< HEAD
-        project_name = os.path.basename(self.project_settings["project_path"])
-        output_filename = os.path.join(tempfile.gettempdir(), project_name + ".zip")
-        project_dir = os.path.dirname(self.project_settings["project_path"])
-=======
         project_name = os.path.basename(self.project_path)
         output_filename = os.path.join(tempfile.gettempdir(), project_name + ".zip")
         project_dir = os.path.dirname(self.project_path)
->>>>>>> 35fe0514
         relroot = os.path.abspath(os.path.join(project_dir, os.pardir))
         with zipfile.ZipFile(output_filename, "w", zipfile.ZIP_DEFLATED) as zip_file:
             for root, dirs, files in os.walk(project_dir):
