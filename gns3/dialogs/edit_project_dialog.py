# -*- coding: utf-8 -*-
#
# Copyright (C) 2014 GNS3 Technologies Inc.
#
# This program is free software: you can redistribute it and/or modify
# it under the terms of the GNU General Public License as published by
# the Free Software Foundation, either version 3 of the License, or
# (at your option) any later version.
#
# This program is distributed in the hope that it will be useful,
# but WITHOUT ANY WARRANTY; without even the implied warranty of
# MERCHANTABILITY or FITNESS FOR A PARTICULAR PURPOSE.  See the
# GNU General Public License for more details.
#
# You should have received a copy of the GNU General Public License
# along with this program.  If not, see <http://www.gnu.org/licenses/>.

from gns3.utils import parse_version

from ..qt import QtGui, QtWidgets, QtCore, qslot, qpartial
from ..topology import Topology
from ..ui.edit_project_dialog_ui import Ui_EditProjectDialog


class EditProjectDialog(QtWidgets.QDialog, Ui_EditProjectDialog):
    """
    Edit current project settings
    """

    def __init__(self, parent):

        super().__init__(parent)
        self.setupUi(self)
        self._project = Topology.instance().project()
        self.uiProjectNameLineEdit.setText(self._project.name())
        self.uiProjectAutoOpenCheckBox.setChecked(self._project.autoOpen())
        self.uiProjectAutoCloseCheckBox.setChecked(not self._project.autoClose())
        self.uiProjectAutoStartCheckBox.setChecked(self._project.autoStart())
        self.uiSceneWidthSpinBox.setValue(self._project.sceneWidth())
        self.uiSceneHeightSpinBox.setValue(self._project.sceneHeight())
        self.uiNodeGridSizeSpinBox.setValue(self._project.nodeGridSize())
        self.uiDrawingGridSizeSpinBox.setValue(self._project.drawingGridSize())

        self.uiGlobalVariablesGrid.setAlignment(QtCore.Qt.AlignTop)

        self.uiNewVarButton = QtWidgets.QPushButton('Add new variable', self)
        self.uiNewVarButton.setSizePolicy(QtWidgets.QSizePolicy.Expanding, QtWidgets.QSizePolicy.Fixed)
        self.uiNewVarButton.clicked.connect(self.onAddNewVariable)
        self.uiGlobalVariablesGrid.addWidget(self.uiNewVarButton, 0, 3, QtCore.Qt.AlignRight)

<<<<<<< HEAD
        self._readme_filename = "README.txt"
        self.uiTabWidget.currentChanged.connect(self._previewMarkdownSlot)
        self._loadReadme()

        self._variables = self.setUpVariables()
        self.updateGlobalVariables()

    def _loadReadme(self):

        self._project.get("/files/{}".format(self._readme_filename), self._loadedReadme, raw=True)

    def _loadedReadme(self, result, error=False, context={}, **kwargs):

        if not error:
            content = result.decode("utf-8", errors="replace")
            self.uiReadmeTextEdit.setPlainText(content)

    def _previewMarkdownSlot(self, index):

        # index 1 is preview tab
        if index == 1:

            # QTextDocument before Qt version 5.14 doesn't support Markdown
            if parse_version(QtCore.QT_VERSION_STR) < parse_version("5.14.0") or parse_version(QtCore.PYQT_VERSION_STR) < parse_version("5.14.0"):
                QtWidgets.QMessageBox.critical(self, "Markdown preview", "Markdown preview is only support with Qt version 5.14.0 or above")
                return

            # show Markdown preview
            document = QtGui.QTextDocument()
            self.uiReadmePreview.setDocument(document)
            document.setMarkdown(self.uiReadmeTextEdit.toPlainText())

    def setUpVariables(self):
        new_variable = {"name": "", "value": ""}
        variables = self._project.variables()

        if variables is not None:
            variables.append(new_variable)
        else:
            variables = [new_variable]
        return variables

=======
        self._variables = self._project.variables()
        if not self._variables:
            self._variables = [{"name": "", "value": ""}]
        self.updateGlobalVariables()

>>>>>>> 10126860
    def updateGlobalVariables(self):
        while True:
            item = self.uiGlobalVariablesGrid.takeAt(1)
            if item is None:
                break
            elif item.widget():
                item.widget().deleteLater()

        for i, variable in enumerate(self._variables, start=1):
            nameLabel = QtWidgets.QLabel()
            nameLabel.setText("Name:")
            self.uiGlobalVariablesGrid.addWidget(nameLabel, i, 0)

            nameEdit = QtWidgets.QLineEdit()
            nameEdit.setText(variable.get("name", ""))
            nameEdit.textChanged.connect(qpartial(self.onNameChange, variable))
            self.uiGlobalVariablesGrid.addWidget(nameEdit, i, 1)

            valueLabel = QtWidgets.QLabel()
            valueLabel.setText("Value:")
            self.uiGlobalVariablesGrid.addWidget(valueLabel, i, 2)

            valueEdit = QtWidgets.QLineEdit()
            valueEdit.setText(variable.get("value", ""))
            valueEdit.textChanged.connect(qpartial(self.onValueChange, variable))
            self.uiGlobalVariablesGrid.addWidget(valueEdit, i, 3)

    @qslot
    def onAddNewVariable(self, event):
        self._variables += [{"name": "", "value": ""}]
        self.updateGlobalVariables()

    def onNameChange(self, variable, text):
        variable["name"] = text

    def onValueChange(self, variable, text):
        variable["value"] = text

    def _cleanVariables(self):
        return [v for v in self._variables if v.get("name").strip() != ""]

    def done(self, result):
        """
        Called when the dialog is closed.

        :param result: boolean (accepted or rejected)
        """

        if result:
            node_grid_size = self.uiNodeGridSizeSpinBox.value()
            drawing_grid_size = self.uiDrawingGridSizeSpinBox.value()
            if node_grid_size % drawing_grid_size != 0:
                QtWidgets.QMessageBox.critical(self, "Grid sizes", "Invalid grid sizes which will create overlapping lines")
            else:
                self._project.setNodeGridSize(node_grid_size)
                self._project.setDrawingGridSize(drawing_grid_size)
                self._project.setName(self.uiProjectNameLineEdit.text())
                self._project.setAutoOpen(self.uiProjectAutoOpenCheckBox.isChecked())
                self._project.setAutoClose(not self.uiProjectAutoCloseCheckBox.isChecked())
                self._project.setAutoStart(self.uiProjectAutoStartCheckBox.isChecked())
                self._project.setSceneHeight(self.uiSceneHeightSpinBox.value())
                self._project.setSceneWidth(self.uiSceneWidthSpinBox.value())
                self._project.setVariables(self._cleanVariables())
                self._project.update()
                content = self.uiReadmeTextEdit.toPlainText()
                if content:
                    self._project.post("/files/{}".format(self._readme_filename), self._saveReadmeCallback, body=content)
        super().done(result)

    def _saveReadmeCallback(self, result, error=False, **kwargs):

        if error:
            QtWidgets.QMessageBox.critical(self, "Edit project", "Could not created readme file")<|MERGE_RESOLUTION|>--- conflicted
+++ resolved
@@ -48,12 +48,12 @@
         self.uiNewVarButton.clicked.connect(self.onAddNewVariable)
         self.uiGlobalVariablesGrid.addWidget(self.uiNewVarButton, 0, 3, QtCore.Qt.AlignRight)
 
-<<<<<<< HEAD
         self._readme_filename = "README.txt"
         self.uiTabWidget.currentChanged.connect(self._previewMarkdownSlot)
         self._loadReadme()
-
-        self._variables = self.setUpVariables()
+        self._variables = self._project.variables()
+        if not self._variables:
+            self._variables = [{"name": "", "value": ""}]
         self.updateGlobalVariables()
 
     def _loadReadme(self):
@@ -81,23 +81,6 @@
             self.uiReadmePreview.setDocument(document)
             document.setMarkdown(self.uiReadmeTextEdit.toPlainText())
 
-    def setUpVariables(self):
-        new_variable = {"name": "", "value": ""}
-        variables = self._project.variables()
-
-        if variables is not None:
-            variables.append(new_variable)
-        else:
-            variables = [new_variable]
-        return variables
-
-=======
-        self._variables = self._project.variables()
-        if not self._variables:
-            self._variables = [{"name": "", "value": ""}]
-        self.updateGlobalVariables()
-
->>>>>>> 10126860
     def updateGlobalVariables(self):
         while True:
             item = self.uiGlobalVariablesGrid.takeAt(1)
