--- conflicted
+++ resolved
@@ -165,16 +165,9 @@
 
             try:
                 os.remove(self._project_path)
-<<<<<<< HEAD
-            except FileNotFoundError:
-                pass
-            shutil.copy(os.path.join(snapshot_path, os.path.basename(self._project_path)), self._project_path)
-
-=======
                 shutil.copy(os.path.join(snapshot_path, os.path.basename(self._project_path)), self._project_path)
             except OSError as e:
-                QtGui.QMessageBox.critical(self, "Restore snapshot", "Cannot restore snapshot: {}".format(e))
->>>>>>> 5bf0f08f
+                QtWidgets.QMessageBox.critical(self, "Restore snapshot", "Cannot restore snapshot: {}".format(e))
         else:
             worker = ProcessFilesWorker(snapshot_path, os.path.dirname(self._project_path), skip_dirs=["snapshots"])
             progress_dialog = ProgressDialog(worker, "Restoring snapshot", "Copying project files...", "Cancel", parent=self)
