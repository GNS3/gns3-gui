#!/usr/bin/env python
#
# Copyright (C) 2015 GNS3 Technologies Inc.
#
# This program is free software: you can redistribute it and/or modify
# it under the terms of the GNU General Public License as published by
# the Free Software Foundation, either version 3 of the License, or
# (at your option) any later version.
#
# This program is distributed in the hope that it will be useful,
# but WITHOUT ANY WARRANTY; without even the implied warranty of
# MERCHANTABILITY or FITNESS FOR A PARTICULAR PURPOSE.  See the
# GNU General Public License for more details.
#
# You should have received a copy of the GNU General Public License
# along with this program.  If not, see <http://www.gnu.org/licenses/>.

import os
import sys
from ..qt import sip
import shutil

from ..qt import QtWidgets, QtCore, QtGui, qpartial, qslot
from ..ui.appliance_wizard_ui import Ui_ApplianceWizard
from ..template_manager import TemplateManager
from ..template import Template
from ..modules import Qemu
from ..registry.appliance import Appliance, ApplianceError
from ..registry.registry import Registry
from ..registry.config import Config
from ..registry.appliance_to_template import ApplianceToTemplate
from ..registry.image import Image
from ..utils import human_size
from ..utils.wait_for_lambda_worker import WaitForLambdaWorker
from ..utils.progress_dialog import ProgressDialog
from ..compute_manager import ComputeManager
from ..controller import Controller
from ..local_config import LocalConfig
from ..image_upload_manager import ImageUploadManager
from ..image_manager import ImageManager

import logging
log = logging.getLogger(__name__)


class ApplianceWizard(QtWidgets.QWizard, Ui_ApplianceWizard):

    images_changed_signal = QtCore.Signal()
    versions_changed_signal = QtCore.Signal()

    def __init__(self, parent, path):
        super().__init__(parent)

        self.setupUi(self)
        self._refreshing = False
        self._template_created = False
        self._path = path

        # count how many images are being uploaded
        self._image_uploading_count = 0

        # symbols loaded from controller
        self._symbols = []

        # connect slots
        self.images_changed_signal.connect(self._refreshVersions)
        self.versions_changed_signal.connect(self._versionRefreshedSlot)
        self.uiRefreshPushButton.clicked.connect(self.images_changed_signal.emit)
        self.uiDownloadPushButton.clicked.connect(self._downloadPushButtonClickedSlot)
        self.uiImportPushButton.clicked.connect(self._importPushButtonClickedSlot)
        self.uiApplianceVersionTreeWidget.currentItemChanged.connect(self._applianceVersionCurrentItemChangedSlot)
        self.uiCreateVersionPushButton.clicked.connect(self._createVersionPushButtonClickedSlot)
        self.allowCustomFiles.clicked.connect(self._allowCustomFilesChangedSlot)

        # directories where to search for images
        images_directories = list()

        # add the current directory
        if hasattr(sys, "frozen"):
            images_directories.append(os.path.dirname(os.path.abspath(sys.executable)))
        else:
            images_directories.append(os.path.abspath(os.curdir))

        for emulator in ("QEMU", "IOU", "DYNAMIPS"):
            emulator_images_dir = ImageManager.instance().getDirectoryForType(emulator)
            if os.path.exists(emulator_images_dir):
                images_directories.append(emulator_images_dir)

        images_directories.append(os.path.dirname(self._path))
        download_directory = QtCore.QStandardPaths.writableLocation(QtCore.QStandardPaths.DownloadLocation)
        if download_directory != "" and download_directory != os.path.dirname(self._path):
            images_directories.append(download_directory)

        # registry to search for images
        self._registry = Registry(images_directories)
        self._registry.image_list_changed_signal.connect(self.images_changed_signal.emit)

        # appliance object
        self._appliance = Appliance(self._registry, self._path)
        self.setWindowTitle("Install {} appliance".format(self._appliance["name"]))

        # add a custom button to show appliance information
        if self._appliance["registry_version"] < 8:
            # FIXME: show appliance info for v8
            self.setButtonText(QtWidgets.QWizard.CustomButton1, "&Appliance info")
            self.setOption(QtWidgets.QWizard.HaveCustomButton1, True)
            self.customButtonClicked.connect(self._showApplianceInfoSlot)

        # customize the server selection
        self.uiRemoteRadioButton.toggled.connect(self._remoteServerToggledSlot)
        self.uiLocalRadioButton.toggled.connect(self._localToggledSlot)
        if Controller.instance().isRemote():
            self.uiLocalRadioButton.setText("Install the appliance on the main server")
        else:
            if not path.endswith('.builtin.gns3a'):
                destination = None
                try:
                    destination = Config().appliances_dir
                except OSError as e:
                    QtWidgets.QMessageBox.critical(self.parent(), "Add appliance", "Could not find configuration file: {}".format(e))
                except ValueError as e:
                    QtWidgets.QMessageBox.critical(self.parent(), "Add appliance", "Invalid configuration file: {}".format(e))
                if destination:
                    try:
                        os.makedirs(destination, exist_ok=True)
                        destination = os.path.join(destination, os.path.basename(path))
                        shutil.copy(path, destination)
                    except OSError as e:
                        QtWidgets.QMessageBox.warning(self.parent(), "Cannot copy {} to {}".format(path, destination), str(e))

        self.uiServerWizardPage.isComplete = self._uiServerWizardPage_isComplete

    def initializePage(self, page_id):
        """
        Initialize wizard pages.

        :param page_id: page identifier
        """

        super().initializePage(page_id)

        # add symbol
        if self._appliance["category"] == "guest":
            if self._appliance.emulator() == "docker":
                symbol = ":/symbols/docker_guest.svg"
            elif self._appliance.emulator() == "qemu":
                symbol = ":/symbols/qemu_guest.svg"
            else:
                symbol = ":/symbols/computer.svg"
        else:
            symbol = ":/symbols/{}.svg".format(self._appliance["category"])
        self.page(page_id).setPixmap(QtWidgets.QWizard.LogoPixmap, QtGui.QPixmap(symbol))

        if self.page(page_id) == self.uiServerWizardPage:

            Controller.instance().getSymbols(self._getSymbolsCallback)
<<<<<<< HEAD
=======
            template_type = self._appliance.template_type()
            if not template_type:
                raise ApplianceError("No template type found for appliance {}".format(self._appliance["name"]))
            is_mac = ComputeManager.instance().localPlatform().startswith("darwin")
            is_win = ComputeManager.instance().localPlatform().startswith("win")

>>>>>>> 1a739c0c
            self.uiRemoteServersComboBox.clear()
            if len(ComputeManager.instance().remoteComputes()) == 0:
                self.uiRemoteRadioButton.setEnabled(False)
            else:
                self.uiRemoteRadioButton.setEnabled(True)
                for compute in ComputeManager.instance().remoteComputes():
                    self.uiRemoteServersComboBox.addItem(compute.name(), compute)

<<<<<<< HEAD
            #if ComputeManager.instance().localPlatform() is None:
            #    self.uiLocalRadioButton.setEnabled(False)

            if ComputeManager.instance().localCompute() and self.uiLocalRadioButton.isEnabled():
=======
            if not ComputeManager.instance().vmCompute():
                self.uiVMRadioButton.setEnabled(False)

            if ComputeManager.instance().localPlatform() is None:
                self.uiLocalRadioButton.setEnabled(False)
            elif is_mac or is_win:
                if template_type == "qemu":
                    # disallow usage of the local server because Qemu has issues on OSX and Windows
                    if not LocalConfig.instance().experimental():
                        self.uiLocalRadioButton.setEnabled(False)
                elif template_type != "dynamips":
                    self.uiLocalRadioButton.setEnabled(False)

            if ComputeManager.instance().vmCompute():
                self.uiVMRadioButton.setChecked(True)
            elif ComputeManager.instance().localCompute() and self.uiLocalRadioButton.isEnabled():
>>>>>>> 1a739c0c
                self.uiLocalRadioButton.setChecked(True)
            elif self.uiRemoteRadioButton.isEnabled():
                self.uiRemoteRadioButton.setChecked(True)
            else:
                self.uiRemoteRadioButton.setChecked(False)

        elif self.page(page_id) == self.uiFilesWizardPage:
            if Controller.instance().isRemote() or self._compute_id != "local":
                self._registry.getRemoteImageList(self._appliance.template_type(), self._compute_id)
            else:
                self.images_changed_signal.emit()

<<<<<<< HEAD
=======
        elif self.page(page_id) == self.uiQemuWizardPage:
            if self._appliance.template_properties().get('kvm', 'require') == 'require':
                self._server_check = False
                Qemu.instance().getQemuCapabilitiesFromServer(self._compute_id, qpartial(self._qemuServerCapabilitiesCallback))
            else:
                self._server_check = True
            if self._appliance["registry_version"] >= 8:
                qemu_platform = self._appliance.template_properties()["platform"]
            else:
                qemu_platform = self._appliance.template_properties()["arch"]
            Qemu.instance().getQemuBinariesFromServer(self._compute_id, qpartial(self._getQemuBinariesFromServerCallback), [qemu_platform])

        elif self.page(page_id) == self.uiInstructionsPage:

            installation_instructions = self._appliance.get("installation_instructions", "No installation instructions available")
            self.uiInstructionsTextEdit.setText(installation_instructions.strip())

>>>>>>> 1a739c0c
        elif self.page(page_id) == self.uiUsageWizardPage:
            # TODO: allow taking these info fields at the version level in v8
            category = self._appliance["category"].replace("_", " ")
            usage = self._appliance.get("usage", "No usage information available")
            if self._appliance["registry_version"] >= 8:
                default_username = self._appliance.get("default_username")
                default_password = self._appliance.get("default_password")
                if default_username and default_password:
                    usage += "\n\nDefault username: {}\nDefault password: {}".format(default_username, default_password)

            usage_info = """
The template will be available in the {} category.
            
Usage: {}
""".format(category, usage)

            self.uiUsageTextEdit.setText(usage_info.strip())

<<<<<<< HEAD
=======
    def _qemuServerCapabilitiesCallback(self, result, error=None, *args, **kwargs):
        """
        Check if the server supports KVM or not
        """

        if self._appliance["registry_version"] >= 8:
            qemu_platform = self._appliance.template_properties()["platform"]
        else:
            qemu_platform = self._appliance.template_properties()["arch"]
        if error is None and "kvm" in result and qemu_platform in result["kvm"]:
            self._server_check = True
        else:
            if error:
                msg = result["message"]
            else:
                msg = "The selected server does not support KVM. A Linux server or the GNS3 VM running in VMware is required."
            QtWidgets.QMessageBox.critical(self, "KVM support", msg)
            self._server_check = False

>>>>>>> 1a739c0c
    def _uiServerWizardPage_isComplete(self):
        return self.uiRemoteRadioButton.isEnabled() or self.uiLocalRadioButton.isEnabled()

    def _imageUploadedCallback(self, result, error=False, context=None, **kwargs):
        if context is None:
            context = {}
        image_path = context.get("image_path", "unknown")
        if error:
            log.error("Error while uploading image '{}': {}".format(image_path, result["message"]))
        else:
            log.info("Image '{}' has been successfully uploaded".format(image_path))
            self._registry.getRemoteImageList(self._appliance.template_type(), self._compute_id)

    def _showApplianceInfoSlot(self):
        """
        Shows appliance information.
        """

        info = (("Product", "product_name"),
                ("Vendor", "vendor_name"),
                ("Availability", "availability"),
                ("Status", "status"),
                ("Maintainer", "maintainer"))

        if "qemu" in self._appliance:
            qemu_info = (("vCPUs", "qemu/cpus"),
                         ("RAM", "qemu/ram"),
                         ("Adapters", "qemu/adapters"),
                         ("Adapter type", "qemu/adapter_type"),
                         ("Console type", "qemu/console_type"),
                         ("Architecture", "qemu/arch"),
                         ("Console type", "qemu/console_type"),
                         ("KVM", "qemu/kvm"))
            info = info + qemu_info

        elif "docker" in self._appliance:
            docker_info = (("Image", "docker/image"),
                           ("Adapters", "docker/adapters"),
                           ("Console type", "docker/console_type"))
            info = info + docker_info

        elif "iou" in self._appliance:
            iou_info = (("RAM", "iou/ram"),
                        ("NVRAM", "iou/nvram"),
                        ("Ethernet adapters", "iou/ethernet_adapters"),
                        ("Serial adapters", "iou/serial_adapters"))
            info = info + iou_info

        elif "dynamips" in self._appliance:
            dynamips_info = (("Platform", "dynamips/platform"),
                             ("Chassis", "dynamips/chassis"),
                             ("Midplane", "dynamips/midplane"),
                             ("NPE", "dynamips/npe"),
                             ("RAM", "dynamips/ram"),
                             ("NVRAM", "dynamips/nvram"),
                             ("slot0", "dynamips/slot0"),
                             ("slot1", "dynamips/slot1"),
                             ("slot2", "dynamips/slot2"),
                             ("slot3", "dynamips/slot3"),
                             ("slot4", "dynamips/slot4"),
                             ("slot5", "dynamips/slot5"),
                             ("slot6", "dynamips/slot6"),
                             ("wic0", "dynamips/wic0"),
                             ("wic1", "dynamips/wic1"),
                             ("wic2", "dynamips/wic2"))
            info = info + dynamips_info

        text_info = ""
        for (name, key) in info:
            if "/" in key:
                key, subkey = key.split("/")
                value = self._appliance.get(key, {}).get(subkey, None)
            else:
                value = self._appliance.get(key, None)
            if value is None:
                continue
            text_info += "<span style='font-weight:bold;'>{}</span>: {}<br>".format(name, value)

        msgbox = QtWidgets.QMessageBox(self)
        msgbox.setWindowTitle("Appliance information")
        msgbox.setStyleSheet("QLabel{min-width: 600px;}") # TODO: resize details box QTextEdit{min-height: 500px;}
        msgbox.setSizePolicy(QtWidgets.QSizePolicy.Expanding, QtWidgets.QSizePolicy.Expanding)
        msgbox.setText(text_info)
        msgbox.setDetailedText(self._appliance["description"])
        msgbox.exec_()

    @qslot
    def _refreshVersions(self, *args):
        """
        Refresh the list of files for different versions of the appliance
        """

        if self._refreshing:
            return
        self._refreshing = True

        self.uiFilesWizardPage.setSubTitle("Please select one version of " + self._appliance["product_name"] + " and import the required files. Files are searched in your downloads and GNS3 images directories by default")
        worker = WaitForLambdaWorker(lambda: self._refreshDialogWorker())
        progress_dialog = ProgressDialog(worker, "Add appliance", "Scanning directories for files...", None, busy=True, parent=self)
        progress_dialog.show()

    @qslot
    def _versionRefreshedSlot(self, *args):
        """
        Called when we finish to scan the disk for new versions
        """

        if self._refreshing or self.currentPage() != self.uiFilesWizardPage:
            return
        self._refreshing = True
        self.uiApplianceVersionTreeWidget.clear()

        for version in self._appliance["versions"]:
            top = QtWidgets.QTreeWidgetItem(self.uiApplianceVersionTreeWidget, ["{} version {}".format(self._appliance["product_name"], version["name"])])
            size = 0
            status = "Ready to install"
            for image in version["images"].values():
                if image["status"] == "Missing":
                    status = "Missing files"

                size += image.get("filesize", 0)
                image_widget = QtWidgets.QTreeWidgetItem([image["filename"],
                                                          human_size(image.get("filesize", 0)),
                                                          image["status"]])
                if image["status"] == "Missing":
                    image_widget.setForeground(2, QtGui.QBrush(QtGui.QColor("red")))
                else:
                    image_widget.setForeground(2, QtGui.QBrush(QtGui.QColor("green")))
                    image_widget.setToolTip(2, image["path"])

                # Associated data stored are col 0: version, col 1: image
                image_widget.setData(0, QtCore.Qt.UserRole, version)
                image_widget.setData(1, QtCore.Qt.UserRole, image)
                image_widget.setData(2, QtCore.Qt.UserRole, self._appliance)
                top.addChild(image_widget)

            font = top.font(0)
            font.setBold(True)
            top.setFont(0, font)

            expand = True
            if status == "Missing files":
                top.setForeground(2, QtGui.QBrush(QtGui.QColor("red")))
            else:
                expand = False
                top.setForeground(2, QtGui.QBrush(QtGui.QColor("green")))

            top.setData(1, QtCore.Qt.DisplayRole, human_size(size))
            top.setData(2, QtCore.Qt.DisplayRole, status)
            top.setData(0, QtCore.Qt.UserRole, version)
            top.setData(2, QtCore.Qt.UserRole, self._appliance)
            self.uiApplianceVersionTreeWidget.addTopLevelItem(top)
            if expand:
                top.setExpanded(True)

        if len(self._appliance["versions"]) > 0:
            for column in range(self.uiApplianceVersionTreeWidget.columnCount()):
                self.uiApplianceVersionTreeWidget.resizeColumnToContents(column)

        self._refreshing = False

    def _getSymbolsCallback(self, result, error=False, **kwargs):
        """
        Callback to retrieve the appliance symbols.
        """

        if error:
            log.warning("Cannot load symbols from controller")
        else:
            self._symbols = result

    def _refreshDialogWorker(self):
        """
        Scan local directory in order to find images on the disk
        """

        # Docker do not have versions
        if "versions" not in self._appliance:
            return

        for version in self._appliance["versions"]:
            for image in version["images"].values():
                img = self._registry.search_image_file(self._appliance.template_type(),
                                                       image["filename"],
                                                       image.get("md5sum"),
                                                       image.get("filesize"),
                                                       strict_md5_check=not self.allowCustomFiles.isChecked())
                if img:
                    if img.location == "local":
                        image["status"] = "Found locally"
                    else:
                        compute = ComputeManager.instance().getCompute(self._compute_id)
                        image["status"] = "Found on {}".format(compute.name())
                    image["md5sum"] = img.md5sum
                    image["filesize"] = img.filesize
                    image["path"] = img.path
                else:
                    image["status"] = "Missing"
        self._refreshing = False
        self.versions_changed_signal.emit()

    @qslot
    def _applianceVersionCurrentItemChangedSlot(self, current, previous):
        """
        Called when user select a different item in the list of appliance files
        """

        self.uiDownloadPushButton.hide()
        self.uiImportPushButton.hide()

        if current is None or sip.isdeleted(current):
            return

        image = current.data(1, QtCore.Qt.UserRole)
        if image is not None:
            if "direct_download_url" in image or "download_url" in image:
                self.uiDownloadPushButton.show()
            self.uiImportPushButton.show()

    @qslot
    def _downloadPushButtonClickedSlot(self, *args):
        """
        Called when user wants to download an appliance image.
        The file should be selected first.
        """

        if self._refreshing:
            return False

        current = self.uiApplianceVersionTreeWidget.currentItem()

        if current is None or sip.isdeleted(current):
            return

        data = current.data(1, QtCore.Qt.UserRole)
        if data is not None:
            if "direct_download_url" in data:
                QtGui.QDesktopServices.openUrl(QtCore.QUrl(data["direct_download_url"]))
                if "compression" in data:
                    QtWidgets.QMessageBox.warning(self, "Add appliance", "The file is compressed with '{}', it must be uncompressed first".format(data["compression"]))
            else:
                QtWidgets.QMessageBox.warning(self, "Add appliance", "Download will redirect you where the required file can be downloaded, you may have to be registered with the vendor in order to download the file.")
                QtGui.QDesktopServices.openUrl(QtCore.QUrl(data["download_url"]))

    @qslot
    def _createVersionPushButtonClickedSlot(self, *args):
        """
        Allow user to create a new version of an appliance
        """

        current = self.uiApplianceVersionTreeWidget.currentItem()
        if current is None:
            QtWidgets.QMessageBox.critical(self.parent(), "Base version", "Please select a base version")
            return
        base_version = current.data(0, QtCore.Qt.UserRole)

        new_version_name, ok = QtWidgets.QInputDialog.getText(self, "Creating a new version", "Create a new version for this appliance.\nPlease share your experience on the GNS3 community if this version works.\n\nVersion name:", QtWidgets.QLineEdit.Normal, base_version.get("name"))
        if ok:
            new_version = {"name": new_version_name}
            new_version["images"] = {}

            for disk_type in base_version["images"]:
                base_filename = base_version["images"][disk_type]["filename"]
                filename, ok = QtWidgets.QInputDialog.getText(self, "Image", "Disk image filename for {}".format(disk_type), QtWidgets.QLineEdit.Normal, base_filename)
                if not ok:
                    filename = base_filename
                new_version["images"][disk_type] = {"filename": filename, "version": new_version_name}

            try:
                self._appliance.create_new_version(new_version)
            except ApplianceError as e:
                QtWidgets.QMessageBox.critical(self.parent(), "Create new version", str(e))
                return
            self.images_changed_signal.emit()

    @qslot
    def _importPushButtonClickedSlot(self, *args):
        """
        Called when user wants to import an appliance images.
        The file should be selected first.
        """

        if self._refreshing:
            return False

        current = self.uiApplianceVersionTreeWidget.currentItem()
        if not current:
            return
        disk = current.data(1, QtCore.Qt.UserRole)

        path, _ = QtWidgets.QFileDialog.getOpenFileName()
        if len(path) == 0:
            return

        image = Image(self._appliance.template_type(), path, filename=disk["filename"])
        try:
            if "md5sum" in disk and image.md5sum != disk["md5sum"]:
                reply = QtWidgets.QMessageBox.question(self, "Add appliance",
                                                       "This is not the correct file. The MD5 sum is {} and should be {}.\nDo you want to accept it at your own risks?".format(image.md5sum, disk["md5sum"]),
                                                       QtWidgets.QMessageBox.Yes | QtWidgets.QMessageBox.No)
                if reply == QtWidgets.QMessageBox.No:
                    return
        except OSError as e:
            QtWidgets.QMessageBox.warning(self.parent(), "Add appliance", "Can't access to the image file {}: {}.".format(path, str(e)))
            return

        image_upload_manger = ImageUploadManager(image, Controller.instance(), self.parent())
        image_upload_manger.upload()

<<<<<<< HEAD
=======
    def _getQemuBinariesFromServerCallback(self, result, error=False, **kwargs):
        """
        Callback for getQemuBinariesFromServer.

        :param result: server response
        :param error: indicates an error (boolean)
        """

        if error:
            QtWidgets.QMessageBox.critical(self, "Qemu binaries", "{}".format(result["message"]))
        else:
            self.uiQemuListComboBox.clear()
            for qemu in result:
                if qemu["version"]:
                    self.uiQemuListComboBox.addItem("{path} (v{version})".format(path=qemu["path"], version=qemu["version"]), qemu["path"])
                else:
                    self.uiQemuListComboBox.addItem("{path}".format(path=qemu["path"]), qemu["path"])
            if self.uiQemuListComboBox.count() == 1:
                self.next()
            else:
                if self._appliance["registry_version"] >= 8:
                    qemu_platform = self._appliance.template_properties()["platform"]
                else:
                    qemu_platform = self._appliance.template_properties()["arch"]
                i = self.uiQemuListComboBox.findData(qemu_platform, flags=QtCore.Qt.MatchEndsWith)
                if i != -1:
                    self.uiQemuListComboBox.setCurrentIndex(i)

>>>>>>> 1a739c0c
    def _install(self, version):
        """
        Install the appliance in GNS3

        :params version: appliance version name
        """

        if version is None:
            appliance_configuration = self._appliance.copy()
            if self._appliance.template_type() != "docker":
                # only Docker do not have versions
                return False
        else:
            try:
                appliance_configuration = self._appliance.search_images_for_version(version)
            except ApplianceError as e:
                QtWidgets.QMessageBox.critical(self.parent(), "Add appliance", str(e))
                return False

        template_manager = TemplateManager().instance()
        while len(appliance_configuration["name"]) == 0 or not template_manager.is_name_available(appliance_configuration["name"]):
            QtWidgets.QMessageBox.warning(self.parent(), "Add template", "The name \"{}\" is already used by another template".format(appliance_configuration["name"]))
            appliance_configuration["name"], ok = QtWidgets.QInputDialog.getText(self.parent(), "Add template", "New name:", QtWidgets.QLineEdit.Normal, appliance_configuration["name"])
            if not ok:
                return False
            appliance_configuration["name"] = appliance_configuration["name"].strip()

<<<<<<< HEAD
        new_template = ApplianceToTemplate().new_template(appliance_configuration, self._compute_id, self._symbols, parent=self)
=======
        if self._appliance["registry_version"] >= 8:
            if "settings" in appliance_configuration:
                for settings in appliance_configuration["settings"]:
                    if settings["template_type"] == "qemu":
                        settings["template_properties"]["path"] = self.uiQemuListComboBox.currentData()
        elif "qemu" in appliance_configuration:
            appliance_configuration["qemu"]["path"] = self.uiQemuListComboBox.currentData()

        new_template = ApplianceToTemplate().new_template(appliance_configuration, self._compute_id, version, self._symbols, parent=self)
>>>>>>> 1a739c0c
        TemplateManager.instance().createTemplate(Template(new_template), callback=self._templateCreatedCallback)
        return False

        #worker = WaitForLambdaWorker(lambda: self._create_template(appliance_configuration, self._compute_id), allowed_exceptions=[ConfigException, OSError])
        #progress_dialog = ProgressDialog(worker, "Add template", "Installing a new template...", None, busy=True, parent=self)
        #progress_dialog.show()
        #if progress_dialog.exec_():
        #    QtWidgets.QMessageBox.information(self.parent(), "Add template", "{} template has been installed!".format(appliance_configuration["name"]))
        #    return True
        #return False

        # worker = WaitForLambdaWorker(lambda: config.save(), allowed_exceptions=[ConfigException, OSError])
        # progress_dialog = ProgressDialog(worker, "Add appliance", "Install the appliance...", None, busy=True, parent=self)
        # progress_dialog.show()
        # if progress_dialog.exec_():
        #     QtWidgets.QMessageBox.information(self.parent(), "Add appliance", "{} installed!".format(appliance_configuration["name"]))
        #     return True

    def _templateCreatedCallback(self, result, error=False, **kwargs):

        if error is True:
            QtWidgets.QMessageBox.critical(self.parent(), "Add template", "The template cannot be created: {}".format(result.get("message", "unknown")))
            return

        QtWidgets.QMessageBox.information(self.parent(), "Add template", "The appliance has been installed and a template named '{}' has been successfully created!".format(result["name"]))
        self._template_created = True
        self.done(True)

    def _uploadImages(self, name, version):
        """
        Upload an image the compute.
        """

        try:
            appliance_configuration = self._appliance.search_images_for_version(version)
        except ApplianceError as e:
            QtWidgets.QMessageBox.critical(self, "Appliance","Cannot install {} version {}: {}".format(name, version, e))
            return False
        for image in appliance_configuration["images"]:
            if image["location"] == "local":
                if not Controller.instance().isRemote() and self._compute_id == "local" and image["path"].startswith(ImageManager.instance().getDirectory()):
                    log.debug("{} is already on the local server".format(image["path"]))
                    return
<<<<<<< HEAD
                image = Image(self._appliance.emulator(), image["path"], filename=image["filename"])
                image_upload_manager = ImageUploadManager(image, Controller.instance(), self.parent())
                if not image_upload_manager.upload():
                    return False
        return True
=======
                image = Image(self._appliance.template_type(), image["path"], filename=image["filename"])
                image_upload_manager = ImageUploadManager(image, Controller.instance(), self._compute_id, self._applianceImageUploadedCallback, LocalConfig.instance().directFileUpload())
                image_upload_manager.upload()
                self._image_uploading_count += 1

    def _applianceImageUploadedCallback(self, result, error=False, context=None, **kwargs):
        if context is None:
            context = {}
        image_path = context.get("image_path", "unknown")
        if error:
            log.error("Error while uploading image '{}': {}".format(image_path, result["message"]))
        else:
            log.info("Image '{}' has been successfully uploaded".format(image_path))
            self._image_uploading_count -= 1
>>>>>>> 1a739c0c

    def nextId(self):
        if self.currentPage() == self.uiServerWizardPage:
            if self._appliance.template_type() == "docker":
                # skip Qemu binary selection and files pages if this is a Docker appliance
<<<<<<< HEAD
=======
                return super().nextId() + 3
            elif self._appliance.template_type() != "qemu":
                # skip the Qemu binary selection page if not a Qemu appliance
>>>>>>> 1a739c0c
                return super().nextId() + 1
        if self.currentPage() == self.uiQemuWizardPage:
            if not self._appliance.get("installation_instructions"):
                # skip the installation instructions page if there are no instructions
                return super().nextId() + 1
        return super().nextId()

    def validateCurrentPage(self):
        """
        Validates the settings.
        """

        if self.currentPage() == self.uiFilesWizardPage:
            # validate the files page

            if self._refreshing:
                return False
            current = self.uiApplianceVersionTreeWidget.currentItem()
            if current is None or sip.isdeleted(current):
                return False
            version = current.data(0, QtCore.Qt.UserRole)
            if version is None:
                return False
            appliance = current.data(2, QtCore.Qt.UserRole)
            try:
                self._appliance.search_images_for_version(version["name"])
            except ApplianceError as e:
                QtWidgets.QMessageBox.critical(self, "Appliance", "Cannot install {} version {}: {}".format(appliance["name"], version["name"], e))
                return False
            reply = QtWidgets.QMessageBox.question(self, "Appliance", "Would you like to install {} version {}?".format(appliance["name"], version["name"]),
                                                   QtWidgets.QMessageBox.Yes, QtWidgets.QMessageBox.No)
            if reply == QtWidgets.QMessageBox.No:
                return False

            return self._uploadImages(appliance["name"], version["name"])

        elif self.currentPage() == self.uiUsageWizardPage:
            # validate the usage page

            if self._template_created:
                return True
            if self._image_uploading_count > 0:
                QtWidgets.QMessageBox.critical(self, "Add appliance", "Please wait for appliance files to be uploaded")
                return False
            current = self.uiApplianceVersionTreeWidget.currentItem()
            if current:
                version = current.data(0, QtCore.Qt.UserRole)
                return self._install(version["name"])
            else:
                return self._install(None)

        elif self.currentPage() == self.uiServerWizardPage:
            # validate the server page

            if self.uiRemoteRadioButton.isChecked():
                if len(ComputeManager.instance().remoteComputes()) == 0:
                    QtWidgets.QMessageBox.critical(self, "Remote server", "There is no remote servers configured in your preferences")
                    return False
                self._compute_id = self.uiRemoteServersComboBox.itemData(self.uiRemoteServersComboBox.currentIndex()).id()
            else:
                if ComputeManager.instance().localPlatform():
                    if (ComputeManager.instance().localPlatform().startswith("darwin") or ComputeManager.instance().localPlatform().startswith("win")):
                        if "qemu" in self._appliance:
                            reply = QtWidgets.QMessageBox.question(self, "Appliance", "Qemu on Windows and macOS is not supported by the GNS3 team. Do you want to continue?", QtWidgets.QMessageBox.Yes, QtWidgets.QMessageBox.No)
                            if reply == QtWidgets.QMessageBox.No:
                                return False
                self._compute_id = "local"

<<<<<<< HEAD
=======
        elif self.currentPage() == self.uiQemuWizardPage:
            # validate the Qemu
            if self._server_check is False:
                QtWidgets.QMessageBox.critical(self, "Checking for KVM support", "Please wait for the server to reply...")
                return False
            if self.uiQemuListComboBox.currentIndex() == -1:
                QtWidgets.QMessageBox.critical(self, "Qemu binary", "No compatible Qemu binary selected")
                return False
>>>>>>> 1a739c0c
        return True

    @qslot
    def _remoteServerToggledSlot(self, checked):
        """
        Slot for when the remote server radio button is toggled.

        :param checked: either the button is checked or not
        """

        if checked:
            self.uiRemoteServersGroupBox.setEnabled(True)
            self.uiRemoteServersGroupBox.show()

    @qslot
    def _localToggledSlot(self, checked):
        """
        Slot for when the local server radio button is toggled.

        :param checked: either the button is checked or not
        """
        if checked:
            self.uiRemoteServersGroupBox.setEnabled(False)
            self.uiRemoteServersGroupBox.hide()

    @qslot
    def _allowCustomFilesChangedSlot(self, checked):
        """
        Slot for when user want to upload images which don't match md5

        :param checked: if allows or doesn't allow custom files
        :return:
        """
        if checked:
            reply = QtWidgets.QMessageBox.question(self, "Custom files",
                "This option allows files with different MD5 checksums. This feature is only for advanced users and can lead "
                "to unexpected problems. Do you want to proceed?",
                QtWidgets.QMessageBox.Yes, QtWidgets.QMessageBox.No)

            if reply == QtWidgets.QMessageBox.No:
                self.allowCustomFiles.setChecked(False)
                return False<|MERGE_RESOLUTION|>--- conflicted
+++ resolved
@@ -154,15 +154,6 @@
         if self.page(page_id) == self.uiServerWizardPage:
 
             Controller.instance().getSymbols(self._getSymbolsCallback)
-<<<<<<< HEAD
-=======
-            template_type = self._appliance.template_type()
-            if not template_type:
-                raise ApplianceError("No template type found for appliance {}".format(self._appliance["name"]))
-            is_mac = ComputeManager.instance().localPlatform().startswith("darwin")
-            is_win = ComputeManager.instance().localPlatform().startswith("win")
-
->>>>>>> 1a739c0c
             self.uiRemoteServersComboBox.clear()
             if len(ComputeManager.instance().remoteComputes()) == 0:
                 self.uiRemoteRadioButton.setEnabled(False)
@@ -171,29 +162,10 @@
                 for compute in ComputeManager.instance().remoteComputes():
                     self.uiRemoteServersComboBox.addItem(compute.name(), compute)
 
-<<<<<<< HEAD
             #if ComputeManager.instance().localPlatform() is None:
             #    self.uiLocalRadioButton.setEnabled(False)
 
             if ComputeManager.instance().localCompute() and self.uiLocalRadioButton.isEnabled():
-=======
-            if not ComputeManager.instance().vmCompute():
-                self.uiVMRadioButton.setEnabled(False)
-
-            if ComputeManager.instance().localPlatform() is None:
-                self.uiLocalRadioButton.setEnabled(False)
-            elif is_mac or is_win:
-                if template_type == "qemu":
-                    # disallow usage of the local server because Qemu has issues on OSX and Windows
-                    if not LocalConfig.instance().experimental():
-                        self.uiLocalRadioButton.setEnabled(False)
-                elif template_type != "dynamips":
-                    self.uiLocalRadioButton.setEnabled(False)
-
-            if ComputeManager.instance().vmCompute():
-                self.uiVMRadioButton.setChecked(True)
-            elif ComputeManager.instance().localCompute() and self.uiLocalRadioButton.isEnabled():
->>>>>>> 1a739c0c
                 self.uiLocalRadioButton.setChecked(True)
             elif self.uiRemoteRadioButton.isEnabled():
                 self.uiRemoteRadioButton.setChecked(True)
@@ -206,26 +178,11 @@
             else:
                 self.images_changed_signal.emit()
 
-<<<<<<< HEAD
-=======
-        elif self.page(page_id) == self.uiQemuWizardPage:
-            if self._appliance.template_properties().get('kvm', 'require') == 'require':
-                self._server_check = False
-                Qemu.instance().getQemuCapabilitiesFromServer(self._compute_id, qpartial(self._qemuServerCapabilitiesCallback))
-            else:
-                self._server_check = True
-            if self._appliance["registry_version"] >= 8:
-                qemu_platform = self._appliance.template_properties()["platform"]
-            else:
-                qemu_platform = self._appliance.template_properties()["arch"]
-            Qemu.instance().getQemuBinariesFromServer(self._compute_id, qpartial(self._getQemuBinariesFromServerCallback), [qemu_platform])
-
         elif self.page(page_id) == self.uiInstructionsPage:
 
             installation_instructions = self._appliance.get("installation_instructions", "No installation instructions available")
             self.uiInstructionsTextEdit.setText(installation_instructions.strip())
 
->>>>>>> 1a739c0c
         elif self.page(page_id) == self.uiUsageWizardPage:
             # TODO: allow taking these info fields at the version level in v8
             category = self._appliance["category"].replace("_", " ")
@@ -244,28 +201,6 @@
 
             self.uiUsageTextEdit.setText(usage_info.strip())
 
-<<<<<<< HEAD
-=======
-    def _qemuServerCapabilitiesCallback(self, result, error=None, *args, **kwargs):
-        """
-        Check if the server supports KVM or not
-        """
-
-        if self._appliance["registry_version"] >= 8:
-            qemu_platform = self._appliance.template_properties()["platform"]
-        else:
-            qemu_platform = self._appliance.template_properties()["arch"]
-        if error is None and "kvm" in result and qemu_platform in result["kvm"]:
-            self._server_check = True
-        else:
-            if error:
-                msg = result["message"]
-            else:
-                msg = "The selected server does not support KVM. A Linux server or the GNS3 VM running in VMware is required."
-            QtWidgets.QMessageBox.critical(self, "KVM support", msg)
-            self._server_check = False
-
->>>>>>> 1a739c0c
     def _uiServerWizardPage_isComplete(self):
         return self.uiRemoteRadioButton.isEnabled() or self.uiLocalRadioButton.isEnabled()
 
@@ -575,37 +510,6 @@
         image_upload_manger = ImageUploadManager(image, Controller.instance(), self.parent())
         image_upload_manger.upload()
 
-<<<<<<< HEAD
-=======
-    def _getQemuBinariesFromServerCallback(self, result, error=False, **kwargs):
-        """
-        Callback for getQemuBinariesFromServer.
-
-        :param result: server response
-        :param error: indicates an error (boolean)
-        """
-
-        if error:
-            QtWidgets.QMessageBox.critical(self, "Qemu binaries", "{}".format(result["message"]))
-        else:
-            self.uiQemuListComboBox.clear()
-            for qemu in result:
-                if qemu["version"]:
-                    self.uiQemuListComboBox.addItem("{path} (v{version})".format(path=qemu["path"], version=qemu["version"]), qemu["path"])
-                else:
-                    self.uiQemuListComboBox.addItem("{path}".format(path=qemu["path"]), qemu["path"])
-            if self.uiQemuListComboBox.count() == 1:
-                self.next()
-            else:
-                if self._appliance["registry_version"] >= 8:
-                    qemu_platform = self._appliance.template_properties()["platform"]
-                else:
-                    qemu_platform = self._appliance.template_properties()["arch"]
-                i = self.uiQemuListComboBox.findData(qemu_platform, flags=QtCore.Qt.MatchEndsWith)
-                if i != -1:
-                    self.uiQemuListComboBox.setCurrentIndex(i)
-
->>>>>>> 1a739c0c
     def _install(self, version):
         """
         Install the appliance in GNS3
@@ -633,19 +537,7 @@
                 return False
             appliance_configuration["name"] = appliance_configuration["name"].strip()
 
-<<<<<<< HEAD
         new_template = ApplianceToTemplate().new_template(appliance_configuration, self._compute_id, self._symbols, parent=self)
-=======
-        if self._appliance["registry_version"] >= 8:
-            if "settings" in appliance_configuration:
-                for settings in appliance_configuration["settings"]:
-                    if settings["template_type"] == "qemu":
-                        settings["template_properties"]["path"] = self.uiQemuListComboBox.currentData()
-        elif "qemu" in appliance_configuration:
-            appliance_configuration["qemu"]["path"] = self.uiQemuListComboBox.currentData()
-
-        new_template = ApplianceToTemplate().new_template(appliance_configuration, self._compute_id, version, self._symbols, parent=self)
->>>>>>> 1a739c0c
         TemplateManager.instance().createTemplate(Template(new_template), callback=self._templateCreatedCallback)
         return False
 
@@ -689,41 +581,18 @@
                 if not Controller.instance().isRemote() and self._compute_id == "local" and image["path"].startswith(ImageManager.instance().getDirectory()):
                     log.debug("{} is already on the local server".format(image["path"]))
                     return
-<<<<<<< HEAD
-                image = Image(self._appliance.emulator(), image["path"], filename=image["filename"])
+                image = Image(self._appliance.template_type(), image["path"], filename=image["filename"])
                 image_upload_manager = ImageUploadManager(image, Controller.instance(), self.parent())
                 if not image_upload_manager.upload():
                     return False
         return True
-=======
-                image = Image(self._appliance.template_type(), image["path"], filename=image["filename"])
-                image_upload_manager = ImageUploadManager(image, Controller.instance(), self._compute_id, self._applianceImageUploadedCallback, LocalConfig.instance().directFileUpload())
-                image_upload_manager.upload()
-                self._image_uploading_count += 1
-
-    def _applianceImageUploadedCallback(self, result, error=False, context=None, **kwargs):
-        if context is None:
-            context = {}
-        image_path = context.get("image_path", "unknown")
-        if error:
-            log.error("Error while uploading image '{}': {}".format(image_path, result["message"]))
-        else:
-            log.info("Image '{}' has been successfully uploaded".format(image_path))
-            self._image_uploading_count -= 1
->>>>>>> 1a739c0c
 
     def nextId(self):
         if self.currentPage() == self.uiServerWizardPage:
             if self._appliance.template_type() == "docker":
                 # skip Qemu binary selection and files pages if this is a Docker appliance
-<<<<<<< HEAD
-=======
-                return super().nextId() + 3
-            elif self._appliance.template_type() != "qemu":
-                # skip the Qemu binary selection page if not a Qemu appliance
->>>>>>> 1a739c0c
-                return super().nextId() + 1
-        if self.currentPage() == self.uiQemuWizardPage:
+                return super().nextId() + 2
+        if self.currentPage() == self.uiServerWizardPage:
             if not self._appliance.get("installation_instructions"):
                 # skip the installation instructions page if there are no instructions
                 return super().nextId() + 1
@@ -790,17 +659,6 @@
                                 return False
                 self._compute_id = "local"
 
-<<<<<<< HEAD
-=======
-        elif self.currentPage() == self.uiQemuWizardPage:
-            # validate the Qemu
-            if self._server_check is False:
-                QtWidgets.QMessageBox.critical(self, "Checking for KVM support", "Please wait for the server to reply...")
-                return False
-            if self.uiQemuListComboBox.currentIndex() == -1:
-                QtWidgets.QMessageBox.critical(self, "Qemu binary", "No compatible Qemu binary selected")
-                return False
->>>>>>> 1a739c0c
         return True
 
     @qslot
