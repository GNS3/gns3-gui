# -*- coding: utf-8 -*-
#
# Copyright (C) 2014 GNS3 Technologies Inc.
#
# This program is free software: you can redistribute it and/or modify
# it under the terms of the GNU General Public License as published by
# the Free Software Foundation, either version 3 of the License, or
# (at your option) any later version.
#
# This program is distributed in the hope that it will be useful,
# but WITHOUT ANY WARRANTY; without even the implied warranty of
# MERCHANTABILITY or FITNESS FOR A PARTICULAR PURPOSE.  See the
# GNU General Public License for more details.
#
# You should have received a copy of the GNU General Public License
# along with this program.  If not, see <http://www.gnu.org/licenses/>.


<<<<<<< HEAD
__version__ = "2.1.0dev1"
=======
# __version__ is a human-readable version number.
__version__ = "2.0.2dev1"
>>>>>>> 363c4a99

# If it's a git checkout try to add the commit
if "dev" in __version__:
    try:
        import os
        import subprocess
        if os.path.exists(os.path.join(os.path.dirname(os.path.abspath(__file__)), "..", ".git")):
            r = subprocess.check_output(["git", "rev-parse", "--short", "HEAD"]).decode().strip("\n")
            __version__ += "-" + r
    except Exception as e:
        print(e)

<<<<<<< HEAD
__version_info__ = (2, 1, 0, -99)
=======
"""__version_info__ is a four-tuple for programmatic comparison. The first
three numbers are the components of the version number. The fourth
is zero for an official release, positive for a development branch,
or negative for a release candidate or beta (after the base version
number has been incremented)
"""

__version_info__ = (2, 0, 2, -99)
>>>>>>> 363c4a99
<|MERGE_RESOLUTION|>--- conflicted
+++ resolved
@@ -16,12 +16,8 @@
 # along with this program.  If not, see <http://www.gnu.org/licenses/>.
 
 
-<<<<<<< HEAD
 __version__ = "2.1.0dev1"
-=======
-# __version__ is a human-readable version number.
-__version__ = "2.0.2dev1"
->>>>>>> 363c4a99
+__version_info__ = (2, 1, 0, -99)
 
 # If it's a git checkout try to add the commit
 if "dev" in __version__:
@@ -32,17 +28,4 @@
             r = subprocess.check_output(["git", "rev-parse", "--short", "HEAD"]).decode().strip("\n")
             __version__ += "-" + r
     except Exception as e:
-        print(e)
-
-<<<<<<< HEAD
-__version_info__ = (2, 1, 0, -99)
-=======
-"""__version_info__ is a four-tuple for programmatic comparison. The first
-three numbers are the components of the version number. The fourth
-is zero for an official release, positive for a development branch,
-or negative for a release candidate or beta (after the base version
-number has been incremented)
-"""
-
-__version_info__ = (2, 0, 2, -99)
->>>>>>> 363c4a99
+        print(e)