# -*- coding: utf-8 -*-
#
# Copyright (C) 2014 GNS3 Technologies Inc.
#
# This program is free software: you can redistribute it and/or modify
# it under the terms of the GNU General Public License as published by
# the Free Software Foundation, either version 3 of the License, or
# (at your option) any later version.
#
# This program is distributed in the hope that it will be useful,
# but WITHOUT ANY WARRANTY; without even the implied warranty of
# MERCHANTABILITY or FITNESS FOR A PARTICULAR PURPOSE.  See the
# GNU General Public License for more details.
#
# You should have received a copy of the GNU General Public License
# along with this program.  If not, see <http://www.gnu.org/licenses/>.

"""
__version__ is a human-readable version number.

__version_info__ is a four-tuple for programmatic comparison. The first
three numbers are the components of the version number. The fourth
is zero for an official release, positive for a development branch,
or negative for a release candidate or beta (after the base version
number has been incremented)
"""

<<<<<<< HEAD
__version__ = "1.3.8"
__version_info__ = (1, 3, 8, 0)
=======
__version__ = "1.3.9dev1"
__version_info__ = (1, 3, 8, -99)
>>>>>>> 115654fa
<|MERGE_RESOLUTION|>--- conflicted
+++ resolved
@@ -25,10 +25,5 @@
 number has been incremented)
 """
 
-<<<<<<< HEAD
-__version__ = "1.3.8"
-__version_info__ = (1, 3, 8, 0)
-=======
 __version__ = "1.3.9dev1"
-__version_info__ = (1, 3, 8, -99)
->>>>>>> 115654fa
+__version_info__ = (1, 3, 8, -99)