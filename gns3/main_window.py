# -*- coding: utf-8 -*-
#
# Copyright (C) 2014 GNS3 Technologies Inc.
#
# This program is free software: you can redistribute it and/or modify
# it under the terms of the GNU General Public License as published by
# the Free Software Foundation, either version 3 of the License, or
# (at your option) any later version.
#
# This program is distributed in the hope that it will be useful,
# but WITHOUT ANY WARRANTY; without even the implied warranty of
# MERCHANTABILITY or FITNESS FOR A PARTICULAR PURPOSE.  See the
# GNU General Public License for more details.
#
# You should have received a copy of the GNU General Public License
# along with this program.  If not, see <http://www.gnu.org/licenses/>.

"""
Main window for the GUI.
"""

import sys
import os
import time
import logging

from .local_config import LocalConfig
from .local_server import LocalServer
from .modules import MODULES
from .qt import QtGui, QtCore, QtWidgets, qslot
from .controller import Controller
from .node import Node
from .ui.main_window_ui import Ui_MainWindow
from .style import Style
from .dialogs.about_dialog import AboutDialog
from .dialogs.project_dialog import ProjectDialog
from .dialogs.preferences_dialog import PreferencesDialog
from .dialogs.snapshots_dialog import SnapshotsDialog
from .dialogs.export_debug_dialog import ExportDebugDialog
from .dialogs.doctor_dialog import DoctorDialog
from .dialogs.edit_project_dialog import EditProjectDialog
from .dialogs.image_dialog import ImageDialog
from .dialogs.setup_wizard import SetupWizard
from .settings import GENERAL_SETTINGS
from .items.node_item import NodeItem
from .items.link_item import LinkItem, SvgIconItem
from .items.shape_item import ShapeItem
from .items.label_item import LabelItem
from .topology import Topology
from .http_client import HTTPClient
from .progress import Progress
from .update_manager import UpdateManager
from .dialogs.appliance_wizard import ApplianceWizard
from .dialogs.new_template_wizard import NewTemplateWizard
from .dialogs.notif_dialog import NotifDialog, NotifDialogHandler
from .status_bar import StatusBarHandler
from .registry.appliance import ApplianceError
from .template_manager import TemplateManager
from .appliance_manager import ApplianceManager

log = logging.getLogger(__name__)


class MainWindow(QtWidgets.QMainWindow, Ui_MainWindow):

    """
    Main window implementation.

    :param parent: parent widget
    """

    # signal to tell the view if the user is adding a link or not
    adding_link_signal = QtCore.pyqtSignal(bool)

    # Signal of settings updates
    settings_updated_signal = QtCore.Signal()

    def __init__(self, parent=None, open_file=None):
        """
        :param open_file: Open this file instead of asking for a new project
        """

        super().__init__(parent)
        self._settings = {}

        self.setupUi(self)
        self.setUnifiedTitleAndToolBarOnMac(True)

        # This widgets will be disabled when you have no project loaded
        self.disableWhenNoProjectWidgets = [
            self.uiGraphicsView,
            self.uiAnnotateMenu,
            self.uiAnnotationToolBar,
            self.uiControlToolBar,
            self.uiControlMenu,
            self.uiSaveProjectAsAction,
            self.uiExportProjectAction,
            self.uiScreenshotAction,
            self.uiSnapshotAction,
            self.uiEditProjectAction,
            self.uiDeleteProjectAction,
            self.uiImportExportConfigsAction,
            self.uiLockAllAction,
            self.uiShowReadmeAction
        ]

        for widget in self.disableWhenNoProjectWidgets:
            widget.setEnabled(False)

        self.disableWhenControllerNotConnectedWidgets = [
            self.uiNewProjectAction,
            self.uiOpenProjectAction,
            self.uiImportProjectAction,
            self.uiNewTemplateAction,
            self.uiImportProjectAction,
            self.uiOpenApplianceAction,
            self.uiWebUIAction,
            self.uiNodesDockWidget
        ]

        for widget in self.disableWhenControllerNotConnectedWidgets:
            widget.setEnabled(False)

        self._notif_dialog = NotifDialog(self)
        # Setup logger
        logging.getLogger().addHandler(NotifDialogHandler(self._notif_dialog))
        logging.getLogger().addHandler(StatusBarHandler(self.uiStatusBar))

        self._open_file_at_startup = open_file

        MainWindow._instance = self
        topology = Topology.instance()
        topology.setMainWindow(self)
        topology.project_changed_signal.connect(self._projectChangedSlot)
        Controller.instance().setParent(self)
        LocalServer.instance().setParent(self)

        self._first_file_load = True
        self._open_project_path = None
        self._loadSettings()
        self._connections()
        self._maxrecent_files = 5
        self._project_dialog = None
        self.recent_file_actions = []
        self.recent_project_actions = []
        self._start_time = time.time()
        local_config = LocalConfig.instance()
        #local_config.config_changed_signal.connect(self._localConfigChangedSlot)
        self._local_config_timer = QtCore.QTimer(self)
        self._local_config_timer.timeout.connect(local_config.checkConfigChanged)
        self._local_config_timer.start(1000)  # milliseconds
        self._template_manager = TemplateManager().instance()
        self._appliance_manager = ApplianceManager().instance()

        # restore the geometry and state of the main window.
        self._save_gui_state_geometry = True
        self.restoreGeometry(QtCore.QByteArray().fromBase64(self._settings["geometry"].encode()))
        self.restoreState(QtCore.QByteArray().fromBase64(self._settings["state"].encode()))

        # populate the view -> docks menu
        self.uiDocksMenu.addAction(self.uiTopologySummaryDockWidget.toggleViewAction())
        self.uiDocksMenu.addAction(self.uiComputeSummaryDockWidget.toggleViewAction())
        self.uiDocksMenu.addAction(self.uiConsoleDockWidget.toggleViewAction())
        action = self.uiNodesDockWidget.toggleViewAction()
        action.setIconText("All devices")
        self.uiDocksMenu.addAction(action)

        # Sometimes the parent seem invalid https://github.com/GNS3/gns3-gui/issues/2182
        self.uiNodesDockWidget.setParent(self)
        # make sure the dock widget is not open
        self.uiNodesDockWidget.setVisible(False)

        # default directories for QFileDialog
        self._import_configs_from_dir = QtCore.QStandardPaths.writableLocation(QtCore.QStandardPaths.DocumentsLocation)
        self._export_configs_to_dir = QtCore.QStandardPaths.writableLocation(QtCore.QStandardPaths.DocumentsLocation)
        self._screenshots_dir = QtCore.QStandardPaths.writableLocation(QtCore.QStandardPaths.PicturesLocation)
        self._pictures_dir = QtCore.QStandardPaths.writableLocation(QtCore.QStandardPaths.PicturesLocation)
        self._appliance_dir = QtCore.QStandardPaths.writableLocation(QtCore.QStandardPaths.DownloadLocation)
        self._portable_project_dir = QtCore.QStandardPaths.writableLocation(QtCore.QStandardPaths.DownloadLocation)
        self._project_dir = None

        # add recent file actions to the File menu
        for i in range(0, self._maxrecent_files):
            action = QtWidgets.QAction(self.uiFileMenu)
            action.setVisible(False)
            action.triggered.connect(self.openRecentFileSlot)
            self.recent_file_actions.append(action)
        self.uiFileMenu.insertActions(self.uiQuitAction, self.recent_file_actions)
        self.recent_file_actions_separator = self.uiFileMenu.insertSeparator(self.uiQuitAction)
        self.recent_file_actions_separator.setVisible(False)
        #self.updateRecentFileActions()

        # add recent projects to the File menu
        for i in range(0, self._maxrecent_files):
            action = QtWidgets.QAction(self.uiFileMenu)
            action.setVisible(False)
            action.triggered.connect(self.openRecentProjectSlot)
            self.recent_project_actions.append(action)
        self.recent_project_actions_separator = self.uiFileMenu.addSeparator()
        self.recent_project_actions_separator.setVisible(False)
        self.uiFileMenu.addActions(self.recent_project_actions)

        # set the window icon
        self.setWindowIcon(QtGui.QIcon(":/images/gns3.ico"))

        # restore the style
        self._setStyle(self._settings.get("style"))

        if self._settings.get("hide_new_template_button"):
            self.uiNewTemplatePushButton.hide()

        self.setWindowTitle("[*] GNS3")

        # load initial stuff once the event loop isn't busy
        self.run_later(0, self.startupLoading)

    def _connections(self):
        """
        Connect widgets to slots
        """

        # file menu connections
        self.uiNewProjectAction.triggered.connect(self._newProjectActionSlot)
        self.uiOpenProjectAction.triggered.connect(self.openProjectActionSlot)
        self.uiOpenApplianceAction.triggered.connect(self.openApplianceActionSlot)
        self.uiNewTemplateAction.triggered.connect(self._newTemplateActionSlot)
        self.uiImageManagementAction.triggered.connect(self._imageManagementActionSlot)
        self.uiSaveProjectAsAction.triggered.connect(self._saveProjectAsActionSlot)
        self.uiExportProjectAction.triggered.connect(self._exportProjectActionSlot)
        self.uiImportProjectAction.triggered.connect(self._importProjectActionSlot)
        self.uiImportExportConfigsAction.triggered.connect(self._importExportConfigsActionSlot)
        self.uiScreenshotAction.triggered.connect(self._screenshotActionSlot)
        self.uiSnapshotAction.triggered.connect(self._snapshotActionSlot)
        self.uiEditProjectAction.triggered.connect(self._editProjectActionSlot)
        self.uiDeleteProjectAction.triggered.connect(self._deleteProjectActionSlot)

        # edit menu connections
        self.uiSelectAllAction.triggered.connect(self._selectAllActionSlot)
        self.uiSelectNoneAction.triggered.connect(self._selectNoneActionSlot)
        self.uiPreferencesAction.triggered.connect(self.preferencesActionSlot)

        # view menu connections
        self.uiActionFullscreen.triggered.connect(self._fullScreenActionSlot)
        self.uiZoomInAction.triggered.connect(self._zoomInActionSlot)
        self.uiZoomOutAction.triggered.connect(self._zoomOutActionSlot)
        self.uiZoomResetAction.triggered.connect(self._zoomResetActionSlot)
        self.uiFitInViewAction.triggered.connect(self._fitInViewActionSlot)
        self.uiShowLayersAction.triggered.connect(self._showLayersActionSlot)
        self.uiResetPortLabelsAction.triggered.connect(self._resetPortLabelsActionSlot)
        self.uiShowPortNamesAction.triggered.connect(self._showPortNamesActionSlot)
        self.uiShowGridAction.triggered.connect(self._showGridActionSlot)
        self.uiShowReadmeAction.triggered.connect(self._showReadmeActionSlot)
        self.uiSnapToGridAction.triggered.connect(self._snapToGridActionSlot)
        self.uiLockAllAction.triggered.connect(self._lockActionSlot)
        self.uiResetGUIStateAction.triggered.connect(self._resetGUIState)
        self.uiResetDocksAction.triggered.connect(self._resetDocksSlot)

        # tool menu connections
        self.uiWebUIAction.triggered.connect(self._openWebInterfaceActionSlot)

        # control menu connections
        self.uiStartAllAction.triggered.connect(self._startAllActionSlot)
        self.uiSuspendAllAction.triggered.connect(self._suspendAllActionSlot)
        self.uiStopAllAction.triggered.connect(self._stopAllActionSlot)
        self.uiReloadAllAction.triggered.connect(self._reloadAllActionSlot)
        self.uiAuxConsoleAllAction.triggered.connect(self._auxConsoleAllActionSlot)
        self.uiConsoleAllAction.triggered.connect(self._consoleAllActionSlot)
        self.uiResetConsoleAllAction.triggered.connect(self._consoleResetAllActionSlot)

        # device menu is contextual and is build on-the-fly
        self.uiDeviceMenu.aboutToShow.connect(self._deviceMenuActionSlot)

        # annotate menu connections
        self.uiAddNoteAction.triggered.connect(self._addNoteActionSlot)
        self.uiInsertImageAction.triggered.connect(self._insertImageActionSlot)
        self.uiDrawRectangleAction.triggered.connect(self._drawRectangleActionSlot)
        self.uiDrawEllipseAction.triggered.connect(self._drawEllipseActionSlot)
        self.uiDrawLineAction.triggered.connect(self._drawLineActionSlot)
        self.uiEditReadmeAction.triggered.connect(self._editReadmeActionSlot)

        # help menu connections
        self.uiOnlineHelpAction.triggered.connect(self._onlineHelpActionSlot)
        self.uiCheckForUpdateAction.triggered.connect(self._checkForUpdateActionSlot)
        self.uiSetupWizard.triggered.connect(self._setupWizardActionSlot)
        self.uiAboutQtAction.triggered.connect(self._aboutQtActionSlot)
        self.uiAboutAction.triggered.connect(self._aboutActionSlot)
        self.uiExportDebugInformationAction.triggered.connect(self._exportDebugInformationSlot)
        self.uiDoctorAction.triggered.connect(self._doctorSlot)
        self.uiAcademyAction.triggered.connect(self._academyActionSlot)
        self.uiShortcutsAction.triggered.connect(self._shortcutsActionSlot)

        # browsers tool bar connections
        self.uiBrowseRoutersAction.triggered.connect(self._browseRoutersActionSlot)
        self.uiBrowseSwitchesAction.triggered.connect(self._browseSwitchesActionSlot)
        self.uiBrowseEndDevicesAction.triggered.connect(self._browseEndDevicesActionSlot)
        self.uiBrowseSecurityDevicesAction.triggered.connect(self._browseSecurityDevicesActionSlot)
        self.uiBrowseAllDevicesAction.triggered.connect(self._browseAllDevicesActionSlot)
        self.uiAddLinkAction.triggered.connect(self._addLinkActionSlot)

        # new template button
        self.uiNewTemplatePushButton.clicked.connect(self._newTemplateActionSlot)

        # connect the signal to the view
        self.adding_link_signal.connect(self.uiGraphicsView.addingLinkSlot)

        # connect to the signal when settings change
        self.settings_updated_signal.connect(self.settingsChangedSlot)

    def _loadSettings(self):
        """
        Loads the settings from the persistent settings file.
        """

        local_config = LocalConfig.instance()
        self._settings = local_config.loadSectionSettings(self.__class__.__name__, GENERAL_SETTINGS)

    def settings(self):
        """
        Returns the general settings.

        :returns: settings dictionary
        """

        return self._settings

    def setSettings(self, new_settings):
        """
        Set new general settings.

        :param new_settings: settings dictionary
        """

        # change the GUI style
        style = new_settings.get("style")
        if style and new_settings["style"] != self._settings["style"]:
            self._setStyle(style)

        self._settings.update(new_settings)
        # save the settings
        LocalConfig.instance().saveSectionSettings(self.__class__.__name__, self._settings)
        self.settings_updated_signal.emit()

    def _openWebInterfaceActionSlot(self):
        if Controller.instance().connected():
            base_url = Controller.instance().httpClient().fullUrl()
            webui_url = f"{base_url}/static/web-ui/bundled"
            QtGui.QDesktopServices.openUrl(QtCore.QUrl(webui_url))

    def _showGridActionSlot(self):
        """
        Called when we ask to display the grid
        """
        self.showGrid(self.uiShowGridAction.isChecked())

        # save settings
        project = Topology.instance().project()
        if project is not None:
            project.setShowGrid(self.uiShowGridAction.isChecked())
            project.update()

    def _snapToGridActionSlot(self):
        """
        Called when user click on the snap to grid menu item
        :return: None
        """
        self.snapToGrid(self.uiSnapToGridAction.isChecked())

        # save settings
        project = Topology.instance().project()
        if project is not None:
            project.setSnapToGrid(self.uiSnapToGridAction.isChecked())
            project.update()

    def _lockActionSlot(self):
        """
        Called when user click on the lock menu item
        :return: None
        """

        if self.uiGraphicsView.isEnabled():
            for item in self.uiGraphicsView.items():
                if not isinstance(item, LinkItem) and not isinstance(item, LabelItem) and not isinstance(item, SvgIconItem):
                    if self.uiLockAllAction.isChecked() and not item.locked():
                        item.setLocked(True)
                    elif not self.uiLockAllAction.isChecked() and item.locked():
                        item.setLocked(False)
                    if item.parentItem() is None:
                        item.updateNode()
                    item.update()

    def _resetGUIState(self):
        """
        Reset the GUI state.
        """

        self._save_gui_state_geometry = False
        self.close()
        if hasattr(sys, "frozen"):
            QtCore.QProcess.startDetached(os.path.abspath(sys.executable), sys.argv)
        else:
            QtWidgets.QMessageBox.information(self, "GUI state","The GUI state has been reset, please restart the application")

    def _resetDocksSlot(self):
        """
        Reset the dock widgets.
        """

        self.uiTopologySummaryDockWidget.setFloating(False)
        self.uiComputeSummaryDockWidget.setFloating(False)
        self.uiConsoleDockWidget.setFloating(False)
        self.uiNodesDockWidget.setFloating(False)

    def _newProjectActionSlot(self):
        """
        Slot called to create a new project.
        """

        # prevents race condition
        if self._project_dialog is not None:
            return

        self._project_dialog = ProjectDialog(self)
        self._project_dialog.show()
        create_new_project = self._project_dialog.exec_()

        if create_new_project:
            Topology.instance().createLoadProject(self._project_dialog.getProjectSettings())

        self._project_dialog = None

    def _newTemplateActionSlot(self):
        """
        Called when user want to create a new template.
        """

        dialog = NewTemplateWizard(self)
        dialog.show()
        dialog.exec_()

    def _imageManagementActionSlot(self):
        """
        Called when user wants to manage images
        """

        dialog = ImageDialog(self)
        dialog.show()
        dialog.exec_()

    @qslot
    def openApplianceActionSlot(self, *args):
        """
        Slot called to open an appliance.
        """

        directory = self._appliance_dir
        if not os.path.exists(self._appliance_dir):
            directory = Topology.instance().projectsDirPath()
        path, _ = QtWidgets.QFileDialog.getOpenFileName(self, "Import appliance", directory,
                                                        "All files (*);;GNS3 Appliance (*.gns3appliance *.gns3a)",
                                                        "GNS3 Appliance (*.gns3appliance *.gns3a)")
        if path:
            self.loadPath(path)
            self._appliance_dir = os.path.dirname(path)

    def openProjectActionSlot(self):
        """
        Slot called to open a project.
        """

        if Controller.instance().isRemote():
            # If the server is remote we use the new project windows with the project library
            self._newProjectActionSlot()
        else:
            directory = self._project_dir
            if self._project_dir is None or not os.path.exists(self._project_dir):
                directory = Topology.instance().projectsDirPath()
            path, _ = QtWidgets.QFileDialog.getOpenFileName(self, "Open project", directory,
                                                            "All files (*);;GNS3 Project (*.gns3);;GNS3 Portable Project (*.gns3project *.gns3p);;NET files (*.net)",
                                                            "GNS3 Project (*.gns3)")
            if path:
                self.loadPath(path)
                self._project_dir = os.path.dirname(path)

    def openRecentFileSlot(self):
        """
        Slot called to open recent file from the File menu.
        """

        action = self.sender()
        if action:
            path = action.data()
            if not os.path.isfile(path):
                QtWidgets.QMessageBox.critical(self, "Recent file", "{}: no such file".format(path))
                return
            self.loadPath(path)

    def openRecentProjectSlot(self):
        """
        Slot called to open recent project from the project menu.
        """

        action = self.sender()
        if action and action.data():
            if len(action.data()) == 2:
                project_id, project_path = action.data()
                Topology.instance().createLoadProject({
                    "project_path": project_path,
                    "project_id": project_id})
            else:
                (project_id, ) = action.data()
                Topology.instance().createLoadProject({"project_id": project_id})

    def loadPath(self, path):
        """Open a file and close the previous project"""

        if not path:
            return

        if self._first_file_load is True:
            self._first_file_load = False
            time.sleep(0.5)  # give some time to the server to initialize

        if self._project_dialog:
            self._project_dialog.reject()
            self._project_dialog = None

        if path.endswith(".gns3project") or path.endswith(".gns3p"):
            # Portable GNS3 project
            Topology.instance().importProject(path)
        elif path.endswith(".net"):
            QtWidgets.QMessageBox.critical(self, "Open project", "Importing legacy project is not supported in 2.0.\nYou must open it using GNS3 1.x in order to convert it or manually run the gns3 converter.")
            return

        elif path.endswith(".gns3appliance") or path.endswith(".gns3a"):
            # GNS3 appliance
            try:
                self._appliance_wizard = ApplianceWizard(self, path)
            except ApplianceError as e:
                QtWidgets.QMessageBox.critical(self, "Appliance", "Error while importing appliance {}: {}".format(path, str(e)))
                return
            self._appliance_wizard.show()
            self._appliance_wizard.exec_()
        elif path.endswith(".gns3"):
            if Controller.instance().isRemote():
                QtWidgets.QMessageBox.critical(self, "Open project", "Cannot open a .gns3 file on a remote server, please use a project (.gns3p) instead")
                return
            else:
                Topology.instance().loadProject(path)
        else:
            try:
                extension = path.split('.')[1]
                QtWidgets.QMessageBox.critical(self, "File open", "Unsupported file extension {} for {}".format(extension, path))
            except IndexError:
                QtWidgets.QMessageBox.critical(self, "File open", "Missing file extension for {}".format(path))

    @qslot
    def _projectChangedSlot(self, *args):
        """
        Called when a project finish to load
        """
        project = Topology.instance().project()
        if project is not None and self._project_dialog:
            self._project_dialog.reject()
            self._project_dialog = None
        self._refreshVisibleWidgets()

    @qslot
    def settingsChangedSlot(self, *args):
        """
        Called when settings are updated
        """
        # It covers case when project is not set
        # and we need to refresh template manager
        # and appliance manager
        project = Topology.instance().project()
        if project is None:
            self._template_manager.instance().refresh()
            self._appliance_manager.instance().refresh()

    def _refreshVisibleWidgets(self):
        """
        Refresh widgets that should be visible or not
        """

        for widget in self.disableWhenControllerNotConnectedWidgets:
            widget.setEnabled(Controller.instance().connected())

        # No projects
        if Topology.instance().project() is None:
            for widget in self.disableWhenNoProjectWidgets:
                widget.setEnabled(False)
        else:
            for widget in self.disableWhenNoProjectWidgets:
                widget.setEnabled(True)

    def _saveProjectAsActionSlot(self):
        """
        Slot called to save a project to another location/name.
        """

        Topology.instance().saveProjectAs()

    def _importExportConfigsActionSlot(self):
        """
        Slot called when importing and exporting configs
        for the entire project.
        """

        options = ["Export configs to a directory", "Import configs from a directory"]
        selection, ok = QtWidgets.QInputDialog.getItem(self, "Import/Export configs", "Please choose an option:", options, 0, False)
        if ok:
            if selection == options[0]:
                self._exportConfigs()
            else:
                self._importConfigs()

    def _exportConfigs(self):
        """
        Exports all configs to a directory.
        """

        path = QtWidgets.QFileDialog.getExistingDirectory(self, "Export directory", self._export_configs_to_dir, QtWidgets.QFileDialog.ShowDirsOnly)
        if path:
            self._export_configs_to_dir = os.path.dirname(path)
            for module in MODULES:
                instance = module.instance()
                if hasattr(instance, "exportConfigs"):
                    instance.exportConfigs(path)

    def _importConfigs(self):
        """
        Imports all configs from a directory.
        """

        path = QtWidgets.QFileDialog.getExistingDirectory(self, "Import directory", self._import_configs_from_dir, QtWidgets.QFileDialog.ShowDirsOnly)
        if path:
            self._import_configs_from_dir = os.path.dirname(path)
            for module in MODULES:
                instance = module.instance()
                if hasattr(instance, "importConfigs"):
                    instance.importConfigs(path)

    def createScreenshot(self, path):
        """
        Create a screenshot of the scene.

        :returns: True if the image was successfully saved; otherwise returns False
        """

        scene = self.uiGraphicsView.scene()
        scene.clearSelection()
        source = scene.itemsBoundingRect().adjusted(-20.0, -20.0, 20.0, 20.0)
        image = QtGui.QImage(source.size().toSize(), QtGui.QImage.Format_RGB32)
        image.fill(QtCore.Qt.white)
        painter = QtGui.QPainter(image)
        painter.setRenderHint(QtGui.QPainter.Antialiasing, True)
        painter.setRenderHint(QtGui.QPainter.TextAntialiasing, True)
        painter.setRenderHint(QtGui.QPainter.SmoothPixmapTransform, True)
        scene.render(painter, source=source)
        painter.end()
        # TODO: quality option
        return image.save(path)

    def showLayers(self, show_layers):
        """
        Shows layers in GUI
        :param show_layers: boolean
        :return: None
        """
        NodeItem.show_layer = show_layers
        ShapeItem.show_layer = show_layers
        for item in self.uiGraphicsView.items():
            item.update()

    def showGrid(self, show_grid):
        """
        Shows grid in GUI
        :param show_grid: boolean
        :return: None
        """
        self.uiGraphicsView.viewport().update()

    def snapToGrid(self, snap_to_grid):
        """
        Snap to grid in GUI
        :param snap_to_grid: boolean
        :return: None
        """
        self.uiGraphicsView.viewport().update()

    def showInterfaceLabels(self, show_interface_labels):
        """
        Show interface labels in GUI
        :param show_interface_labels: boolean
        :return: None
        """
        LinkItem.showPortLabels(show_interface_labels)
        for item in self.uiGraphicsView.scene().items():
            if isinstance(item, LinkItem):
                item.adjust()
        
    def _updateZoomSettings(self, zoom=None):
        """
        Updates zoom settings
        :param zoom integer optional, when not provided then calculated from current view
        :return: None
        """

        if zoom is None:
            zoom = round(self.uiGraphicsView.transform().m11() * 100)

        # save settings
        project = Topology.instance().project()
        if project is not None:
            project.setZoom(zoom)
            project.update()

    def _screenshotActionSlot(self):
        """
        Slot called to take a screenshot of the scene.
        """

        # supported image file formats
        file_formats = "PNG File (*.png);;JPG File (*.jpeg *.jpg);;BMP File (*.bmp);;XPM File (*.xpm *.xbm);;PPM File (*.ppm);;TIFF File (*.tiff)"
        path, selected_filter = QtWidgets.QFileDialog.getSaveFileName(self, "Screenshot", self._screenshots_dir, file_formats)
        if not path:
            return
        self._screenshots_dir = os.path.dirname(path)

        # add the extension if missing (Mac OS automatically adds an extension already)
        if not sys.platform.startswith("darwin"):
            file_format = "." + selected_filter[:4].lower().strip()
            if not path.endswith(file_format):
                path += file_format

        if not self.createScreenshot(path):
            QtWidgets.QMessageBox.critical(self, "Screenshot", "Could not create screenshot file {}".format(path))

    def _snapshotActionSlot(self):
        """
        Slot called to open the snapshot dialog.
        """

        project = Topology.instance().project()

        dialog = SnapshotsDialog(self, project)
        dialog.show()
        dialog.exec_()

    def _selectAllActionSlot(self):
        """
        Slot called to select all the items on the scene.
        """

        scene = self.uiGraphicsView.scene()
        for item in scene.items():
            item.setSelected(True)

    def _selectNoneActionSlot(self):
        """
        Slot called to none of the items on the scene.
        """

        scene = self.uiGraphicsView.scene()
        for item in scene.items():
            item.setSelected(False)

    def _fullScreenActionSlot(self):
        """
        Slot to switch to full screen.
        """

        if not self.windowState() & QtCore.Qt.WindowFullScreen:
            # switch to full screen
            self.setWindowState(self.windowState() | QtCore.Qt.WindowFullScreen)
        else:
            # switch back to normal
            self.setWindowState(self.windowState() & ~QtCore.Qt.WindowFullScreen)

    def _zoomInActionSlot(self):
        """
        Slot called to scale in the view.
        """

        factor_in = pow(2.0, 60 / 240.0)
        self.uiGraphicsView.scaleView(factor_in)
        self._updateZoomSettings()

    def _zoomOutActionSlot(self):
        """
        Slot called to scale out the view.
        """

        factor_out = pow(2.0, -60 / 240.0)
        self.uiGraphicsView.scaleView(factor_out)
        self._updateZoomSettings()

    def _zoomResetActionSlot(self):
        """
        Slot called to reset the zoom.
        """

        self.uiGraphicsView.resetTransform()
        self._updateZoomSettings()

    def _fitInViewActionSlot(self):
        """
        Slot called to fit the topology in the view.
        """

        view = self.uiGraphicsView
        bounding_rect = view.scene().itemsBoundingRect().adjusted(-20.0, -20.0, 20.0, 20.0)
        view.ensureVisible(bounding_rect)
        view.fitInView(bounding_rect, QtCore.Qt.KeepAspectRatio)

    def _showLayersActionSlot(self):
        """
        Slot called to show the layer positions on the scene.
        """
        self.showLayers(self.uiShowLayersAction.isChecked())

        # save settings
        project = Topology.instance().project()
        if project is not None:
            project.setShowLayers(self.uiShowLayersAction.isChecked())
            project.update()

    def _resetPortLabelsActionSlot(self):
        """
        Slot called to reset the port labels on the scene.
        """

        for item in self.uiGraphicsView.scene().items():
            if isinstance(item, LinkItem):
                item.resetPortLabels()
                item.adjust()

    def _showPortNamesActionSlot(self):
        """
        Slot called to show the port names on the scene.
        """

        self.showInterfaceLabels(self.uiShowPortNamesAction.isChecked())

        # save settings
        project = Topology.instance().project()
        if project is not None:
            project.setShowInterfaceLabels(self.uiShowPortNamesAction.isChecked())
            project.update()

    def _startAllActionSlot(self):
        """
        Slot called when starting all the nodes.
        """

        reply = QtWidgets.QMessageBox.question(self, "Confirm Start All", "Are you sure you want to start all devices?",
                                                   QtWidgets.QMessageBox.Yes | QtWidgets.QMessageBox.No)
                                                   
        if reply == QtWidgets.QMessageBox.No:
            return

        project = Topology.instance().project()
        if project is not None:
            project.start_all_nodes()

    def _suspendAllActionSlot(self):
        """
        Slot called when suspending all the nodes.
        """

        reply = QtWidgets.QMessageBox.question(self, "Confirm Suspend All", "Are you sure you want to suspend all devices?",
                                                   QtWidgets.QMessageBox.Yes | QtWidgets.QMessageBox.No)

        if reply == QtWidgets.QMessageBox.No:
            return

        project = Topology.instance().project()
        if project is not None:
            project.suspend_all_nodes()

    def _stopAllActionSlot(self):
        """
        Slot called when stopping all the nodes.
        """

        reply = QtWidgets.QMessageBox.question(self, "Confirm Stop All", "Are you sure you want to stop all devices?",
                                                   QtWidgets.QMessageBox.Yes | QtWidgets.QMessageBox.No)

        if reply == QtWidgets.QMessageBox.No:
            return

        project = Topology.instance().project()
        if project is not None:
            project.stop_all_nodes()

    def _reloadAllActionSlot(self):
        """
        Slot called when reloading all the nodes.
        """

        reply = QtWidgets.QMessageBox.question(self, "Confirm Reload All", "Are you sure you want to reload all devices?",
                                                   QtWidgets.QMessageBox.Yes | QtWidgets.QMessageBox.No)

        if reply == QtWidgets.QMessageBox.No:
            return

        project = Topology.instance().project()
        if project is not None:
            project.reload_all_nodes()

    def _consoleResetAllActionSlot(self):
        """
        Slot called when reset all console connections.
        """

        project = Topology.instance().project()
        if project is not None:
            project.reset_console_all_nodes()

    def _deviceMenuActionSlot(self):
        """
        Slot to contextually show the device menu.
        """

        self.uiDeviceMenu.clear()
        self.uiGraphicsView.populateDeviceContextualMenu(self.uiDeviceMenu)

    def _auxConsoleAllActionSlot(self):
        """
        Slot called when connecting to all the nodes using the AUX console.
        """

        self.uiGraphicsView.auxConsoleFromItems(self.uiGraphicsView.scene().items())

    def _consoleAllActionSlot(self):
        """
        Slot called when connecting to all the nodes using the console.
        """

        self.uiGraphicsView.consoleFromAllItems()

    def _addNoteActionSlot(self):
        """
        Slot called when adding a new note on the scene.
        """

        self.uiGraphicsView.addNote(self.uiAddNoteAction.isChecked())

    def _insertImageActionSlot(self):
        """
        Slot called when inserting an image on the scene.
        """
        # supported image file formats
        file_formats = "Image files (*.svg *.bmp *.jpeg *.jpg *.gif *.pbm *.pgm *.png *.ppm *.xbm *.xpm);;All files (*)"

        path, _ = QtWidgets.QFileDialog.getOpenFileName(self, "Image", self._pictures_dir, file_formats)
        if not path:
            return
        self._pictures_dir = os.path.dirname(path)

        QtGui.QPixmap(path)
        self.uiGraphicsView.addImage(path)

    def _drawRectangleActionSlot(self):
        """
        Slot called when adding a rectangle on the scene.
        """

        self.uiGraphicsView.addRectangle(self.uiDrawRectangleAction.isChecked())

    def _drawEllipseActionSlot(self):
        """
        Slot called when adding a ellipse on the scene.
        """

        self.uiGraphicsView.addEllipse(self.uiDrawEllipseAction.isChecked())

    def _drawLineActionSlot(self):
        """
        Slot called when adding a line on the scene.
        """

        self.uiGraphicsView.addLine(self.uiDrawLineAction.isChecked())

    def _onlineHelpActionSlot(self):
        """
        Slot to launch a browser pointing to the documentation page.
        """

        QtGui.QDesktopServices.openUrl(QtCore.QUrl("https://docs.gns3.com/"))

    def _checkForUpdateActionSlot(self, silent=False):
        """
        Slot to check if a newer version is available.

        :param silent: do not display any message
        """

        self._update_manager = UpdateManager()
        self._update_manager.checkForUpdate(self, silent)

    def _setupWizardActionSlot(self):
        """
        Slot to open the setup wizard.
        """

        setup_wizard = SetupWizard(self)
        setup_wizard.show()
        setup_wizard.exec_()

    def _shortcutsActionSlot(self):

        shortcuts_text = ""
        for action in self.findChildren(QtWidgets.QAction):
            shortcut = action.shortcut().toString()
            if shortcut:
                shortcuts_text += f"{action.toolTip()}: {shortcut}\n"
        QtWidgets.QMessageBox.information(self, "Shortcuts", shortcuts_text)

    def _aboutQtActionSlot(self):
        """
        Slot to display the Qt About dialog.
        """

        QtWidgets.QMessageBox.aboutQt(self)

    def _aboutActionSlot(self):
        """
        Slot to display the GNS3 About dialog.
        """

        dialog = AboutDialog(self)
        dialog.show()
        dialog.exec_()

    def _exportDebugInformationSlot(self):
        """
        Slot to display a window for exporting debug information
        """

        dialog = ExportDebugDialog(self, Topology.instance().project())
        dialog.show()
        dialog.exec_()

    def _doctorSlot(self):
        """
        Slot to display a window for exporting debug information
        """

        dialog = DoctorDialog(self)
        dialog.show()
        dialog.exec_()

    def _academyActionSlot(self):
        """
        Slot to launch a browser pointing to the courses page.
        """

        QtGui.QDesktopServices.openUrl(QtCore.QUrl("http://academy.gns3.com/"))

    def _showNodesDockWidget(self, title, category):
        """
        Makes the NodesDockWidget appear with the appropriate title and the devices
        from the specified category listed.
        Makes the dock disappear if the same category is selected.

        :param title: NodesDockWidget title
        :param category: category of device to list
        """

        if self.uiNodesDockWidget.windowTitle() == title:
            self.uiNodesDockWidget.setVisible(False)
            self.uiNodesDockWidget.setWindowTitle("")
        else:
            self.uiNodesDockWidget.setWindowTitle(title)
            self.uiNodesDockWidget.setVisible(True)
            self.uiNodesDockWidget.populateNodesView(category)

    def _localConfigChangedSlot(self):
        """
        Called when the local config change
        """

        self.uiNodesView.refresh()

    def _browseRoutersActionSlot(self):
        """
        Slot to browse all the routers.
        """

        self._showNodesDockWidget("Routers", Node.routers)

    def _browseSwitchesActionSlot(self):
        """
        Slot to browse all the switches.
        """

        self._showNodesDockWidget("Switches", Node.switches)

    def _browseEndDevicesActionSlot(self):
        """
        Slot to browse all the end devices.
        """

        self._showNodesDockWidget("End devices", Node.end_devices)

    def _browseSecurityDevicesActionSlot(self):
        """
        Slot to browse all the security devices.
        """

        self._showNodesDockWidget("Security devices", Node.security_devices)

    def _browseAllDevicesActionSlot(self):
        """
        Slot to browse all the devices.
        """

        self._showNodesDockWidget("All devices", None)

    def _addLinkActionSlot(self):
        """
        Slot to receive events from the add a link action.
        """

        if not self.uiAddLinkAction.isChecked():
            self.uiAddLinkAction.setText("Add a link")
            self.adding_link_signal.emit(False)
        else:
            self.uiAddLinkAction.setText("Cancel")
            self.adding_link_signal.emit(True)

    def preferencesActionSlot(self):
        """
        Slot to show the preferences dialog.
        """

        with Progress.instance().context(min_duration=0):
            dialog = PreferencesDialog(self)
            #dialog.restoreGeometry(QtCore.QByteArray().fromBase64(self._settings["preferences_dialog_geometry"].encode()))
            dialog.show()
            dialog.exec_()
            #self._settings["preferences_dialog_geometry"] = bytes(dialog.saveGeometry().toBase64()).decode()
            #self.setSettings(self._settings)

    def _editReadmeActionSlot(self):
        """
        Slot to edit the README file
        """
        Topology.instance().editReadme()

    def _showReadmeActionSlot(self):
        """
        Slot to show the README file
        """
        Topology.instance().showReadme()

    def resizeEvent(self, event):
        self._notif_dialog.resize()
        super().resizeEvent(event)

    def keyPressEvent(self, event):
        """
        Handles all key press events for the main window.

        :param event: QKeyEvent
        """

        key = event.key()
        # if the user is adding a link and press Escape, then cancel the link addition.
        if self.uiAddLinkAction.isChecked() and key == QtCore.Qt.Key_Escape:
            self.uiAddLinkAction.setChecked(False)
            self._addLinkActionSlot()
        elif key == QtCore.Qt.Key_C and event.modifiers() & QtCore.Qt.ControlModifier:
            status_bar_message = self.uiStatusBar.currentMessage()
            if status_bar_message:
                QtWidgets.QApplication.clipboard().setText(status_bar_message)
        else:
            super().keyPressEvent(event)

    def closeEvent(self, event):
        """
        Handles the event when the main window is closed.

        :param event: QCloseEvent
        """

        if Topology.instance().project():
            reply = QtWidgets.QMessageBox.question(self, "Confirm Exit", "Are you sure you want to exit GNS3?",
                                                   QtWidgets.QMessageBox.Yes | QtWidgets.QMessageBox.No)
            if reply == QtWidgets.QMessageBox.No:
                event.ignore()
                return

        progress = Progress.instance()
        progress.setAllowCancelQuery(True)
        progress.setCancelButtonText("Force quit")

        log.debug("Close the Main Window")
        self._finish_application_closing(close_windows=False)
        event.accept()
        self.uiConsoleTextEdit.closeIO()

    def _finish_application_closing(self, close_windows=True):
        """
        Handles the event when the main window is closed.
        And project closed.

        :params closing: True the windows is currently closing do not try to reclose it
        """

        log.debug("_finish_application_closing")

        if self._save_gui_state_geometry:
            self._settings["geometry"] = bytes(self.saveGeometry().toBase64()).decode()
            self._settings["state"] = bytes(self.saveState().toBase64()).decode()
        else:
            self._settings["geometry"] = ""
            self._settings["state"] = ""
        self.setSettings(self._settings)

        Controller.instance().stopListenNotifications()
        server = LocalServer.instance()
        server.stopLocalServer(wait=True)

        time_spent = "{:.0f}".format(time.time() - self._start_time)
        log.debug("Time spend in the software is {}".format(time_spent))

        if close_windows:
            self.close()

    def _nodeRunning(self):
        """
        Display a warning to user

        :returns: False is a device is still running
        """
        # check if any node is running
        topology = Topology.instance()
        topology.project = Topology.instance().project()
        for node in topology.nodes():
            if not node.isAlwaysOn() and node.status() == Node.started:
                return True
        return False

    def startupLoading(self):
        """
        Called by QTimer.singleShot to load everything needed at startup.
        """

        if not LocalConfig.instance().isMainGui():
            reply = QtWidgets.QMessageBox.warning(self, "GNS3", "Another GNS3 GUI is already running. Continue?",
                                                  QtWidgets.QMessageBox.Yes | QtWidgets.QMessageBox.No)
            if reply == QtWidgets.QMessageBox.No:
                sys.exit(1)
                return

        run_as_root_path = LocalConfig.instance().runAsRootPath()

        if not sys.platform.startswith("win") and os.geteuid() == 0:
            # touches file to know that user has run GNS3 as root and to prevent
            # from running as user
            if not os.path.exists(run_as_root_path):
                try:
                    open(run_as_root_path, 'a').close()
                except OSError as e:
                    log.warning("Cannot write `run_as_root` file due to: {}".format(str(e)))

            QtWidgets.QMessageBox.warning(self, "Root", "Running GNS3 as root is not recommended and could be dangerous")

        if not sys.platform.startswith("win") and os.geteuid() != 0 and os.path.exists(run_as_root_path):
            QtWidgets.QMessageBox.critical(
                self, "Run as user",
                "GNS3 has been previously run as root. It is not possible "
                "to change to another user and GNS3 will be shutdown. Please delete the '{}' file "
                "and start the program again.".format(run_as_root_path))

            sys.exit(1)

        # restore debug level
        if self._settings["debug_level"]:
            print("Activating debugging (use command 'debug 0' to deactivate)")
            root = logging.getLogger()
            root.setLevel(logging.DEBUG)

        # restore the style
        self._setStyle(self._settings.get("style"))

        Controller.instance().connected_signal.connect(self._controllerConnectedSlot)
        Controller.instance().project_list_updated_signal.connect(self.updateRecentProjectActions)

        self.uiGraphicsView.setEnabled(False)

        # show the setup wizard
        if not self._settings["hide_setup_wizard"]:
            self._setupWizardActionSlot()
        else:
            if Controller.instance().isRemote():
                Controller.instance().connect()
            else:
                # start and connect to the local server if needed
                LocalServer.instance().localServerAutoStartIfRequired()

        if self._settings["check_for_update"]:
            # automatic check for update every week (604800 seconds)
            current_epoch = int(time.mktime(time.localtime()))
            if current_epoch - self._settings["last_check_for_update"] >= 604800:
                # let's check for an update
                self._checkForUpdateActionSlot(silent=True)
                self._settings["last_check_for_update"] = current_epoch
                self.setSettings(self._settings)

    def updateRecentProjectsSettings(self, project_id, project_name, project_path):
        """
        Updates the recent project settings.

        :param project_id: The ID of the project
        :param project_name: The name of the project
        :param project_path: The project path
        """

        # Projects are stored as a list of project_id:project_name
        key = "{}:{}:{}".format(project_id, project_name, project_path)

        recent_projects = []
        for project in self._settings["recent_projects"]:
            recent_projects.append(project)

        # Because the name can change we compare only the project id and path
        for project_key in list(recent_projects):
            if project_key.split(":")[0] == project_id:
                recent_projects.remove(project_key)
        for project_key in list(recent_projects):
            try:
                if project_key.split(":")[2] == project_path:
                    recent_projects.remove(project_key)
            # 2.0.0 alpha1 compatible
            except IndexError:
                pass

        recent_projects.insert(0, key)
        if len(recent_projects) > self._maxrecent_files:
            recent_projects.pop()

        # write the recent file list
        self._settings["recent_projects"] = recent_projects
        self.setSettings(self._settings)

    def updateRecentProjectActions(self):
        """
        Updates recent project actions.
        """

        index = 0
        size = len(self._settings["recent_projects"])
        for project in self._settings["recent_projects"]:
            # Projects are stored as a list of project_id:project_name
            try:
                project_id, project_name, project_path = project.split(":", maxsplit=2)
            except ValueError:  # Compatible with 2.0.0a1
                project_path = None
                project_id, project_name = project.split(":", maxsplit=1)

            if project_id not in [p["project_id"] for p in Controller.instance().projects()]:
                size -= 1
                continue

            action = self.recent_project_actions[index]
            if project_path and os.path.exists(project_path):
                action.setText(" {}. {} [{}]".format(index + 1, project_name, project_path))
                action.setData((project_id, project_path, ))
            else:
                action.setText(" {}. {}".format(index + 1, project_name))
                action.setData((project_id, ))
            index += 1

        if Controller.instance().isRemote():
            for index in range(0, size):
                self.recent_project_actions[index].setVisible(True)
            for index in range(size + 1, self._maxrecent_files):
                self.recent_project_actions[index].setVisible(False)

            if size:
                self.recent_project_actions_separator.setVisible(True)
        else:
            for action in self.recent_project_actions:
                action.setVisible(False)
            self.recent_project_actions_separator.setVisible(False)

    def updateRecentFileSettings(self, path):
        """
        Updates the recent file settings.

        :param path: path to the new file
        """

        recent_files = []
        for file_path in self._settings["recent_files"]:
            if file_path:
                file_path = os.path.normpath(file_path)
                if file_path not in recent_files and os.path.exists(file_path):
                    recent_files.append(file_path)

        # update the recent file list
        if path in recent_files:
            recent_files.remove(path)
        recent_files.insert(0, path)
        if len(recent_files) > self._maxrecent_files:
            recent_files.pop()

        # write the recent file list
        self._settings["recent_files"] = recent_files
        self.setSettings(self._settings)

    def updateRecentFileActions(self):
        """
        Updates recent file actions.
        """

        index = 0
        size = len(self._settings["recent_files"])
        for file_path in self._settings["recent_files"]:
            try:
                if file_path and os.path.exists(file_path):
                    action = self.recent_file_actions[index]
                    duplicate = False
                    for file_path_2 in self._settings["recent_files"]:
                        if file_path != file_path_2 and os.path.basename(file_path) == os.path.basename(file_path_2):
                            duplicate = True
                            break
                    if duplicate:
                        action.setText(" {}. {} [{}]".format(index + 1, os.path.basename(file_path), file_path))
                    else:
                        action.setText(" {}. {}".format(index + 1, os.path.basename(file_path)))
                    action.setData(file_path)
                    action.setVisible(True)
                    index += 1
            # We can have this error if user save a file with unicode char
            # and change his system locale.
            except UnicodeEncodeError:
                pass

        if not Controller.instance().isRemote():
            for index in range(size + 1, self._maxrecent_files):
                self.recent_file_actions[index].setVisible(False)

            if size:
                self.recent_file_actions_separator.setVisible(True)
        else:
            for index in range(0, self._maxrecent_files):
                self.recent_file_actions[index].setVisible(False)
            self.recent_file_actions_separator.setVisible(False)

    def _controllerConnectedSlot(self):

        self.updateRecentFileActions()
        self._refreshVisibleWidgets()

        if self._settings["hide_setup_wizard"]:
            if self._open_file_at_startup:
                self.loadPath(self._open_file_at_startup)
                self._open_file_at_startup = None
            elif Topology.instance().project() is None and QtWidgets.QApplication.activeModalWidget() is None:
                self._newProjectActionSlot()

    def run_later(self, counter, callback):
        """
        Run a function after X milliseconds

        :params counter: Time to wait before fire the callback (in milliseconds)
        :params callback: Function to run
        """

        QtCore.QTimer.singleShot(counter, callback)

    def _exportProjectActionSlot(self):
        """
        Slot called to export a project
        """

        Topology.instance().exportProject()

    def _importProjectActionSlot(self):
        """
        Slot called to import a project
        """

        directory = self._portable_project_dir
        if not os.path.exists(directory):
            directory = Topology.instance().projectsDirPath()
<<<<<<< HEAD
        path, _ = QtWidgets.QFileDialog.getOpenFileName(self, "Open project", directory,
                                                        "All files (*.*);;GNS3 Portable Project (*.gns3project *.gns3p)",
=======
        path, _ = QtWidgets.QFileDialog.getOpenFileName(self, "Open portable project", directory,
                                                        "All files (*);;GNS3 Portable Project (*.gns3project *.gns3p)",
>>>>>>> 187ef561
                                                        "GNS3 Portable Project (*.gns3project *.gns3p)")
        if path:
            Topology.instance().importProject(path)
            self._portable_project_dir = os.path.dirname(path)

    def _editProjectActionSlot(self):
        if Topology.instance().project() is None:
            return
        dialog = EditProjectDialog(self)
        dialog.show()
        dialog.exec_()

    def _deleteProjectActionSlot(self):
        if Topology.instance().project() is None:
            return
        reply = QtWidgets.QMessageBox.warning(
            self,
            "GNS3",
            "The project will be deleted from disk. All files will be removed including the project subdirectories. Continue?",
            QtWidgets.QMessageBox.Yes | QtWidgets.QMessageBox.No)
        if reply == QtWidgets.QMessageBox.Yes:
            Topology.instance().deleteProject()

    def _setStyle(self, style_name):
        """
        Applies a style.

        :param style_name: Style name
        """

        style = Style(self)
        if style_name.startswith("Charcoal"):
            style.setCharcoalStyle()
        elif style_name == "Classic":
            style.setClassicStyle()
        else:
            style.setLegacyStyle()

    @staticmethod
    def instance():
        """
        Singleton to return only one instance of MainWindow.

        :returns: instance of MainWindow
        """

        if not hasattr(MainWindow, "_instance"):
            MainWindow._instance = MainWindow()
        return MainWindow._instance<|MERGE_RESOLUTION|>--- conflicted
+++ resolved
@@ -1488,13 +1488,8 @@
         directory = self._portable_project_dir
         if not os.path.exists(directory):
             directory = Topology.instance().projectsDirPath()
-<<<<<<< HEAD
         path, _ = QtWidgets.QFileDialog.getOpenFileName(self, "Open project", directory,
-                                                        "All files (*.*);;GNS3 Portable Project (*.gns3project *.gns3p)",
-=======
-        path, _ = QtWidgets.QFileDialog.getOpenFileName(self, "Open portable project", directory,
                                                         "All files (*);;GNS3 Portable Project (*.gns3project *.gns3p)",
->>>>>>> 187ef561
                                                         "GNS3 Portable Project (*.gns3project *.gns3p)")
         if path:
             Topology.instance().importProject(path)
