# -*- coding: utf-8 -*-
#
# Copyright (C) 2014 GNS3 Technologies Inc.
#
# This program is free software: you can redistribute it and/or modify
# it under the terms of the GNU General Public License as published by
# the Free Software Foundation, either version 3 of the License, or
# (at your option) any later version.
#
# This program is distributed in the hope that it will be useful,
# but WITHOUT ANY WARRANTY; without even the implied warranty of
# MERCHANTABILITY or FITNESS FOR A PARTICULAR PURPOSE.  See the
# GNU General Public License for more details.
#
# You should have received a copy of the GNU General Public License
# along with this program.  If not, see <http://www.gnu.org/licenses/>.

"""
Keeps track of all the local and remote servers and their settings.
"""

import sys
import os
import shlex
import signal
import urllib
import shutil
import subprocess

from .qt import QtGui, QtCore, QtNetwork, QtWidgets
from .network_client import getNetworkClientInstance, getNetworkUrl
from .local_config import LocalConfig
from .settings import LOCAL_SERVER_SETTINGS, LOCAL_SERVER_SETTING_TYPES
from .local_server_config import LocalServerConfig
from collections import OrderedDict

import logging
log = logging.getLogger(__name__)


class Servers(QtCore.QObject):

    """
    Server management class.
    """

    # to let other pages know about remote server updates
    updated_signal = QtCore.Signal()

    def __init__(self):

        super().__init__()
        self._local_server = None
        self._remote_servers = {}
        self._cloud_servers = {}
        self._local_server_path = ""
        self._local_server_auto_start = True
        self._local_server_allow_console_from_anywhere = False
        self._local_server_proccess = None
        self._network_manager = QtNetwork.QNetworkAccessManager(self)
        self._local_server_settings = {}
        self._remote_server_iter_pos = 0
        self._loadSettings()

        self._local_server = getNetworkClientInstance({"host": self._local_server_settings["host"],
                                                       "port": self._local_server_settings["port"]},
                                                      self._network_manager)
        self._local_server.setLocal(True)
        log.info("New local server connection {} registered".format(self._local_server.url()))

    @staticmethod
    def _findLocalServer(self):
        """
        Finds the local server path.

        :return: path to the local server
        """

        if sys.platform.startswith("win") and hasattr(sys, "frozen"):
            local_server_path = os.path.join(os.getcwd(), "gns3server.exe")
        elif sys.platform.startswith("darwin") and hasattr(sys, "frozen"):
            local_server_path = os.path.join(os.getcwd(), "gns3server")
        else:
            local_server_path = shutil.which("gns3server")

        if local_server_path is None:
            return ""
        return local_server_path

    @staticmethod
    def _findUbridge(self):
        """
        Finds the ubridge executable path.

        :return: path to the ubridge
        """

        if sys.platform.startswith("win") and hasattr(sys, "frozen"):
            ubridge_path = os.path.join(os.getcwd(), "ubridge.exe")
        elif sys.platform.startswith("darwin") and hasattr(sys, "frozen"):
            ubridge_path = os.path.join(os.getcwd(), "ubridge")
        else:
            ubridge_path = shutil.which("ubridge")

        if ubridge_path is None:
            return ""
        return ubridge_path

    def _loadSettings(self):
        """
        Loads the server settings from the persistent settings file.
        """

        local_config = LocalConfig.instance()
        self._local_server_settings = local_config.loadSectionSettings("LocalServer", LOCAL_SERVER_SETTINGS)
        if not os.path.exists(self._local_server_settings["path"]):
            self._local_server_settings["path"] = self._findLocalServer(self)

        if not os.path.exists(self._local_server_settings["ubridge_path"]):
            self._local_server_settings["ubridge_path"] = self._findUbridge(self)

        settings = local_config.settings()
        if "RemoteServers" in settings:
            for remote_server in settings["RemoteServers"]:
                self._addRemoteServer(remote_server.get("protocol", "http"),
                                      remote_server["host"],
                                      remote_server["port"],
                                      user=remote_server.get("user", None),
                                      ssh_key=remote_server.get("ssh_key", None),
                                      ssh_port=remote_server.get("ssh_port", None))

        # keep the config file sync
        self._saveSettings()
        return settings

    def _saveSettings(self):
        """
        Saves the server settings to a persistent settings file.
        """

        # save the settings
        LocalConfig.instance().saveSectionSettings("LocalServer", self._local_server_settings)

        # save the remote servers
        remote_servers = []
        for server in self._remote_servers.values():
            remote_servers.append(server.settings())
        LocalConfig.instance().setSettings({"RemoteServers": remote_servers})

        # save some settings to the local server config files
        server_settings = OrderedDict([
            ("host", self._local_server_settings["host"]),
            ("port", self._local_server_settings["port"]),
            ("ubridge_path", self._local_server_settings["ubridge_path"]),
            ("images_path", self._local_server_settings["images_path"]),
            ("projects_path", self._local_server_settings["projects_path"]),
            ("console_start_port_range", self._local_server_settings["console_start_port_range"]),
            ("console_end_port_range", self._local_server_settings["console_end_port_range"]),
            ("udp_start_port_range", self._local_server_settings["udp_start_port_range"]),
            ("udp_start_end_range", self._local_server_settings["udp_end_port_range"]),
            ("report_errors", self._local_server_settings["report_errors"]),
        ])
        config = LocalServerConfig.instance()
        config.saveSettings("Server", server_settings)

        if self._local_server and self._local_server.connected():
            self._local_server.post("/config/reload", None)

    def localServerSettings(self):
        """
        Returns the local server settings.

        :returns: local server settings (dict)
        """

        return self._local_server_settings

    def setLocalServerSettings(self, settings):
        """
        Set new local server settings.

        :param settings: local server settings (dict)
        """

        if settings["host"] != self._local_server_settings["host"] or settings["port"] != self._local_server_settings["port"]:
            self._local_server = getNetworkClientInstance({"host": settings["host"], "port": settings["port"]}, self._network_manager)
            self._local_server.setLocal(True)
            log.info("New local server connection {} registered".format(self._local_server.url()))

        self._local_server_settings.update(settings)

    def localServerAutoStart(self):
        """
        Returns either the local server
        is automatically started on startup.

        :returns: boolean
        """

        return self._local_server_settings["auto_start"]

    def localServerPath(self):
        """
        Returns the local server path.

        :returns: path to local server program.
        """

        return self._local_server_settings["path"]

    def startLocalServer(self):
        """
        Starts the local server process.
        """

        path = self.localServerPath()
<<<<<<< HEAD
        host = self._local_server.host()
        port = self._local_server.port()
        command = '"{executable}" --host {host} --port {port} --local'.format(executable=path,
=======
        host = self._local_server.host
        port = self._local_server.port
        command = '"{executable}" --host={host} --port={port} --local'.format(executable=path,
>>>>>>> df5abad6
                                                                              host=host,
                                                                              port=port)

        if self._local_server_settings["allow_console_from_anywhere"]:
            # allow connections to console from remote addresses
            command += " --allow"

        if logging.getLogger().isEnabledFor(logging.DEBUG):
            command += " --debug"

        log.info("Starting local server process with {}".format(command))
        try:
            if sys.platform.startswith("win"):
                # use the string on Windows
                self._local_server_proccess = subprocess.Popen(command, creationflags=subprocess.CREATE_NEW_PROCESS_GROUP)
            else:
                # use arguments on other platforms
                args = shlex.split(command)
                self._local_server_proccess = subprocess.Popen(args)
        except (OSError, subprocess.SubprocessError) as e:
            log.warning('Could not start local server "{}": {}'.format(command, e))
            return False

        log.info("Local server process has started (PID={})".format(self._local_server_proccess.pid))
        return True

    def localServerIsRunning(self):
        """
        Returns either the local server is running.

        :returns: boolean
        """

        if self._local_server_proccess and self._local_server_proccess.poll() is None:
            return True
        return False

    def stopLocalServer(self, wait=False):
        """
        Stops the local server.

        :param wait: wait for the server to stop
        """

        if self.localServerIsRunning():
            log.info("Stopping local server (PID={})".format(self._local_server_proccess.pid))
            # local server is running, let's stop it
            if wait:
                try:
                    # wait for the server to stop for maximum 2 seconds
                    self._local_server_proccess.wait(timeout=2)
                except subprocess.TimeoutExpired:
                    # the local server couldn't be stopped with the normal procedure
                    if sys.platform.startswith("win"):
                        self._local_server_proccess.send_signal(signal.CTRL_BREAK_EVENT)
                    else:
                        self._local_server_proccess.send_signal(signal.SIGINT)
                    try:
                        # wait for the server to stop for maximum 2 seconds
                        self._local_server_proccess.wait(timeout=2)
                    except subprocess.TimeoutExpired:
                        from .main_window import MainWindow
                        main_window = MainWindow.instance()
                        proceed = QtWidgets.QMessageBox.question(main_window,
                                                                 "Local server",
                                                                 "The Local server cannot be stopped, would you like to kill it?",
                                                                 QtWidgets.QMessageBox.Yes,
                                                                 QtWidgets.QMessageBox.No)

                        if proceed == QtWidgets.QMessageBox.Yes:
                            self._local_server_proccess.kill()

    def localServer(self):
        """
        Returns the local server.

        :returns: Server instance
        """

        return self._local_server

    def _addRemoteServer(self, protocol, host, port, user=None, ssh_port=None, ssh_key=None):
        """
        Adds a new remote server.

        :param protocol: Server protocol
        :param host: host or address of the server
        :param port: port of the server (integer)
        :param user: user login or None
        :param ssh_port: ssh port or None
        :param ssh_key: ssh key

        :returns: the new remote server
        """

        server = {"host": host, "protocol": protocol, "user": user, "port": port, "ssh_port": ssh_port, "ssh_key": ssh_key}
        server = getNetworkClientInstance(server, self._network_manager)
        server.setLocal(False)
        self._remote_servers[server.url()] = server
        log.info("New remote server connection {} registered".format(server.url()))
        return server

    def getRemoteServer(self, protocol, host, port, user, settings={}):
        """
        Gets a remote server.

        :param protocol: server protocol (http/ssh)
        :param host: host address
        :param port: port
        :param user: the username
        :param settings: Additional settings

        :returns: remote server (HTTPClient instance)
        """

        url = getNetworkUrl(protocol, host, port, user, settings)
        for server in self._remote_servers.values():
            if server.url() == url:
                return server

        return self._addRemoteServer(protocol, host, port, user)

    def getServerFromString(self, string):
        """
        Finds a server instance from its string representation.
        """

        if string == "local":
            return self._local_server

        if "://" in string:
            url_settings = urllib.parse.urlparse(string)
            if url_settings.scheme == "ssh":
                _, ssh_port, port = url_settings.netloc.split(":")
                settings = {"ssh_port": int(ssh_port)}
            else:
                settings = {}
                port = url_settings.port
            return self.getRemoteServer(url_settings.scheme, url_settings.hostname, port, url_settings.username, settings=settings)
        else:
            (host, port) = string.split(":")
            return self.getRemoteServer("http", host, port, None)

    def updateRemoteServers(self, servers):
        """
        Updates the remote servers list.

        :param servers: servers dictionary.
        """

        for server_id, server in self._remote_servers.copy().items():
            if server_id not in servers:
                if server.connected():
                    server.close()
                log.info("Remote server connection {} unregistered".format(server.url()))
                del self._remote_servers[server_id]

        for server_id, server in servers.items():
            if server_id in self._remote_servers:
                continue

            new_server = getNetworkClientInstance(server, self._network_manager)
            new_server.setLocal(False)
            self._remote_servers[server_id] = new_server
            log.info("New remote server connection {} registered".format(new_server.url()))

        self.updated_signal.emit()

    def remoteServers(self):
        """
        Returns all the remote servers.

        :returns: remote servers dictionary
        """

        return self._remote_servers

    # def getCloudServer(self, host, port, ca_file, auth_user, auth_password, ssh_pkey, instance_id):
    #     """
    #     Return a websocket connection to the cloud server, creating one if none exists.
    #
    #     :param host: host ip address of the cloud server
    #     :param port: port the gns3server process is listening on
    #     :param ca_file: Path to the SSL cert that the server must present
    #     :returns: a websocket connection to the cloud server
    #     """
    #
    #     for server in self._remote_servers.values():
    #         if server.host() == host and int(server.port()) == int(port):
    #             return server
    #
    #     heartbeat_freq = self._settings.value("heartbeat_freq", DEFAULT_HEARTBEAT_FREQ)
    #     return self._addCloudServer(host, port, ca_file, auth_user, auth_password, ssh_pkey,
    #                                 heartbeat_freq, instance_id)
    #
    # def _addCloudServer(self, host, port, ca_file, auth_user, auth_password, ssh_pkey,
    #                     heartbeat_freq, instance_id):
    #     """
    #     Create a websocket connection to the specified cloud server
    #
    #     :param host: host ip address of the server
    #     :param port: port the gns3server process is listening on
    #     :param ca_file: Path to the SSL cert that the server must present
    #     :param heartbeat_freq: The interval to send heartbeats to the server
    #
    #     :returns: a websocket connection to the cloud server
    #     """
    #
    #     url = "wss://{host}:{port}".format(host=host, port=port)
    #     log.debug('Starting SecureWebSocketClient url={}'.format(url))
    #     log.debug('Starting SecureWebSocketClient ca_file={}'.format(ca_file))
    #     log.debug('Starting SecureWebSocketClient ssh_pkey={}'.format(ssh_pkey))
    #     server = SecureWebSocketClient(url, instance_id=instance_id)
    #     server.setSecureOptions(ca_file, auth_user, auth_password, ssh_pkey)
    #     server.setCloud(True)
    #     server.enableHeartbeatsAt(heartbeat_freq)
    #     self._cloud_servers[host] = server
    #     log.info("new remote server connection {} registered".format(url))
    #     return server
    #
    # def anyCloudServer(self):
    #     # Return the first server for now
    #     for key, value in self._cloud_servers.items():
    #         return value
    #     return None
    #
    # def cloudServerById(self, instance_id):
    #     """
    #     Return the server with the specified instance id, or None.
    #     """
    #     for cs in self.cloud_servers.values():
    #         if cs.instance_id == instance_id:
    #             return cs
    #     return None
    #
    # def removeCloudServer(self, server):
    #     try:
    #         cs = self.cloud_servers[server.host()]
    #         cs.close_connection()
    #         del self.cloud_servers[server.host()]
    #         return True
    #     except KeyError:
    #         return False
    #
    # @property
    # def cloud_servers(self):
    #     return self._cloud_servers

    def __iter__(self):
        """
        Creates a round-robin system to pick up a remote server.
        """

        return self

    def __next__(self):
        """
        Returns the next available remote server.

        :returns: remote server (HTTPClient instance)
        """

        if not self._remote_servers or len(self._remote_servers) == 0:
            return None

        server_ids = list(self._remote_servers.keys())
        try:
            server_id = server_ids[self._remote_server_iter_pos]
        except IndexError:
            self._remote_server_iter_pos = 0
            server_id = server_ids[0]

        if self._remote_server_iter_pos < len(server_ids) - 1:
            self._remote_server_iter_pos += 1
        else:
            self._remote_server_iter_pos = 0

        return self._remote_servers[server_id]

    def save(self):
        """
        Saves the settings.
        """

        self._saveSettings()

    def disconnectAllServers(self):
        """
        Disconnects all servers (local and remote).
        """

        if self._local_server.connected():
            self._local_server.close()
        for server in self._remote_servers:
            if server.connected():
                server.close()

    @staticmethod
    def instance():
        """
        Singleton to return only on instance of Servers.

        :returns: instance of Servers
        """

        if not hasattr(Servers, "_instance") or Servers._instance is None:
            Servers._instance = Servers()
        return Servers._instance<|MERGE_RESOLUTION|>--- conflicted
+++ resolved
@@ -214,15 +214,9 @@
         """
 
         path = self.localServerPath()
-<<<<<<< HEAD
         host = self._local_server.host()
         port = self._local_server.port()
-        command = '"{executable}" --host {host} --port {port} --local'.format(executable=path,
-=======
-        host = self._local_server.host
-        port = self._local_server.port
         command = '"{executable}" --host={host} --port={port} --local'.format(executable=path,
->>>>>>> df5abad6
                                                                               host=host,
                                                                               port=port)
 
