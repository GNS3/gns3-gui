# -*- coding: utf-8 -*-
#
# Copyright (C) 2015 GNS3 Technologies Inc.
#
# This program is free software: you can redistribute it and/or modify
# it under the terms of the GNU General Public License as published by
# the Free Software Foundation, either version 3 of the License, or
# (at your option) any later version.
#
# This program is distributed in the hope that it will be useful,
# but WITHOUT ANY WARRANTY; without even the implied warranty of
# MERCHANTABILITY or FITNESS FOR A PARTICULAR PURPOSE.  See the
# GNU General Public License for more details.
#
# You should have received a copy of the GNU General Public License
# along with this program.  If not, see <http://www.gnu.org/licenses/>.


import json
import http
import copy
import ipaddress
import uuid
import urllib.request
import pathlib
import base64

from .version import __version__, __version_info__
from .qt import QtCore, QtNetwork, qpartial
from .network_client import getNetworkUrl
from .utils import parse_version

import logging
log = logging.getLogger(__name__)


class HttpBadRequest(Exception):

    """We raise bad request exception for logging them in Sentry"""
    pass


class HTTPClient(QtCore.QObject):

    """
    HTTP client.

    :param settings: Dictionnary with connection information to the server
    :param network_manager: A QT network manager
    """

    # Callback class used for displaying progress
    _progress_callback = None

    connection_connected_signal = QtCore.Signal()

    def __init__(self, settings, network_manager):

        super().__init__()
        self._protocol = settings.get("protocol", "http")
        self._host = settings["host"]
        self._port = int(settings["port"])
        self._user = settings.get("user", None)
        self._password = settings.get("password", None)
        self._connected = False

        self._accept_insecure_certificate = settings.get("accept_insecure_certificate", None)

        self._network_manager = network_manager

        # A buffer used by progress download
        self._buffer = {}

    def host(self):
        """
        Host display to user
        """
        return self._host

    def setHost(self, host):
        self._host = host

    def port(self):
        """
        Port display to user
        """
        return self._port

    def setPort(self, port):
        self._port = port

    def protocol(self):
        """
        Transport protocol
        """
        return self._protocol

    def setAcceptInsecureCertificate(self, certificate):
        """
        Does the server accept this insecure SSL certificate digest

        :param: Certificate digest
        """
        self._accept_insecure_certificate = certificate

    def user(self):
        """
        User login display to GNS3 user
        """
        return self._user

    def url(self):
        """Returns current server url"""

        return "{}://{}:{}".format(self.protocol(), self.host(), self.port())

    def password(self):
        return self._password

    def setPassword(self, password):
        self._password = password

    def _notify_progress_start_query(self, query_id, progress_text, response):
        """
        Called when a query start
        """
        if HTTPClient._progress_callback:
            if progress_text:
                HTTPClient._progress_callback.add_query_signal.emit(query_id, progress_text, response)
            else:
                HTTPClient._progress_callback.add_query_signal.emit(query_id, "Waiting for {}".format(self.url()), response)

    def _notify_progress_end_query(cls, query_id):
        """
        Called when a query is over
        """

        if HTTPClient._progress_callback:
            HTTPClient._progress_callback.remove_query_signal.emit(query_id)

    def _notify_progress_upload(self, query_id, sent, total):
        """
        Called when a query upload progress
        """
        if HTTPClient._progress_callback:
            HTTPClient._progress_callback.progress_signal.emit(query_id, sent, total)

    def _notify_progress_download(self, query_id, sent, total):
        """
        Called when a query download progress
        """
        if HTTPClient._progress_callback:
            HTTPClient._progress_callback.progress_signal.emit(query_id, sent, total)

    @classmethod
    def setProgressCallback(cls, progress_callback):
        """
        :param progress_callback: A progress callback instance
        """

        cls._progress_callback = progress_callback

    def connected(self):
        """
        Returns if the client is connected.
        :returns: True or False
        """

        return self._connected

    def close(self):
        """
        Closes the connection with the server.
        """
        self._connected = False

    def getSynchronous(self, endpoint, timeout=2):
        """
        Synchronous check if a server is running

        :returns: Tuple (Status code, json of anwser). Status 0 is a non HTTP error
        """
        try:
            url = "{protocol}://{host}:{port}/v2/{endpoint}".format(protocol=self._protocol, host=self._host, port=self._port, endpoint=endpoint)

            if self._user is not None and len(self._user) > 0:
                log.debug("Synchronous get {} with user '{}'".format(url, self._user))
                auth_handler = urllib.request.HTTPBasicAuthHandler()
                auth_handler.add_password(realm="GNS3 server",
                                          uri=url,
                                          user=self._user,
                                          passwd=self._password)
                opener = urllib.request.build_opener(auth_handler)
                urllib.request.install_opener(opener)
            else:
                log.debug("Synchronous get {} (no authentication)".format(url))

            response = urllib.request.urlopen(url, timeout=timeout)
            content_type = response.getheader("CONTENT-TYPE")
            if response.status == 200:
                if content_type == "application/json":
                    content = response.read()
                    json_data = json.loads(content.decode("utf-8"))
                    return response.status, json_data
            else:
                return response.status, None
        except http.client.InvalidURL as e:
            log.warn("Invalid local server url: {}".format(e))
            return 0, None
        except urllib.error.URLError:
            # Connection refused. It's a normal behavior if server is not started
            return 0, None
        except urllib.error.HTTPError as e:
            log.debug("Error during get on {}:{}: {}".format(self.host(), self.port(), e))
            return e.code, None
        except (OSError, http.client.BadStatusLine, ValueError) as e:
            log.debug("Error during get on {}:{}: {}".format(self.host(), self.port(), e))
        return 0, None

    def _request(self, url):
        """
        Get a QNetworkRequest object. You can mock this
        if you want low level mocking.

        :param url: Url of remote ressource (QtCore.QUrl)
        :returns: QT Network request (QtNetwork.QNetworkRequest)
        """

        return QtNetwork.QNetworkRequest(url)

    def _connect(self, query, server):
        """
        Initialize the connection

        :param query: The query to execute when all network stack is ready
        :param query: The Server to connect
        """
        self._executeHTTPQuery("GET", "/compute/version", query, {}, server=server, timeout=5)

    def createHTTPQuery(self, method, path, callback, body={}, context={}, downloadProgressCallback=None, showProgress=True, ignoreErrors=False, progressText=None, timeout=120, server=None, **kwargs):
        """
        Call the remote server, if not connected, check connection before

        :param method: HTTP method
        :param path: Remote path
        :param body: params to send (dictionary or pathlib.Path)
        :param callback: callback method to call when the server replies
        :param context: Pass a context to the response callback
        :param downloadProgressCallback: Callback called when received something, it can be an incomplete response
        :param showProgress: Display progress to the user
        :param progressText: Text display to user in the progress dialog. None for auto generated
        :param ignoreErrors: Ignore connection error (usefull to not closing a connection when notification feed is broken)
        :param server: The server where the query will run
        :param timeout: Delay in seconds before raising a timeout
        :returns: QNetworkReply
        """

        if self._connected:
            return self._executeHTTPQuery(method, path, qpartial(callback), body, context, downloadProgressCallback=downloadProgressCallback, showProgress=showProgress, ignoreErrors=ignoreErrors, progressText=progressText, server=server, timeout=timeout)
        else:
            log.info("Connection to {}".format(self.url()))
            query = qpartial(self._callbackConnect, method, path, qpartial(callback), body, context, downloadProgressCallback=downloadProgressCallback, showProgress=showProgress, ignoreErrors=ignoreErrors, progressText=progressText, server=server, timeout=timeout)
            self._connect(query, server)

    def _connectionError(self, callback, msg="", server=None):
        """
        Return an error to user if connection failed

        :param callback: User callback
        :param msg: An optional additional message for the callback
        :param server: Server where the query is execute
        """

        if len(msg) > 0:
            msg = "Cannot connect to server {}: {}".format(self.url(), msg)
        else:
            msg = "Cannot connect to {}. Please check if GNS3 is allowed in your antivirus and firewall.".format(self.url())
        log.error(msg)
        if callback is not None:
            callback({"message": msg}, error=True, server=server)

    def _callbackConnect(self, method, path, callback, body, original_context, params, error=False, server=None, **kwargs):
        """
        Callback after /version response. Continue execution of query

        :param method: HTTP method
        :param path: Remote path
        :param body: params to send (dictionary or pathlib.Path)
        :param original_context: Original context
        :param callback: callback method to call when the server replies
        """

        if error is not False:
            self._connectionError(callback)
            return

        if "version" not in params or "local" not in params:
            msg = "The remote server {} is not a GNS3 server".format(self.url())
            log.error(msg)
            if callback is not None:
                callback({"message": msg}, error=True, server=server)
            return

        if params["version"] != __version__:
            msg = "Client version {} differs with server version {}".format(__version__, params["version"])
            log.error(msg)
            # Stable release
            if __version_info__[3] == 0:
                if callback is not None:
                    callback({"message": msg}, error=True, server=server)
                return
            # We don't allow different major version to interact even with dev build
            elif parse_version(__version__)[:2] != parse_version(params["version"])[:2]:
                if callback is not None:
                    callback({"message": msg}, error=True, server=server)
                return
            log.warning("Use a different client and server version can create bugs. Use it at your own risk.")

        self._connected = True
        self.connection_connected_signal.emit()
        kwargs["context"] = original_context
        self._executeHTTPQuery(method, path, callback, body, server=server, **kwargs)

    def _addBodyToRequest(self, body, request):
        """
        Add the require headers for sending the body.
        It detect the type of body for sending the corresponding headers
        and methods.

        :param body: The body
        :returns: The body compatible with Qt
        """

        if body is None:
            return None

        if isinstance(body, dict):
            body = json.dumps(body)
            request.setRawHeader(b"Content-Type", b"application/json")
            request.setRawHeader(b"Content-Length", str(len(body)).encode())
            data = QtCore.QByteArray(body.encode())
            body = QtCore.QBuffer(self)
            body.setData(data)
            body.open(QtCore.QIODevice.ReadOnly)
            return body
        elif isinstance(body, pathlib.Path):
            body = QtCore.QFile(str(body), self)
            body.open(QtCore.QFile.ReadOnly)
            request.setRawHeader(b"Content-Type", b"application/octet-stream")
            # QT is smart and will compute the Content-Lenght for us
            return body
        elif isinstance(body, str):
            request.setRawHeader(b"Content-Type", b"application/octet-stream")
            data = QtCore.QByteArray(body.encode())
            body = QtCore.QBuffer(self)
            body.setData(data)
            body.open(QtCore.QIODevice.ReadOnly)
            return body
        else:
            return None

    def _addAuth(self, request):
        """
        If require add basic auth header
        """
        if self._user:
            auth_string = "{}:{}".format(self._user, self._password)
            auth_string = base64.b64encode(auth_string.encode("utf-8"))
            auth_string = "Basic {}".format(auth_string.decode())
            request.setRawHeader(b"Authorization", auth_string.encode())
        return request

<<<<<<< HEAD
    def _executeHTTPQuery(self, method, path, callback, body, context={}, downloadProgressCallback=None, showProgress=True, ignoreErrors=False, progressText=None, server=None, timeout=5, **kwargs):
=======
    def executeHTTPQuery(self, method, path, callback, body, context={}, downloadProgressCallback=None, showProgress=True, ignoreErrors=False, progressText=None, timeout=120, **kwargs):
>>>>>>> 8451b4b1
        """
        Call the remote server

        :param method: HTTP method
        :param path: Remote path
        :param body: params to send (dictionary)
        :param callback: callback method to call when the server replies
        :param context: Pass a context to the response callback
        :param downloadProgressCallback: Callback called when received something, it can be an incomplete response
        :param showProgress: Display progress to the user
        :param progressText: Text display to user in progress dialog. None for auto generated
        :param ignoreErrors: Ignore connection error (usefull to not closing a connection when notification feed is broken)
        :param server: The server where the query is executed
        :param timeout: Delay in seconds before raising a timeout
        :returns: QNetworkReply
        """

        #TODO: remove it when all call are migrated
        if "compute/" in path:
            log.warning("Legacy compute direct call %s", path)

        try:
            ip = self._host.rsplit('%', 1)[0]
            ipaddress.IPv6Address(ip)  # remove any scope ID
            # this is an IPv6 address, we must surround it with brackets to be used with QUrl.
            host = "[{}]".format(ip)
        except ipaddress.AddressValueError:
            host = self._host

        log.debug("{method} {protocol}://{host}:{port}/v2{path} {body}".format(method=method, protocol=self._protocol, host=host, port=self._port, path=path, body=body))
        if self._user:
            url = QtCore.QUrl("{protocol}://{user}@{host}:{port}/v2{path}".format(protocol=self._protocol, user=self._user, host=host, port=self._port, path=path))
        else:
            url = QtCore.QUrl("{protocol}://{host}:{port}/v2{path}".format(protocol=self._protocol, host=host, port=self._port, path=path))
        request = self._request(url)

        request = self._addAuth(request)

        request.setRawHeader(b"User-Agent", "GNS3 QT Client v{version}".format(version=__version__).encode())

        # By default QT doesn't support GET with body even if it's in the RFC that's why we need to use sendCustomRequest
        body = self._addBodyToRequest(body, request)

        response = self._network_manager.sendCustomRequest(request, method.encode(), body)

        context = copy.copy(context)
        context["query_id"] = str(uuid.uuid4())

        response.finished.connect(qpartial(self._processResponse, response, server, callback, context, body, ignoreErrors))

        if downloadProgressCallback is not None:
            response.downloadProgress.connect(qpartial(self._processDownloadProgress, response, downloadProgressCallback, context, server))

        if showProgress:
            response.uploadProgress.connect(qpartial(self._notify_progress_upload, context["query_id"]))
            response.downloadProgress.connect(qpartial(self._notify_progress_download, context["query_id"]))
            # Should be the last operation otherwise we have race condition in Qt
            # where query start before finishing connect to everything
            self._notify_progress_start_query(context["query_id"], progressText, response)

        if timeout is not None:
            QtCore.QTimer.singleShot(timeout * 1000, qpartial(self._timeoutSlot, response))

        return response

    def _timeoutSlot(self, response):
        """
        Beware it's call for all request you need to check the status of the response
        """
        # We check if we received HTTP headers
        if not len(response.rawHeaderList()) > 0:
            response.abort()


    def _processDownloadProgress(self, response, callback, context, server, bytesReceived, bytesTotal):
        """
        Process a packet receive on the notification feed.
        The feed can contains qpartial JSON. If we found a
        part of a JSON we keep it for the next packet
        """

        if response.error() != QtNetwork.QNetworkReply.NoError:
            return

        # HTTP error
        status = response.attribute(QtNetwork.QNetworkRequest.HttpStatusCodeAttribute)
        if status >= 300:
            return

        content = bytes(response.readAll())
        content_type = response.header(QtNetwork.QNetworkRequest.ContentTypeHeader)
        if content_type == "application/json":
            content = content.decode("utf-8")
            if context["query_id"] in self._buffer:
                content = self._buffer[context["query_id"]] + content
            try:
                while True:
                    content = content.lstrip(" \r\n\t")
                    answer, index = json.JSONDecoder().raw_decode(content)
                    callback(answer, server=server, context=context)
                    content = content[index:]
            except ValueError:  # Partial JSON
                self._buffer[context["query_id"]] = content
        else:
            callback(content, server=server, context=context)

        if HTTPClient._progress_callback and HTTPClient._progress_callback.progress_dialog():
            request_canceled = qpartial(self._requestCanceled, response, context)
            HTTPClient._progress_callback.progress_dialog().canceled.connect(request_canceled)

    def _requestCanceled(self, response, context):

        if response.isRunning():
            log.warn("Aborting request for {}".format(response.url()))
            response.abort()
        if "query_id" in context:
            self._notify_progress_end_query(context["query_id"])

    def _processResponse(self, response, server, callback, context, request_body, ignore_errors):

        if request_body is not None:
            request_body.close()

        status = None
        body = None

        if "query_id" in context:
            self._notify_progress_end_query(context["query_id"])

        if response.error() != QtNetwork.QNetworkReply.NoError:
            error_code = response.error()
            error_message = response.errorString()

            if not ignore_errors:
                log.info("Response error: %s (error: %d)", error_message, error_code)

            if error_code < 200:
                if not ignore_errors:
                    self.close()
                    if callback is not None:
                        callback({"message": error_message}, error=True, server=server, context=context)
                return
            else:
                status = response.attribute(QtNetwork.QNetworkRequest.HttpStatusCodeAttribute)
                if status == 401:
                    log.error(error_message)

            try:
                body = bytes(response.readAll()).decode("utf-8").strip("\0")
                # Some time antivirus intercept our query and reply with garbage content
            except UnicodeError:
                body = None
            content_type = response.header(QtNetwork.QNetworkRequest.ContentTypeHeader)
            if callback is not None:
                if not body or content_type != "application/json":
                    callback({"message": error_message}, error=True, server=server, context=context)
                else:
                    log.debug(body)
                    try:
                        callback(json.loads(body), error=True, server=server, context=context)
                    except ValueError:
                        # It happens when an antivirus catch the communication and send is error page without changing the Content Type
                        callback({"message": error_message}, error=True, server=server, context=context)
        else:
            status = response.attribute(QtNetwork.QNetworkRequest.HttpStatusCodeAttribute)
            log.debug("Decoding response from {} response {}".format(response.url().toString(), status))
            try:
                body = bytes(response.readAll()).decode("utf-8").strip("\0")
            # Some time anti-virus intercept our query and reply with garbage content
            except UnicodeDecodeError:
                body = None
            content_type = response.header(QtNetwork.QNetworkRequest.ContentTypeHeader)
            log.debug(body)
            if body and len(body.strip(" \n\t")) > 0 and content_type == "application/json":
                params = json.loads(body)
            else:
                params = {}
            if callback is not None:
                if status >= 400:
                    callback(params, error=True, server=server, context=context)
                else:
                    callback(params, server=server, context=context, raw_body=body)
        # response.deleteLater()
        if status == 400:
            try:
                params = json.loads(body)
                e = HttpBadRequest(body)
                e.fingerprint = params["path"]
            # If something goes wrong for a any reason just raise the bad request
            except Exception:
                e = HttpBadRequest(body)
            raise e
<|MERGE_RESOLUTION|>--- conflicted
+++ resolved
@@ -370,11 +370,7 @@
             request.setRawHeader(b"Authorization", auth_string.encode())
         return request
 
-<<<<<<< HEAD
-    def _executeHTTPQuery(self, method, path, callback, body, context={}, downloadProgressCallback=None, showProgress=True, ignoreErrors=False, progressText=None, server=None, timeout=5, **kwargs):
-=======
-    def executeHTTPQuery(self, method, path, callback, body, context={}, downloadProgressCallback=None, showProgress=True, ignoreErrors=False, progressText=None, timeout=120, **kwargs):
->>>>>>> 8451b4b1
+    def _executeHTTPQuery(self, method, path, callback, body, context={}, downloadProgressCallback=None, showProgress=True, ignoreErrors=False, progressText=None, server=None, timeout=120, **kwargs):
         """
         Call the remote server
 
