# -*- coding: utf-8 -*-
#
# Copyright (C) 2015 GNS3 Technologies Inc.
#
# This program is free software: you can redistribute it and/or modify
# it under the terms of the GNU General Public License as published by
# the Free Software Foundation, either version 3 of the License, or
# (at your option) any later version.
#
# This program is distributed in the hope that it will be useful,
# but WITHOUT ANY WARRANTY; without even the implied warranty of
# MERCHANTABILITY or FITNESS FOR A PARTICULAR PURPOSE.  See the
# GNU General Public License for more details.
#
# You should have received a copy of the GNU General Public License
# along with this program.  If not, see <http://www.gnu.org/licenses/>.


import json
import http
import copy
import ipaddress
import uuid
import urllib.request
import pathlib
import base64

from .version import __version__, __version_info__
from .qt import QtCore, QtNetwork, qpartial
from .network_client import getNetworkUrl
from .utils import parse_version

import logging
log = logging.getLogger(__name__)


class HttpBadRequest(Exception):

    """We raise bad request exception for logging them in Sentry"""
    pass


class HTTPClient(QtCore.QObject):

    """
    HTTP client.

    :param settings: Dictionnary with connection information to the server
    :param network_manager: A QT network manager
    """

    _instance_count = 1

    # Callback class used for displaying progress
    _progress_callback = None

    connection_connected_signal = QtCore.Signal()
    connection_closed_signal = QtCore.Signal()
    system_usage_updated_signal = QtCore.Signal()
    connection_error_signal = QtCore.Signal(str)

    def __init__(self, settings, network_manager):

        super().__init__()
        self._version = ""

        self._scheme = settings.get("protocol", "http")
        self._host = settings["host"]
        if "http_host" in settings:
            self._http_host = settings["http_host"]
        else:
            self._http_host = settings["host"]
        self._port = int(settings["port"])
        self._http_port = int(settings["port"])
        self._user = settings.get("user", None)
        self._password = settings.get("password", None)
        self._connected = False
        self._local = True
        self._cloud = False
        self._gns3_vm = False
        self._accept_insecure_certificate = settings.get("accept_insecure_certificate", None)
        self._usage = None

        self._network_manager = network_manager

        # A buffer used by progress download
        self._buffer = {}

        # create an unique ID
        self._id = HTTPClient._instance_count
        HTTPClient._instance_count += 1

    def settings(self):
        """
        Return a dictionnary with server settings
        """
        settings = {"protocol": self.protocol(),
                    "host": self.host(),
                    "port": self.port(),
                    "user": self.user(),
                    "password": self._password}
        if self.protocol() == "https":
            settings["accept_insecure_certificate"] = self.acceptInsecureCertificate()
        return settings

    def acceptInsecureCertificate(self, certificate=None):
        """
        Does the server accept this insecure SSL certificate digest

        :param: Certificate digest
        """
        return self._accept_insecure_certificate

    def setAcceptInsecureCertificate(self, certificate):
        """
        Does the server accept this insecure SSL certificate digest

        :param: Certificate digest
        """
        self._accept_insecure_certificate = certificate

    def host(self):
        """
        Host display to user
        """
        return self._host

    def setHost(self, host):
        self._host = host
        self._http_host = host

    def port(self):
        """
        Port display to user
        """
        return self._port

    def setPort(self, port):
        self._port = port
        self._http_port = port

    def protocol(self):
        """
        Transport protocol
        """
        return self._scheme

    def user(self):
        """
        User login display to GNS3 user
        """
        return self._user

    def setUser(self, user):
        self._user = user

    def password(self):
        return self._password

    def setPassword(self, password):
        self._password = password

    def notify_progress_start_query(self, query_id, progress_text, response):
        """
        Called when a query start
        """
        if HTTPClient._progress_callback:
            if progress_text:
                HTTPClient._progress_callback.add_query_signal.emit(query_id, progress_text, response)
            else:
                if self._local:
                    HTTPClient._progress_callback.add_query_signal.emit(query_id, "Waiting for local GNS3 server", response)
                else:
                    HTTPClient._progress_callback.add_query_signal.emit(query_id, "Waiting for {}".format(self.url()), response)

    def notify_progress_end_query(cls, query_id):
        """
        Called when a query is over
        """

        if HTTPClient._progress_callback:
            HTTPClient._progress_callback.remove_query_signal.emit(query_id)

    def notify_progress_upload(self, query_id, sent, total):
        """
        Called when a query upload progress
        """
        if HTTPClient._progress_callback:
            HTTPClient._progress_callback.progress_signal.emit(query_id, sent, total)

    def notify_progress_download(self, query_id, sent, total):
        """
        Called when a query download progress
        """
        if HTTPClient._progress_callback:
            HTTPClient._progress_callback.progress_signal.emit(query_id, sent, total)

    @classmethod
    def setProgressCallback(cls, progress_callback):
        """
        :param progress_callback: A progress callback instance
        """

        cls._progress_callback = progress_callback

    @staticmethod
    def reset():
        """Reset HTTP client internal variables"""

        HTTPClient._instance_count = 0

    def url(self):
        """Returns current server url"""

        return getNetworkUrl(self.protocol(), self.host(), self.port(), self.user(), self.settings())

    def id(self):
        """
        Returns this HTTP Client identifier.
        :returns: HTTP client identifier (string)
        """

        return self._id

    def setLocal(self, value):
        """
        Sets either this is a connection to a local server or not.
        :param value: boolean
        """

        self._local = value

    def isLocal(self):
        """
        Returns either this is a connection to a local server or not.
        :returns: boolean
        """

        return self._local

    def setGNS3VM(self, value):
        """
        Sets either this is a connection to the GNS3 VM or not.

        :param value: boolean
        """

        self._gns3_vm = value

    def isGNS3VM(self):
        """
        Returns either this is a connection to the GNS3 VM or not.

        :returns: boolean
        """

        return self._gns3_vm

    def connected(self):
        """
        Returns if the client is connected.
        :returns: True or False
        """

        return self._connected

    def close(self):
        """
        Closes the connection with the server.
        """
        log.info("Connection to %s closed", self.url())
        self._connected = False
        self.connection_closed_signal.emit()

    def isLocalServerRunning(self):
        """
        Synchronous check if a server is already running on this host.

        :returns: boolean
        """

        status, json_data = self.getSynchronous("version", timeout=2)
        if json_data is None or status != 200:
            return False
        else:
            version = json_data.get("version", None)
            if version is None:
                log.debug("Server is not a GNS3 server")
                return False
        return True

    def getSynchronous(self, endpoint, timeout=2):
        """
        Synchronous check if a server is running

        :returns: Tuple (Status code, json of anwser). Status 0 is a non HTTP error
        """
        try:
            url = "{protocol}://{host}:{port}/v1/{endpoint}".format(protocol=self._scheme, host=self._http_host, port=self._http_port, endpoint=endpoint)

            if self._user is not None and len(self._user) > 0:
                log.debug("Synchronous get {} with user '{}'".format(url, self._user))
                auth_handler = urllib.request.HTTPBasicAuthHandler()
                auth_handler.add_password(realm="GNS3 server",
                                          uri=url,
                                          user=self._user,
                                          passwd=self._password)
                opener = urllib.request.build_opener(auth_handler)
                urllib.request.install_opener(opener)
            else:
                log.debug("Synchronous get {} (no authentication)".format(url))

            response = urllib.request.urlopen(url, timeout=timeout)
            content_type = response.getheader("CONTENT-TYPE")
            if response.status == 200:
                if content_type == "application/json":
                    content = response.read()
                    json_data = json.loads(content.decode("utf-8"))
                    return response.status, json_data
            else:
                return response.status, None
        except http.client.InvalidURL as e:
            log.warn("Invalid local server url: {}".format(e))
            return 0, None
        except urllib.error.URLError:
            # Connection refused. It's a normal behavior if server is not started
            return 0, None
        except urllib.error.HTTPError as e:
            log.debug("Error during get on {}:{}: {}".format(self.host(), self.port(), e))
            return e.code, None
        except (OSError, http.client.BadStatusLine, ValueError) as e:
            log.debug("Error during get on {}:{}: {}".format(self.host(), self.port(), e))
        return 0, None

    def get(self, path, callback, **kwargs):
        """
        HTTP GET on the remote server

        :param path: Remote path
        :param callback: callback method to call when the server replies

        Full arg list in createHTTPQuery
        """

        self.createHTTPQuery("GET", path, callback, **kwargs)

    def put(self, path, callback, **kwargs):
        """
        HTTP PUT on the remote server

        :param path: Remote path
        :param callback: callback method to call when the server replies

        Full arg list in createHTTPQuery
        """

        self.createHTTPQuery("PUT", path, callback, **kwargs)

    def post(self, path, callback, **kwargs):
        """
        HTTP POST on the remote server

        :param path: Remote path
        :param callback: callback method to call when the server replies

        Full arg list in createHTTPQuery
        """

        self.createHTTPQuery("POST", path, callback, **kwargs)

    def delete(self, path, callback, **kwargs):
        """
        HTTP DELETE on the remote server

        :param path: Remote path
        :param callback: callback method to call when the server replies

        Full arg list in createHTTPQuery
        """

        self.createHTTPQuery("DELETE", path, callback, **kwargs)

    def _request(self, url):
        """
        Get a QNetworkRequest object. You can mock this
        if you want low level mocking.

        :param url: Url of remote ressource (QtCore.QUrl)
        :returns: QT Network request (QtNetwork.QNetworkRequest)
        """

        return QtNetwork.QNetworkRequest(url)

    def _connect(self, query):
        """
        Initialize the connection

        :param query: The query to execute when all network stack is ready
        """
        self.executeHTTPQuery("GET", "/version", query, {}, timeout=5)

    def createHTTPQuery(self, method, path, callback, body={}, context={}, downloadProgressCallback=None, showProgress=True, ignoreErrors=False, progressText=None, timeout=120, **kwargs):
        """
        Call the remote server, if not connected, check connection before

        :param method: HTTP method
        :param path: Remote path
        :param body: params to send (dictionary or pathlib.Path)
        :param callback: callback method to call when the server replies
        :param context: Pass a context to the response callback
        :param downloadProgressCallback: Callback called when received something, it can be an incomplete response
        :param showProgress: Display progress to the user
        :params progressText: Text display to user in the progress dialog. None for auto generated
        :param ignoreErrors: Ignore connection error (usefull to not closing a connection when notification feed is broken)
        :returns: QNetworkReply
        """

        if self._connected:
            return self.executeHTTPQuery(method, path, qpartial(callback), body, context, downloadProgressCallback=downloadProgressCallback, showProgress=showProgress, ignoreErrors=ignoreErrors, progressText=progressText, timeout=timeout)
        else:
            log.info("Connection to {}".format(self.url()))
            query = qpartial(self._callbackConnect, method, path, qpartial(callback), body, context, downloadProgressCallback=downloadProgressCallback, showProgress=showProgress, ignoreErrors=ignoreErrors, progressText=progressText, timeout=timeout)
            self._connect(query)

    def _connectionError(self, callback, msg=""):
        """
        Return an error to user if connection failed

        :param callback: User callback
        :param msg: An optional additional message for the callback
        """

        if self.isLocal():
            server = "local server {}".format(self.url())
        else:
            server = "remote server {}".format(self.url())
        if len(msg) > 0:
            msg = "Cannot connect to {}: {}".format(server, msg)
        else:
            if self.isLocal():
                msg = "Cannot connect to {}. Please check if GNS3 is allowed in your antivirus and firewall.".format(server)
            else:
                msg = "Cannot connect to {}".format(server)
        log.error(msg)
        if callback is not None:
            callback({"message": msg}, error=True, server=self)

    def _callbackConnect(self, method, path, callback, body, original_context, params, error=False, server=None, **kwargs):
        """
        Callback after /version response. Continue execution of query

        :param method: HTTP method
        :param path: Remote path
        :param body: params to send (dictionary or pathlib.Path)
        :param original_context: Original context
        :param callback: callback method to call when the server replies
        """

        if error is not False:
            self._connectionError(callback)
            return

        if "version" not in params or "local" not in params:
            msg = "The remote server {} is not a GNS3 server".format(self.url())
            log.error(msg)
            if callback is not None:
                callback({"message": msg}, error=True, server=self)
            return

        if params["version"] != __version__:
            msg = "Client version {} differs with server version {}".format(__version__, params["version"])
            log.error(msg)
            # Stable release
            if __version_info__[3] == 0:
                if callback is not None:
                    callback({"message": msg}, error=True, server=self)
                return
            # We don't allow different major version to interact even with dev build
            elif parse_version(__version__)[:2] != parse_version(params["version"])[:2]:
                if callback is not None:
                    callback({"message": msg}, error=True, server=self)
                return
            print(msg)
            print("WARNING: Use a different client and server version can create bugs. Use it at your own risk.")

        if params["local"] != self.isLocal():
            if self.isLocal():
                msg = "Running server is not a GNS3 local server (not started with --local)"
            else:
                msg = "Remote running server is started with --local. It is forbidden for security reasons"
            log.error(msg)
            if callback is not None:
                callback({"message": msg}, error=True, server=self)
            return

        self._connected = True
        self.connection_connected_signal.emit()
        kwargs["context"] = original_context
        self.executeHTTPQuery(method, path, callback, body, **kwargs)
        self._version = params["version"]

    def _addBodyToRequest(self, body, request):
        """
        Add the require headers for sending the body.
        It detect the type of body for sending the corresponding headers
        and methods.

        :param body: The body
        :returns: The body compatible with Qt
        """

        if body is None:
            return None

        if isinstance(body, dict):
            body = json.dumps(body)
            request.setRawHeader(b"Content-Type", b"application/json")
            request.setRawHeader(b"Content-Length", str(len(body)).encode())
            data = QtCore.QByteArray(body.encode())
            body = QtCore.QBuffer(self)
            body.setData(data)
            body.open(QtCore.QIODevice.ReadOnly)
            return body
        elif isinstance(body, pathlib.Path):
            body = QtCore.QFile(str(body), self)
            body.open(QtCore.QFile.ReadOnly)
            request.setRawHeader(b"Content-Type", b"application/octet-stream")
            # QT is smart and will compute the Content-Lenght for us
            return body
        elif isinstance(body, str):
            request.setRawHeader(b"Content-Type", b"application/octet-stream")
            data = QtCore.QByteArray(body.encode())
            body = QtCore.QBuffer(self)
            body.setData(data)
            body.open(QtCore.QIODevice.ReadOnly)
            return body
        else:
            return None

    def addAuth(self, request):
        """
        If require add basic auth header
        """
        if self._user:
            auth_string = "{}:{}".format(self._user, self._password)
            auth_string = base64.b64encode(auth_string.encode("utf-8"))
            auth_string = "Basic {}".format(auth_string.decode())
            request.setRawHeader(b"Authorization", auth_string.encode())
        return request

<<<<<<< HEAD
    def executeHTTPQuery(self, method, path, callback, body, context={}, downloadProgressCallback=None, showProgress=True, ignoreErrors=False, progressText=None, timeout=5, **kwargs):
=======
    def executeHTTPQuery(self, method, path, callback, body, context={}, downloadProgressCallback=None, showProgress=True, ignoreErrors=False, progressText=None, timeout=120):
>>>>>>> 9f7cf163
        """
        Call the remote server

        :param method: HTTP method
        :param path: Remote path
        :param body: params to send (dictionary)
        :param callback: callback method to call when the server replies
        :param context: Pass a context to the response callback
        :param downloadProgressCallback: Callback called when received something, it can be an incomplete response
        :param showProgress: Display progress to the user
        :param progressText: Text display to user in progress dialog. None for auto generated
        :param ignoreErrors: Ignore connection error (usefull to not closing a connection when notification feed is broken)
        :param timeout: Delay in seconds before raising a timeout
        :returns: QNetworkReply
        """

        try:
            ip = self._http_host.rsplit('%', 1)[0]
            ipaddress.IPv6Address(ip)  # remove any scope ID
            # this is an IPv6 address, we must surround it with brackets to be used with QUrl.
            host = "[{}]".format(ip)
        except ipaddress.AddressValueError:
            host = self._http_host

        log.debug("{method} {protocol}://{host}:{port}/v1{path} {body}".format(method=method, protocol=self._scheme, host=host, port=self._http_port, path=path, body=body))
        if self._user:
            url = QtCore.QUrl("{protocol}://{user}@{host}:{port}/v1{path}".format(protocol=self._scheme, user=self._user, host=host, port=self._http_port, path=path))
        else:
            url = QtCore.QUrl("{protocol}://{host}:{port}/v1{path}".format(protocol=self._scheme, host=host, port=self._http_port, path=path))
        request = self._request(url)

        request = self.addAuth(request)

        request.setRawHeader(b"User-Agent", "GNS3 QT Client v{version}".format(version=__version__).encode())

        # By default QT doesn't support GET with body even if it's in the RFC that's why we need to use sendCustomRequest
        body = self._addBodyToRequest(body, request)

        response = self._network_manager.sendCustomRequest(request, method.encode(), body)

        context = copy.copy(context)
        context["query_id"] = str(uuid.uuid4())

        response.finished.connect(qpartial(self._processResponse, response, callback, context, body, ignoreErrors))

        if downloadProgressCallback is not None:
            response.downloadProgress.connect(qpartial(self._processDownloadProgress, response, downloadProgressCallback, context))

        if showProgress:
            response.uploadProgress.connect(qpartial(self.notify_progress_upload, context["query_id"]))
            response.downloadProgress.connect(qpartial(self.notify_progress_download, context["query_id"]))
            # Should be the last operation otherwise we have race condition in Qt
            # where query start before finishing connect to everything
            self.notify_progress_start_query(context["query_id"], progressText, response)

        if timeout is not None:
            QtCore.QTimer.singleShot(timeout * 1000, qpartial(self._timeoutSlot, response))

        return response

    def _timeoutSlot(self, response):
        """
        Beware it's call for all request you need to check the status of the response
        """
        # We check if we received HTTP headers
        if not len(response.rawHeaderList()) > 0:
            response.abort()

    def _processDownloadProgress(self, response, callback, context, bytesReceived, bytesTotal):
        """
        Process a packet receive on the notification feed.
        The feed can contains qpartial JSON. If we found a
        part of a JSON we keep it for the next packet
        """

        if response.error() != QtNetwork.QNetworkReply.NoError:
            return

        # HTTP error
        status = response.attribute(QtNetwork.QNetworkRequest.HttpStatusCodeAttribute)
        if status >= 300:
            return

        content = bytes(response.readAll())
        content_type = response.header(QtNetwork.QNetworkRequest.ContentTypeHeader)
        if content_type == "application/json":
            content = content.decode("utf-8")
            if context["query_id"] in self._buffer:
                content = self._buffer[context["query_id"]] + content
            try:
                while True:
                    content = content.lstrip(" \r\n\t")
                    answer, index = json.JSONDecoder().raw_decode(content)
                    callback(answer, server=self, context=context)
                    content = content[index:]
            except ValueError:  # Partial JSON
                self._buffer[context["query_id"]] = content
        else:
            callback(content, server=self, context=context)

        if HTTPClient._progress_callback and HTTPClient._progress_callback.progress_dialog():
            request_canceled = qpartial(self._requestCanceled, response, context)
            HTTPClient._progress_callback.progress_dialog().canceled.connect(request_canceled)

    def _requestCanceled(self, response, context):

        if response.isRunning():
            log.warn("Aborting request for {}".format(response.url()))
            response.abort()
        if "query_id" in context:
            self.notify_progress_end_query(context["query_id"])

    def _processResponse(self, response, callback, context, request_body, ignore_errors):

        if request_body is not None:
            request_body.close()

        status = None
        body = None

        if "query_id" in context:
            self.notify_progress_end_query(context["query_id"])

        if response.error() != QtNetwork.QNetworkReply.NoError:
            error_code = response.error()
            error_message = response.errorString()

            if not ignore_errors:
                log.info("Response error: %s (error: %d)", error_message, error_code)

            if error_code < 200:
                if not ignore_errors:
                    self.close()
                    if callback is not None:
                        callback({"message": error_message}, error=True, server=self, context=context)
                return
            else:
                status = response.attribute(QtNetwork.QNetworkRequest.HttpStatusCodeAttribute)
                if status == 401:
                    print(error_message)

            try:
                body = bytes(response.readAll()).decode("utf-8").strip("\0")
                # Some time antivirus intercept our query and reply with garbage content
            except UnicodeError:
                body = None
            content_type = response.header(QtNetwork.QNetworkRequest.ContentTypeHeader)
            if callback is not None:
                if not body or content_type != "application/json":
                    callback({"message": error_message}, error=True, server=self, context=context)
                else:
                    log.debug(body)
                    try:
                        callback(json.loads(body), error=True, server=self, context=context)
                    except ValueError:
                        # It happens when an antivirus catch the communication and send is error page without changing the Content Type
                        callback({"message": error_message}, error=True, server=self, context=context)
        else:
            status = response.attribute(QtNetwork.QNetworkRequest.HttpStatusCodeAttribute)
            log.debug("Decoding response from {} response {}".format(response.url().toString(), status))
            try:
                body = bytes(response.readAll()).decode("utf-8").strip("\0")
            # Some time anti-virus intercept our query and reply with garbage content
            except UnicodeDecodeError:
                body = None
            content_type = response.header(QtNetwork.QNetworkRequest.ContentTypeHeader)
            log.debug(body)
            if body and len(body.strip(" \n\t")) > 0 and content_type == "application/json":
                params = json.loads(body)
            else:
                params = {}
            if callback is not None:
                if status >= 400:
                    callback(params, error=True, server=self, context=context)
                else:
                    callback(params, server=self, context=context, raw_body=body)
        # response.deleteLater()
        if status == 400:
            try:
                params = json.loads(body)
                e = HttpBadRequest(body)
                e.fingerprint = params["path"]
            # If something goes wrong for a any reason just raise the bad request
            except Exception:
                e = HttpBadRequest(body)
            raise e

    def dump(self):
        """
        Returns a representation of this server.
        :returns: dictionary
        """

        server = self.settings()
        server["id"] = self._id
        server["local"] = self._local
        server["vm"] = self._gns3_vm
        #server["cloud"] = self._cloud
        if "user" in server and self._local:
            del server["user"]
        if "password" in server:
            del server["password"]
        if server["protocol"] == "https":
            server["accept_insecure_certificate"] = self._accept_insecure_certificate
        return server

    def systemUsage(self):
        """
        Get information about current system usage

        :returns: None or dict
        """
        return self._usage

    def setSystemUsage(self, usage):
       self._usage = usage
       self.system_usage_updated_signal.emit()<|MERGE_RESOLUTION|>--- conflicted
+++ resolved
@@ -548,11 +548,7 @@
             request.setRawHeader(b"Authorization", auth_string.encode())
         return request
 
-<<<<<<< HEAD
-    def executeHTTPQuery(self, method, path, callback, body, context={}, downloadProgressCallback=None, showProgress=True, ignoreErrors=False, progressText=None, timeout=5, **kwargs):
-=======
-    def executeHTTPQuery(self, method, path, callback, body, context={}, downloadProgressCallback=None, showProgress=True, ignoreErrors=False, progressText=None, timeout=120):
->>>>>>> 9f7cf163
+    def executeHTTPQuery(self, method, path, callback, body, context={}, downloadProgressCallback=None, showProgress=True, ignoreErrors=False, progressText=None, timeout=120, **kwargs):
         """
         Call the remote server
 
