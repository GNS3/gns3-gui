<?xml version="1.0" encoding="UTF-8"?>
<ui version="4.0">
 <class>GeneralPreferencesPageWidget</class>
 <widget class="QWidget" name="GeneralPreferencesPageWidget">
  <property name="geometry">
   <rect>
    <x>0</x>
    <y>0</y>
<<<<<<< HEAD
    <width>963</width>
    <height>1168</height>
=======
    <width>512</width>
    <height>652</height>
>>>>>>> 23cba0a2
   </rect>
  </property>
  <property name="windowTitle">
   <string>General</string>
  </property>
  <layout class="QVBoxLayout" name="verticalLayout">
   <item>
    <widget class="QTabWidget" name="uiMiscTabWidget">
     <property name="sizePolicy">
      <sizepolicy hsizetype="MinimumExpanding" vsizetype="MinimumExpanding">
       <horstretch>0</horstretch>
       <verstretch>0</verstretch>
      </sizepolicy>
     </property>
     <property name="currentIndex">
      <number>0</number>
     </property>
     <widget class="QWidget" name="uiGeneralTab">
      <attribute name="title">
       <string>General</string>
      </attribute>
      <layout class="QVBoxLayout" name="verticalLayout_4">
       <item>
        <widget class="QGroupBox" name="uiLocalPathsGroupBox">
         <property name="title">
          <string>Local paths</string>
         </property>
         <layout class="QGridLayout" name="gridLayout_4">
          <item row="0" column="0">
           <widget class="QLabel" name="uiProjectsPathLabel">
            <property name="text">
             <string>My projects:</string>
            </property>
           </widget>
          </item>
          <item row="1" column="0">
           <widget class="QLineEdit" name="uiProjectsPathLineEdit">
            <property name="toolTip">
             <string>Directory where your GNS3 projects are stored</string>
            </property>
           </widget>
          </item>
          <item row="1" column="1">
           <widget class="QToolButton" name="uiProjectsPathToolButton">
            <property name="text">
             <string>&amp;Browse...</string>
            </property>
            <property name="toolButtonStyle">
             <enum>Qt::ToolButtonTextOnly</enum>
            </property>
           </widget>
          </item>
          <item row="2" column="0">
           <widget class="QLabel" name="label">
            <property name="text">
             <string>My symbols:</string>
            </property>
           </widget>
          </item>
          <item row="3" column="0">
           <widget class="QLineEdit" name="uiSymbolsPathLineEdit"/>
          </item>
          <item row="3" column="1">
           <widget class="QToolButton" name="uiSymbolsPathToolButton">
            <property name="text">
             <string>Browse...</string>
            </property>
           </widget>
          </item>
          <item row="4" column="0">
           <widget class="QLabel" name="uiConfigsPathLabel">
            <property name="text">
             <string>My configs:</string>
            </property>
           </widget>
          </item>
          <item row="5" column="0">
           <widget class="QLineEdit" name="uiConfigsPathLineEdit">
            <property name="toolTip">
             <string>Directory where your binary images (e.g. IOS) are stored</string>
            </property>
           </widget>
          </item>
          <item row="5" column="1">
           <widget class="QToolButton" name="uiConfigsPathToolButton">
            <property name="text">
             <string>&amp;Browse...</string>
            </property>
            <property name="toolButtonStyle">
             <enum>Qt::ToolButtonTextOnly</enum>
            </property>
           </widget>
          </item>
          <item row="6" column="0" colspan="2">
           <widget class="QLabel" name="label_3">
            <property name="text">
             <string>My custom appliances:</string>
            </property>
           </widget>
          </item>
          <item row="7" column="0">
           <widget class="QLineEdit" name="uiAppliancesPathLineEdit"/>
          </item>
          <item row="7" column="1">
           <widget class="QToolButton" name="uiAppliancesPathToolButton">
            <property name="text">
             <string>Browse...</string>
            </property>
           </widget>
          </item>
         </layout>
        </widget>
       </item>
       <item>
        <widget class="QGroupBox" name="uiStyleGroupBox">
         <property name="title">
          <string>Interface style</string>
         </property>
         <layout class="QHBoxLayout" name="horizontalLayout_11">
          <item>
           <widget class="QComboBox" name="uiStyleComboBox"/>
          </item>
         </layout>
        </widget>
       </item>
       <item>
        <widget class="QGroupBox" name="uiSymbolThemeGroupBox">
         <property name="title">
          <string>Symbol theme for new templates</string>
         </property>
         <layout class="QHBoxLayout" name="horizontalLayout_15">
          <item>
           <widget class="QComboBox" name="uiSymbolThemeComboBox">
            <property name="toolTip">
             <string>Symbol theme support only works when adding a new template using the recommended method in the template wizard.</string>
            </property>
           </widget>
          </item>
         </layout>
        </widget>
       </item>
       <item>
        <widget class="QGroupBox" name="uiConfigurationFileGroupBox">
         <property name="title">
          <string>Configuration file</string>
         </property>
         <layout class="QGridLayout" name="gridLayout">
          <item row="1" column="0">
           <layout class="QHBoxLayout" name="horizontalLayout">
            <item>
             <widget class="QPushButton" name="uiImportConfigurationFilePushButton">
              <property name="text">
               <string>&amp;Import</string>
              </property>
             </widget>
            </item>
            <item>
             <widget class="QPushButton" name="uiExportConfigurationFilePushButton">
              <property name="text">
               <string>&amp;Export</string>
              </property>
             </widget>
            </item>
            <item>
             <widget class="QPushButton" name="uiBrowseConfigurationPushButton">
              <property name="text">
               <string>Browse configuration directory</string>
              </property>
             </widget>
            </item>
            <item>
             <spacer name="horizontalSpacer">
              <property name="orientation">
               <enum>Qt::Horizontal</enum>
              </property>
              <property name="sizeHint" stdset="0">
               <size>
                <width>40</width>
                <height>20</height>
               </size>
              </property>
             </spacer>
            </item>
           </layout>
          </item>
          <item row="0" column="0">
           <widget class="QLabel" name="uiConfigurationFileLabel">
            <property name="text">
             <string>Unknown location</string>
            </property>
           </widget>
          </item>
         </layout>
        </widget>
       </item>
       <item>
        <spacer name="verticalSpacer_8">
         <property name="orientation">
          <enum>Qt::Vertical</enum>
         </property>
         <property name="sizeHint" stdset="0">
          <size>
           <width>20</width>
           <height>40</height>
          </size>
         </property>
        </spacer>
       </item>
      </layout>
     </widget>
     <widget class="QWidget" name="uiImagesTab">
      <attribute name="title">
       <string>Binary images</string>
      </attribute>
      <layout class="QVBoxLayout" name="verticalLayout_7">
       <property name="leftMargin">
        <number>10</number>
       </property>
       <property name="topMargin">
        <number>10</number>
       </property>
       <property name="rightMargin">
        <number>10</number>
       </property>
       <property name="bottomMargin">
        <number>10</number>
       </property>
       <item>
        <widget class="QGroupBox" name="uiLocalBinaryImagePathsGroupBox">
         <property name="title">
          <string>Local paths</string>
         </property>
         <layout class="QVBoxLayout" name="verticalLayout_10">
          <item>
           <widget class="QLabel" name="uiImagesPathLabel">
            <property name="text">
             <string>My binary images:</string>
            </property>
           </widget>
          </item>
          <item>
           <layout class="QHBoxLayout" name="horizontalLayout_4">
            <item>
             <widget class="QLineEdit" name="uiImagesPathLineEdit">
              <property name="sizePolicy">
               <sizepolicy hsizetype="MinimumExpanding" vsizetype="Fixed">
                <horstretch>0</horstretch>
                <verstretch>0</verstretch>
               </sizepolicy>
              </property>
              <property name="toolTip">
               <string>Directory where your binary images (e.g. IOS) are stored</string>
              </property>
             </widget>
            </item>
            <item>
             <widget class="QToolButton" name="uiImagesPathToolButton">
              <property name="text">
               <string>&amp;Browse...</string>
              </property>
              <property name="toolButtonStyle">
               <enum>Qt::ToolButtonTextOnly</enum>
              </property>
             </widget>
            </item>
           </layout>
          </item>
          <item>
           <widget class="QLabel" name="uiImageDirectoriesLabel">
            <property name="text">
             <string>Additional search locations for binary images:</string>
            </property>
           </widget>
          </item>
          <item>
           <widget class="QListWidget" name="uiImageDirectoriesListWidget">
            <property name="focusPolicy">
             <enum>Qt::ClickFocus</enum>
            </property>
            <property name="lineWidth">
             <number>0</number>
            </property>
            <property name="editTriggers">
             <set>QAbstractItemView::NoEditTriggers</set>
            </property>
            <property name="alternatingRowColors">
             <bool>false</bool>
            </property>
            <property name="selectionMode">
             <enum>QAbstractItemView::SingleSelection</enum>
            </property>
            <property name="selectionBehavior">
             <enum>QAbstractItemView::SelectItems</enum>
            </property>
            <property name="isWrapping" stdset="0">
             <bool>false</bool>
            </property>
            <property name="resizeMode">
             <enum>QListView::Adjust</enum>
            </property>
            <property name="layoutMode">
             <enum>QListView::Batched</enum>
            </property>
            <property name="gridSize">
             <size>
              <width>0</width>
              <height>18</height>
             </size>
            </property>
            <property name="viewMode">
             <enum>QListView::ListMode</enum>
            </property>
            <property name="uniformItemSizes">
             <bool>false</bool>
            </property>
            <property name="selectionRectVisible">
             <bool>true</bool>
            </property>
           </widget>
          </item>
          <item>
           <layout class="QHBoxLayout" name="horizontalLayout_13">
            <item>
             <widget class="QPushButton" name="uiImageDirectoriesAddPushButton">
              <property name="text">
               <string>Add</string>
              </property>
             </widget>
            </item>
            <item>
             <widget class="QPushButton" name="uiImageDirectoriesDeletePushButton">
              <property name="text">
               <string>Delete</string>
              </property>
             </widget>
            </item>
            <item>
             <spacer name="horizontalSpacer_4">
              <property name="orientation">
               <enum>Qt::Horizontal</enum>
              </property>
              <property name="sizeHint" stdset="0">
               <size>
                <width>40</width>
                <height>20</height>
               </size>
              </property>
             </spacer>
            </item>
           </layout>
          </item>
         </layout>
        </widget>
       </item>
       <item>
        <spacer name="verticalSpacer_7">
         <property name="orientation">
          <enum>Qt::Vertical</enum>
         </property>
         <property name="sizeHint" stdset="0">
          <size>
           <width>20</width>
           <height>40</height>
          </size>
         </property>
        </spacer>
       </item>
      </layout>
     </widget>
     <widget class="QWidget" name="uiConsoleTab">
      <attribute name="title">
       <string>Console applications</string>
      </attribute>
      <layout class="QVBoxLayout" name="verticalLayout_3">
       <property name="leftMargin">
        <number>10</number>
       </property>
       <property name="topMargin">
        <number>10</number>
       </property>
       <property name="rightMargin">
        <number>10</number>
       </property>
       <property name="bottomMargin">
        <number>10</number>
       </property>
       <item>
        <widget class="QGroupBox" name="uiTelnetConsoleSettingsGroupBox">
         <property name="title">
          <string>Console settings</string>
         </property>
         <layout class="QVBoxLayout" name="verticalLayout_9">
          <item>
           <widget class="QLabel" name="uiTelnetConsoleCommandLabel">
            <property name="text">
             <string>Console application command for Telnet:</string>
            </property>
           </widget>
          </item>
          <item>
           <layout class="QHBoxLayout" name="horizontalLayout_9">
            <item>
             <widget class="QLineEdit" name="uiTelnetConsoleCommandLineEdit">
              <property name="sizePolicy">
               <sizepolicy hsizetype="MinimumExpanding" vsizetype="Fixed">
                <horstretch>0</horstretch>
                <verstretch>0</verstretch>
               </sizepolicy>
              </property>
              <property name="toolTip">
               <string>&lt;html&gt;&lt;head/&gt;&lt;body&gt;&lt;p&gt;Command line replacements:&lt;/p&gt;&lt;ul style=&quot;margin-top: 0px; margin-bottom: 0px; margin-left: 0px; margin-right: 0px; -qt-list-indent: 1;&quot;&gt;&lt;li style=&quot; margin-top:12px; margin-bottom:0px; margin-left:0px; margin-right:0px; -qt-block-indent:0; text-indent:0px;&quot;&gt;%h = console IP or hostname&lt;/li&gt;&lt;li style=&quot; margin-top:0px; margin-bottom:0px; margin-left:0px; margin-right:0px; -qt-block-indent:0; text-indent:0px;&quot;&gt;%p = console port&lt;/li&gt;&lt;li style=&quot; margin-top:0px; margin-bottom:0px; margin-left:0px; margin-right:0px; -qt-block-indent:0; text-indent:0px;&quot;&gt;%d = title of the console&lt;/li&gt;&lt;li style=&quot; margin-top:0px; margin-bottom:0px; margin-left:0px; margin-right:0px; -qt-block-indent:0; text-indent:0px;&quot;&gt;%i = project UUID&lt;/li&gt;&lt;ul style=&quot;margin-top: 0px; margin-bottom: 0px; margin-left: 0px; margin-right: 0px; -qt-list-indent: 1;&quot;&gt;&lt;li style=&quot; margin-top:0px; margin-bottom:0px; margin-left:0px; margin-right:0px; -qt-block-indent:0; text-indent:0px;&quot;&gt;%n = node UUID&lt;/li&gt;&lt;/ul&gt;&lt;li style=&quot; margin-top:0px; margin-bottom:12px; margin-left:0px; margin-right:0px; -qt-block-indent:0; text-indent:0px;&quot;&gt;%c = server URL&lt;/li&gt;&lt;/ul&gt;&lt;/body&gt;&lt;/html&gt;</string>
              </property>
              <property name="readOnly">
               <bool>true</bool>
              </property>
             </widget>
            </item>
            <item>
             <widget class="QPushButton" name="uiTelnetConsolePreconfiguredCommandPushButton">
              <property name="sizePolicy">
               <sizepolicy hsizetype="Maximum" vsizetype="Fixed">
                <horstretch>0</horstretch>
                <verstretch>0</verstretch>
               </sizepolicy>
              </property>
              <property name="text">
               <string>&amp;Edit</string>
              </property>
             </widget>
            </item>
           </layout>
          </item>
         </layout>
        </widget>
       </item>
       <item>
        <widget class="QGroupBox" name="uiConsoleMiscGroupBox">
         <property name="title">
          <string>Miscellaneous</string>
         </property>
         <layout class="QGridLayout" name="gridLayout_7">
          <item row="1" column="0">
           <widget class="QSpinBox" name="uiDelayConsoleAllSpinBox">
            <property name="suffix">
             <string> ms</string>
            </property>
            <property name="maximum">
             <number>10000</number>
            </property>
            <property name="value">
             <number>500</number>
            </property>
           </widget>
          </item>
          <item row="0" column="0">
           <widget class="QLabel" name="uiSlowConsoleAllLabel">
            <property name="text">
             <string>Delay between each console launch when consoling to all devices:</string>
            </property>
           </widget>
          </item>
         </layout>
        </widget>
       </item>
       <item>
        <spacer name="verticalSpacer_4">
         <property name="orientation">
          <enum>Qt::Vertical</enum>
         </property>
         <property name="sizeHint" stdset="0">
          <size>
           <width>20</width>
           <height>5</height>
          </size>
         </property>
        </spacer>
       </item>
      </layout>
     </widget>
     <widget class="QWidget" name="uiVNCTab">
      <attribute name="title">
       <string>VNC</string>
      </attribute>
      <layout class="QVBoxLayout" name="verticalLayout_6">
       <property name="leftMargin">
        <number>10</number>
       </property>
       <property name="topMargin">
        <number>10</number>
       </property>
       <property name="rightMargin">
        <number>10</number>
       </property>
       <property name="bottomMargin">
        <number>10</number>
       </property>
       <item>
        <widget class="QGroupBox" name="uiVNCConsoleSettingsGroupBox">
         <property name="title">
          <string>Settings for VNC connections</string>
         </property>
         <layout class="QVBoxLayout" name="verticalLayout_8">
          <item>
           <widget class="QLabel" name="uiVNCConsoleCommandLabel">
            <property name="text">
             <string>Console application command for VNC:</string>
            </property>
           </widget>
          </item>
          <item>
           <layout class="QHBoxLayout" name="horizontalLayout_8">
            <item>
             <widget class="QLineEdit" name="uiVNCConsoleCommandLineEdit">
              <property name="sizePolicy">
               <sizepolicy hsizetype="MinimumExpanding" vsizetype="Fixed">
                <horstretch>0</horstretch>
                <verstretch>0</verstretch>
               </sizepolicy>
              </property>
              <property name="toolTip">
               <string>&lt;html&gt;&lt;head/&gt;&lt;body&gt;&lt;p&gt;Command line replacements:&lt;/p&gt;&lt;ul style=&quot;margin-top: 0px; margin-bottom: 0px; margin-left: 0px; margin-right: 0px; -qt-list-indent: 1;&quot;&gt;&lt;li style=&quot; margin-top:12px; margin-bottom:0px; margin-left:0px; margin-right:0px; -qt-block-indent:0; text-indent:0px;&quot;&gt;%h = console IP or hostname&lt;/li&gt;&lt;li style=&quot; margin-top:0px; margin-bottom:0px; margin-left:0px; margin-right:0px; -qt-block-indent:0; text-indent:0px;&quot;&gt;%p = console port&lt;/li&gt;&lt;li style=&quot; margin-top:0px; margin-bottom:0px; margin-left:0px; margin-right:0px; -qt-block-indent:0; text-indent:0px;&quot;&gt;%P = VNC display&lt;/li&gt;&lt;li style=&quot; margin-top:0px; margin-bottom:0px; margin-left:0px; margin-right:0px; -qt-block-indent:0; text-indent:0px;&quot;&gt;%d = title of the console&lt;/li&gt;&lt;li style=&quot; margin-top:0px; margin-bottom:0px; margin-left:0px; margin-right:0px; -qt-block-indent:0; text-indent:0px;&quot;&gt;%i = project UUID&lt;/li&gt;&lt;li style=&quot; margin-top:0px; margin-bottom:0px; margin-left:0px; margin-right:0px; -qt-block-indent:0; text-indent:0px;&quot;&gt;%n = node UUID&lt;/li&gt;&lt;/ul&gt;&lt;/body&gt;&lt;/html&gt;</string>
              </property>
              <property name="readOnly">
               <bool>true</bool>
              </property>
             </widget>
            </item>
            <item>
             <widget class="QPushButton" name="uiVNCConsolePreconfiguredCommandPushButton">
              <property name="sizePolicy">
               <sizepolicy hsizetype="Maximum" vsizetype="Fixed">
                <horstretch>0</horstretch>
                <verstretch>0</verstretch>
               </sizepolicy>
              </property>
              <property name="text">
               <string>&amp;Edit</string>
              </property>
             </widget>
            </item>
           </layout>
          </item>
          <item>
           <spacer name="verticalSpacer_3">
            <property name="orientation">
             <enum>Qt::Vertical</enum>
            </property>
            <property name="sizeHint" stdset="0">
             <size>
              <width>20</width>
              <height>5</height>
             </size>
            </property>
           </spacer>
          </item>
         </layout>
        </widget>
       </item>
      </layout>
     </widget>
     <widget class="QWidget" name="uiSPICETab">
      <attribute name="title">
       <string>SPICE</string>
      </attribute>
      <layout class="QGridLayout" name="gridLayout_2">
       <item row="0" column="0">
        <widget class="QGroupBox" name="uiSPICEConsoleSettingsGroupBox">
         <property name="title">
          <string>Settings for SPICE connections</string>
         </property>
         <layout class="QVBoxLayout" name="verticalLayout_11">
          <item>
           <widget class="QLabel" name="uiSPICEConsoleCommandLabel">
            <property name="text">
             <string>Console application command for SPICE:</string>
            </property>
           </widget>
          </item>
          <item>
           <layout class="QHBoxLayout" name="horizontalLayout_10">
            <item>
             <widget class="QLineEdit" name="uiSPICEConsoleCommandLineEdit">
              <property name="sizePolicy">
               <sizepolicy hsizetype="MinimumExpanding" vsizetype="Fixed">
                <horstretch>0</horstretch>
                <verstretch>0</verstretch>
               </sizepolicy>
              </property>
              <property name="toolTip">
               <string>&lt;html&gt;&lt;head/&gt;&lt;body&gt;&lt;p&gt;Command line replacements:&lt;/p&gt;&lt;ul style=&quot;margin-top: 0px; margin-bottom: 0px; margin-left: 0px; margin-right: 0px; -qt-list-indent: 1;&quot;&gt;&lt;li style=&quot; margin-top:12px; margin-bottom:0px; margin-left:0px; margin-right:0px; -qt-block-indent:0; text-indent:0px;&quot;&gt;%h = console IP or hostname&lt;/li&gt;&lt;li style=&quot; margin-top:0px; margin-bottom:0px; margin-left:0px; margin-right:0px; -qt-block-indent:0; text-indent:0px;&quot;&gt;%p = console port&lt;/li&gt;&lt;li style=&quot; margin-top:0px; margin-bottom:0px; margin-left:0px; margin-right:0px; -qt-block-indent:0; text-indent:0px;&quot;&gt;%d = title of the console&lt;/li&gt;&lt;li style=&quot; margin-top:0px; margin-bottom:0px; margin-left:0px; margin-right:0px; -qt-block-indent:0; text-indent:0px;&quot;&gt;%i = project UUID&lt;/li&gt;&lt;li style=&quot; margin-top:0px; margin-bottom:0px; margin-left:0px; margin-right:0px; -qt-block-indent:0; text-indent:0px;&quot;&gt;%n = node UUID&lt;/li&gt;&lt;/ul&gt;&lt;p&gt;&lt;br/&gt;&lt;/p&gt;&lt;/body&gt;&lt;/html&gt;</string>
              </property>
              <property name="readOnly">
               <bool>true</bool>
              </property>
             </widget>
            </item>
            <item>
             <widget class="QPushButton" name="uiSPICEConsolePreconfiguredCommandPushButton">
              <property name="sizePolicy">
               <sizepolicy hsizetype="Maximum" vsizetype="Fixed">
                <horstretch>0</horstretch>
                <verstretch>0</verstretch>
               </sizepolicy>
              </property>
              <property name="text">
               <string>&amp;Edit</string>
              </property>
             </widget>
            </item>
           </layout>
          </item>
          <item>
           <spacer name="verticalSpacer_6">
            <property name="orientation">
             <enum>Qt::Vertical</enum>
            </property>
            <property name="sizeHint" stdset="0">
             <size>
              <width>20</width>
              <height>5</height>
             </size>
            </property>
           </spacer>
          </item>
         </layout>
        </widget>
       </item>
      </layout>
     </widget>
     <widget class="QWidget" name="uiSceneTab">
      <attribute name="title">
       <string>Topology view</string>
      </attribute>
      <layout class="QGridLayout" name="gridLayout_3">
       <item row="0" column="0">
        <widget class="QLabel" name="uiSceneWidthLabel">
         <property name="text">
          <string>Default width:</string>
         </property>
        </widget>
       </item>
       <item row="13" column="0">
        <widget class="QLabel" name="uiNotePreviewLabel">
         <property name="text">
          <string>Default note style:</string>
         </property>
        </widget>
       </item>
       <item row="6" column="0" colspan="2">
        <widget class="QCheckBox" name="uiShowInterfaceLabelsOnNewProject">
         <property name="text">
          <string>Show interface labels on new project</string>
         </property>
        </widget>
       </item>
       <item row="1" column="0">
        <widget class="QLabel" name="uiSceneHeightLabel">
         <property name="text">
          <string>Default height:</string>
         </property>
        </widget>
       </item>
       <item row="14" column="0" colspan="3">
        <widget class="QPlainTextEdit" name="uiDefaultNoteStylePlainTextEdit">
         <property name="sizePolicy">
          <sizepolicy hsizetype="MinimumExpanding" vsizetype="Expanding">
           <horstretch>0</horstretch>
           <verstretch>0</verstretch>
          </sizepolicy>
         </property>
         <property name="maximumSize">
          <size>
           <width>16777215</width>
           <height>50</height>
          </size>
         </property>
         <property name="focusPolicy">
          <enum>Qt::NoFocus</enum>
         </property>
         <property name="readOnly">
          <bool>true</bool>
         </property>
         <property name="plainText">
          <string>AaBbYyZz</string>
         </property>
        </widget>
       </item>
       <item row="15" column="0" colspan="3">
        <layout class="QHBoxLayout" name="horizontalLayout_14">
         <item>
          <widget class="QPushButton" name="uiDefaultNoteFontPushButton">
           <property name="text">
            <string>&amp;Select default font</string>
           </property>
          </widget>
         </item>
         <item>
          <widget class="QPushButton" name="uiDefaultNoteColorPushButton">
           <property name="text">
            <string>&amp;Select default color</string>
           </property>
          </widget>
         </item>
         <item>
          <spacer name="horizontalSpacer_5">
           <property name="orientation">
            <enum>Qt::Horizontal</enum>
           </property>
           <property name="sizeHint" stdset="0">
            <size>
             <width>40</width>
             <height>20</height>
            </size>
           </property>
          </spacer>
         </item>
        </layout>
       </item>
       <item row="9" column="0" colspan="2">
        <widget class="QCheckBox" name="uiLimitSizeNodeSymbolCheckBox">
         <property name="text">
          <string>Limit the size of node symbols</string>
         </property>
        </widget>
       </item>
       <item row="12" column="0" colspan="3">
        <layout class="QHBoxLayout" name="horizontalLayout_5">
         <item>
          <widget class="QPushButton" name="uiDefaultLabelFontPushButton">
           <property name="text">
            <string>&amp;Select default font</string>
           </property>
          </widget>
         </item>
         <item>
          <widget class="QPushButton" name="uiDefaultLabelColorPushButton">
           <property name="text">
            <string>&amp;Select default color</string>
           </property>
          </widget>
         </item>
         <item>
          <spacer name="horizontalSpacer_3">
           <property name="orientation">
            <enum>Qt::Horizontal</enum>
           </property>
           <property name="sizeHint" stdset="0">
            <size>
             <width>40</width>
             <height>20</height>
            </size>
           </property>
          </spacer>
         </item>
        </layout>
       </item>
       <item row="11" column="0" colspan="3">
        <widget class="QPlainTextEdit" name="uiDefaultLabelStylePlainTextEdit">
         <property name="sizePolicy">
          <sizepolicy hsizetype="MinimumExpanding" vsizetype="Expanding">
           <horstretch>0</horstretch>
           <verstretch>0</verstretch>
          </sizepolicy>
         </property>
         <property name="maximumSize">
          <size>
           <width>16777215</width>
           <height>50</height>
          </size>
         </property>
         <property name="focusPolicy">
          <enum>Qt::NoFocus</enum>
         </property>
         <property name="readOnly">
          <bool>true</bool>
         </property>
         <property name="plainText">
          <string>AaBbYyZz</string>
         </property>
        </widget>
       </item>
       <item row="1" column="1">
        <widget class="QSpinBox" name="uiSceneHeightSpinBox">
         <property name="sizePolicy">
          <sizepolicy hsizetype="Expanding" vsizetype="Fixed">
           <horstretch>0</horstretch>
           <verstretch>0</verstretch>
          </sizepolicy>
         </property>
         <property name="focusPolicy">
          <enum>Qt::StrongFocus</enum>
         </property>
         <property name="suffix">
          <string> pixels</string>
         </property>
         <property name="minimum">
          <number>500</number>
         </property>
         <property name="maximum">
          <number>1000000</number>
         </property>
         <property name="singleStep">
          <number>100</number>
         </property>
         <property name="value">
          <number>1000</number>
         </property>
        </widget>
       </item>
       <item row="0" column="1">
        <widget class="QSpinBox" name="uiSceneWidthSpinBox">
         <property name="sizePolicy">
          <sizepolicy hsizetype="Expanding" vsizetype="Fixed">
           <horstretch>0</horstretch>
           <verstretch>0</verstretch>
          </sizepolicy>
         </property>
         <property name="focusPolicy">
          <enum>Qt::StrongFocus</enum>
         </property>
         <property name="suffix">
          <string> pixels</string>
         </property>
         <property name="minimum">
          <number>500</number>
         </property>
         <property name="maximum">
          <number>1000000</number>
         </property>
         <property name="singleStep">
          <number>100</number>
         </property>
         <property name="value">
          <number>2000</number>
         </property>
        </widget>
       </item>
       <item row="8" column="0" colspan="2">
        <widget class="QCheckBox" name="uiSnapToGridOnNewProject">
         <property name="text">
          <string>Snap to grid on new project</string>
         </property>
        </widget>
       </item>
       <item row="3" column="0">
        <widget class="QLabel" name="uiDrawingGridSizeLabel">
         <property name="text">
          <string>Default drawing grid size:</string>
         </property>
        </widget>
       </item>
       <item row="10" column="0">
        <widget class="QLabel" name="uiLabelPreviewLabel">
         <property name="text">
          <string>Default label style:</string>
         </property>
        </widget>
       </item>
       <item row="2" column="0">
        <widget class="QLabel" name="uiNodeGridSizeLabel">
         <property name="text">
          <string>Default node grid size:</string>
         </property>
        </widget>
       </item>
       <item row="3" column="1">
        <widget class="QSpinBox" name="uiDrawingGridSizeSpinBox">
         <property name="sizePolicy">
          <sizepolicy hsizetype="Expanding" vsizetype="Fixed">
           <horstretch>0</horstretch>
           <verstretch>0</verstretch>
          </sizepolicy>
         </property>
         <property name="focusPolicy">
          <enum>Qt::StrongFocus</enum>
         </property>
         <property name="minimum">
          <number>5</number>
         </property>
         <property name="maximum">
          <number>100</number>
         </property>
         <property name="singleStep">
          <number>5</number>
         </property>
         <property name="value">
          <number>25</number>
         </property>
        </widget>
       </item>
       <item row="2" column="1">
        <widget class="QSpinBox" name="uiNodeGridSizeSpinBox">
         <property name="sizePolicy">
          <sizepolicy hsizetype="Expanding" vsizetype="Fixed">
           <horstretch>0</horstretch>
           <verstretch>0</verstretch>
          </sizepolicy>
         </property>
         <property name="focusPolicy">
          <enum>Qt::StrongFocus</enum>
         </property>
         <property name="minimum">
          <number>5</number>
         </property>
         <property name="maximum">
          <number>150</number>
         </property>
         <property name="singleStep">
          <number>5</number>
         </property>
         <property name="value">
          <number>75</number>
         </property>
        </widget>
       </item>
       <item row="7" column="0" colspan="2">
        <widget class="QCheckBox" name="uiShowGridOnNewProject">
         <property name="text">
          <string>Show grid on new project</string>
         </property>
        </widget>
       </item>
       <item row="4" column="0" colspan="3">
        <widget class="QCheckBox" name="uiRectangleSelectedItemCheckBox">
         <property name="text">
          <string>Draw a rectangle when an item is selected</string>
         </property>
         <property name="checked">
          <bool>true</bool>
         </property>
        </widget>
       </item>
       <item row="16" column="0">
        <spacer name="verticalSpacer_2">
         <property name="orientation">
          <enum>Qt::Vertical</enum>
         </property>
         <property name="sizeHint" stdset="0">
          <size>
           <width>20</width>
           <height>5</height>
          </size>
         </property>
        </spacer>
       </item>
       <item row="5" column="0" colspan="2">
        <widget class="QCheckBox" name="uiDrawLinkStatusPointsCheckBox">
         <property name="text">
          <string>Draw link status points</string>
         </property>
         <property name="checked">
          <bool>true</bool>
         </property>
        </widget>
       </item>
      </layout>
     </widget>
     <widget class="QWidget" name="uiMiscTab">
      <attribute name="title">
       <string>Miscellaneous</string>
      </attribute>
      <layout class="QVBoxLayout" name="verticalLayout_2">
       <property name="leftMargin">
        <number>10</number>
       </property>
       <property name="topMargin">
        <number>10</number>
       </property>
       <property name="rightMargin">
        <number>10</number>
       </property>
       <property name="bottomMargin">
        <number>10</number>
       </property>
       <item>
        <widget class="QCheckBox" name="uiCheckForUpdateCheckBox">
         <property name="text">
          <string>Automatically check for update</string>
         </property>
         <property name="checked">
          <bool>true</bool>
         </property>
        </widget>
       </item>
       <item>
        <widget class="QCheckBox" name="uiAutoOpenReadmeCheckBox">
         <property name="text">
          <string>Automatically open project README files</string>
         </property>
         <property name="checked">
          <bool>true</bool>
         </property>
        </widget>
       </item>
       <item>
        <widget class="QCheckBox" name="uiCrashReportCheckBox">
         <property name="text">
          <string>Send anonymous crash reports</string>
         </property>
         <property name="checked">
          <bool>true</bool>
         </property>
        </widget>
       </item>
       <item>
        <widget class="QCheckBox" name="uiOverlayNotificationsCheckBox">
         <property name="text">
          <string>Display error, warning and info in an overlay popup</string>
         </property>
        </widget>
       </item>
       <item>
        <widget class="QCheckBox" name="uiExperimentalFeaturesCheckBox">
         <property name="text">
          <string>Enable experimental features (dangerous, restart required)</string>
         </property>
        </widget>
       </item>
       <item>
        <widget class="QCheckBox" name="uiHdpiCheckBox">
         <property name="text">
          <string>Enable HDPI mode (this may crash on Linux, restart required)</string>
         </property>
        </widget>
       </item>
       <item>
        <widget class="QCheckBox" name="uiMultiProfilesCheckBox">
         <property name="text">
          <string>Request for profile settings at application startup</string>
         </property>
        </widget>
       </item>
       <item>
        <spacer name="verticalSpacer">
         <property name="orientation">
          <enum>Qt::Vertical</enum>
         </property>
         <property name="sizeHint" stdset="0">
          <size>
           <width>20</width>
           <height>5</height>
          </size>
         </property>
        </spacer>
       </item>
      </layout>
     </widget>
    </widget>
   </item>
   <item>
    <layout class="QHBoxLayout" name="horizontalLayout_6">
     <item>
      <spacer name="horizontalSpacer_2">
       <property name="orientation">
        <enum>Qt::Horizontal</enum>
       </property>
       <property name="sizeHint" stdset="0">
        <size>
         <width>324</width>
         <height>20</height>
        </size>
       </property>
      </spacer>
     </item>
     <item>
      <widget class="QPushButton" name="uiRestoreDefaultsPushButton">
       <property name="text">
        <string>Restore defaults</string>
       </property>
      </widget>
     </item>
    </layout>
   </item>
  </layout>
 </widget>
 <tabstops>
  <tabstop>uiProjectsPathLineEdit</tabstop>
  <tabstop>uiProjectsPathToolButton</tabstop>
  <tabstop>uiSymbolsPathLineEdit</tabstop>
  <tabstop>uiSymbolsPathToolButton</tabstop>
  <tabstop>uiConfigsPathLineEdit</tabstop>
  <tabstop>uiConfigsPathToolButton</tabstop>
  <tabstop>uiAppliancesPathLineEdit</tabstop>
  <tabstop>uiAppliancesPathToolButton</tabstop>
  <tabstop>uiStyleComboBox</tabstop>
  <tabstop>uiSymbolThemeComboBox</tabstop>
  <tabstop>uiImportConfigurationFilePushButton</tabstop>
  <tabstop>uiExportConfigurationFilePushButton</tabstop>
  <tabstop>uiBrowseConfigurationPushButton</tabstop>
  <tabstop>uiImagesPathLineEdit</tabstop>
  <tabstop>uiImagesPathToolButton</tabstop>
  <tabstop>uiImageDirectoriesAddPushButton</tabstop>
  <tabstop>uiImageDirectoriesDeletePushButton</tabstop>
  <tabstop>uiTelnetConsoleCommandLineEdit</tabstop>
  <tabstop>uiTelnetConsolePreconfiguredCommandPushButton</tabstop>
  <tabstop>uiDelayConsoleAllSpinBox</tabstop>
  <tabstop>uiVNCConsoleCommandLineEdit</tabstop>
  <tabstop>uiVNCConsolePreconfiguredCommandPushButton</tabstop>
  <tabstop>uiSPICEConsoleCommandLineEdit</tabstop>
  <tabstop>uiSPICEConsolePreconfiguredCommandPushButton</tabstop>
  <tabstop>uiSceneWidthSpinBox</tabstop>
  <tabstop>uiSceneHeightSpinBox</tabstop>
  <tabstop>uiNodeGridSizeSpinBox</tabstop>
  <tabstop>uiDrawingGridSizeSpinBox</tabstop>
  <tabstop>uiRectangleSelectedItemCheckBox</tabstop>
  <tabstop>uiDrawLinkStatusPointsCheckBox</tabstop>
  <tabstop>uiShowInterfaceLabelsOnNewProject</tabstop>
  <tabstop>uiShowGridOnNewProject</tabstop>
  <tabstop>uiSnapToGridOnNewProject</tabstop>
  <tabstop>uiLimitSizeNodeSymbolCheckBox</tabstop>
  <tabstop>uiDefaultLabelFontPushButton</tabstop>
  <tabstop>uiDefaultLabelColorPushButton</tabstop>
  <tabstop>uiDefaultNoteFontPushButton</tabstop>
  <tabstop>uiDefaultNoteColorPushButton</tabstop>
  <tabstop>uiCheckForUpdateCheckBox</tabstop>
  <tabstop>uiCrashReportCheckBox</tabstop>
  <tabstop>uiOverlayNotificationsCheckBox</tabstop>
  <tabstop>uiExperimentalFeaturesCheckBox</tabstop>
  <tabstop>uiHdpiCheckBox</tabstop>
  <tabstop>uiMultiProfilesCheckBox</tabstop>
  <tabstop>uiRestoreDefaultsPushButton</tabstop>
  <tabstop>uiMiscTabWidget</tabstop>
 </tabstops>
 <resources/>
 <connections/>
</ui><|MERGE_RESOLUTION|>--- conflicted
+++ resolved
@@ -6,13 +6,8 @@
    <rect>
     <x>0</x>
     <y>0</y>
-<<<<<<< HEAD
     <width>963</width>
     <height>1168</height>
-=======
-    <width>512</width>
-    <height>652</height>
->>>>>>> 23cba0a2
    </rect>
   </property>
   <property name="windowTitle">
