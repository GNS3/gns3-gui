<?xml version="1.0" encoding="UTF-8"?>
<ui version="4.0">
 <class>GeneralPreferencesPageWidget</class>
 <widget class="QWidget" name="GeneralPreferencesPageWidget">
  <property name="geometry">
   <rect>
    <x>0</x>
    <y>0</y>
<<<<<<< HEAD
    <width>538</width>
    <height>623</height>
=======
    <width>510</width>
    <height>577</height>
>>>>>>> 0c370ec4
   </rect>
  </property>
  <property name="windowTitle">
   <string>General</string>
  </property>
  <layout class="QVBoxLayout" name="verticalLayout">
   <item>
    <widget class="QTabWidget" name="uiMiscTabWidget">
     <property name="currentIndex">
      <number>0</number>
     </property>
     <widget class="QWidget" name="uiGeneralTab">
      <attribute name="title">
       <string>General</string>
      </attribute>
      <layout class="QVBoxLayout" name="verticalLayout_5">
       <item>
        <widget class="QGroupBox" name="uiLocalPathsGroupBox">
         <property name="title">
          <string>Local paths</string>
         </property>
         <layout class="QVBoxLayout" name="verticalLayout_7">
          <item>
           <widget class="QLabel" name="uiProjectsPathLabel">
            <property name="text">
             <string>My projects:</string>
            </property>
           </widget>
          </item>
          <item>
           <layout class="QHBoxLayout" name="horizontalLayout_2">
            <item>
             <widget class="QLineEdit" name="uiProjectsPathLineEdit">
              <property name="sizePolicy">
               <sizepolicy hsizetype="MinimumExpanding" vsizetype="Fixed">
                <horstretch>0</horstretch>
                <verstretch>0</verstretch>
               </sizepolicy>
              </property>
              <property name="toolTip">
               <string>Directory where your GNS3 projects are stored</string>
              </property>
             </widget>
            </item>
            <item>
             <widget class="QToolButton" name="uiProjectsPathToolButton">
              <property name="text">
               <string>&amp;Browse...</string>
              </property>
              <property name="toolButtonStyle">
               <enum>Qt::ToolButtonTextOnly</enum>
              </property>
             </widget>
            </item>
           </layout>
          </item>
          <item>
           <widget class="QLabel" name="uiImagesPathLabel">
            <property name="text">
             <string>My binary images:</string>
            </property>
           </widget>
          </item>
          <item>
           <layout class="QHBoxLayout" name="horizontalLayout_4">
            <item>
             <widget class="QLineEdit" name="uiImagesPathLineEdit">
              <property name="sizePolicy">
               <sizepolicy hsizetype="MinimumExpanding" vsizetype="Fixed">
                <horstretch>0</horstretch>
                <verstretch>0</verstretch>
               </sizepolicy>
              </property>
              <property name="toolTip">
               <string>Directory where your binary images (e.g. IOS) are stored</string>
              </property>
             </widget>
            </item>
            <item>
             <widget class="QToolButton" name="uiImagesPathToolButton">
              <property name="text">
               <string>&amp;Browse...</string>
              </property>
              <property name="toolButtonStyle">
               <enum>Qt::ToolButtonTextOnly</enum>
              </property>
             </widget>
            </item>
           </layout>
          </item>
          <item>
           <widget class="QLabel" name="label">
            <property name="text">
             <string>My symbols:</string>
            </property>
           </widget>
          </item>
          <item>
           <layout class="QHBoxLayout" name="horizontalLayout_3">
            <item>
             <widget class="QLineEdit" name="uiSymbolsPathLineEdit"/>
            </item>
            <item>
             <widget class="QToolButton" name="uiSymbolsPathToolButton">
              <property name="text">
               <string>Browse...</string>
              </property>
             </widget>
            </item>
           </layout>
          </item>
          <item>
           <widget class="QLabel" name="uiConfigsPathLabel">
            <property name="text">
             <string>My configs:</string>
            </property>
           </widget>
          </item>
          <item>
           <layout class="QHBoxLayout" name="horizontalLayout_7">
            <item>
             <widget class="QLineEdit" name="uiConfigsPathLineEdit">
              <property name="sizePolicy">
               <sizepolicy hsizetype="MinimumExpanding" vsizetype="Fixed">
                <horstretch>0</horstretch>
                <verstretch>0</verstretch>
               </sizepolicy>
              </property>
              <property name="toolTip">
               <string>Directory where your binary images (e.g. IOS) are stored</string>
              </property>
             </widget>
            </item>
            <item>
             <widget class="QToolButton" name="uiConfigsPathToolButton">
              <property name="text">
               <string>&amp;Browse...</string>
              </property>
              <property name="toolButtonStyle">
               <enum>Qt::ToolButtonTextOnly</enum>
              </property>
             </widget>
            </item>
           </layout>
          </item>
         </layout>
        </widget>
       </item>
       <item>
        <widget class="QGroupBox" name="uiStyleGroupBox">
         <property name="title">
          <string>Style</string>
         </property>
         <layout class="QVBoxLayout" name="verticalLayout_4">
          <item>
           <widget class="QComboBox" name="uiStyleComboBox"/>
          </item>
         </layout>
        </widget>
       </item>
       <item>
        <widget class="QGroupBox" name="uiConfigurationFileGroupBox">
         <property name="title">
          <string>Configuration file</string>
         </property>
         <layout class="QGridLayout" name="gridLayout">
          <item row="1" column="0">
           <layout class="QHBoxLayout" name="horizontalLayout">
            <item>
             <widget class="QPushButton" name="uiImportConfigurationFilePushButton">
              <property name="text">
               <string>&amp;Import</string>
              </property>
             </widget>
            </item>
            <item>
             <widget class="QPushButton" name="uiExportConfigurationFilePushButton">
              <property name="text">
               <string>&amp;Export</string>
              </property>
             </widget>
            </item>
            <item>
             <spacer name="horizontalSpacer">
              <property name="orientation">
               <enum>Qt::Horizontal</enum>
              </property>
              <property name="sizeHint" stdset="0">
               <size>
                <width>40</width>
                <height>20</height>
               </size>
              </property>
             </spacer>
            </item>
           </layout>
          </item>
          <item row="0" column="0">
           <widget class="QLabel" name="uiConfigurationFileLabel">
            <property name="text">
             <string>Unknown location</string>
            </property>
           </widget>
          </item>
         </layout>
        </widget>
       </item>
       <item>
        <spacer name="verticalSpacer">
         <property name="orientation">
          <enum>Qt::Vertical</enum>
         </property>
         <property name="sizeHint" stdset="0">
          <size>
           <width>20</width>
           <height>40</height>
          </size>
         </property>
        </spacer>
       </item>
      </layout>
     </widget>
     <widget class="QWidget" name="uiConsoleTab">
      <attribute name="title">
       <string>Console applications</string>
      </attribute>
      <layout class="QVBoxLayout" name="verticalLayout_3">
       <item>
        <widget class="QGroupBox" name="uiTelnetConsoleSettingsGroupBox">
         <property name="title">
          <string>Console settings for Telnet connections</string>
         </property>
         <layout class="QGridLayout" name="gridLayout_4">
          <item row="0" column="0">
           <widget class="QLabel" name="uiTelnetConsolePreconfiguredCommandLabel">
            <property name="text">
             <string>Preconfigured commands:</string>
            </property>
           </widget>
          </item>
          <item row="1" column="0">
           <widget class="QComboBox" name="uiTelnetConsolePreconfiguredCommandComboBox"/>
          </item>
          <item row="3" column="0">
           <widget class="QLabel" name="uiTelnetConsoleCommandLabel">
            <property name="text">
             <string>Console application command:</string>
            </property>
           </widget>
          </item>
          <item row="4" column="0" colspan="2">
           <widget class="QLineEdit" name="uiTelnetConsoleCommandLineEdit">
            <property name="sizePolicy">
             <sizepolicy hsizetype="MinimumExpanding" vsizetype="Fixed">
              <horstretch>0</horstretch>
              <verstretch>0</verstretch>
             </sizepolicy>
            </property>
            <property name="toolTip">
             <string>&lt;html&gt;&lt;head/&gt;&lt;body&gt;&lt;p&gt;Command line replacements:&lt;/p&gt;&lt;p&gt;%h = device server &lt;/p&gt;&lt;p&gt;%p = device port&lt;/p&gt;&lt;p&gt;%d = device hostname&lt;/p&gt;&lt;/body&gt;&lt;/html&gt;</string>
            </property>
           </widget>
          </item>
          <item row="1" column="1">
           <widget class="QPushButton" name="uiTelnetConsolePreconfiguredCommandPushButton">
            <property name="sizePolicy">
             <sizepolicy hsizetype="Maximum" vsizetype="Fixed">
              <horstretch>0</horstretch>
              <verstretch>0</verstretch>
             </sizepolicy>
            </property>
            <property name="text">
             <string>&amp;Set</string>
            </property>
           </widget>
          </item>
         </layout>
        </widget>
       </item>
       <item>
        <widget class="QGroupBox" name="uiSerialConsoleSettingsGroupBox">
         <property name="title">
          <string>Console settings for local serial connections</string>
         </property>
         <layout class="QGridLayout" name="gridLayout_5">
          <item row="3" column="0">
           <widget class="QLabel" name="uiSerialConsoleCommandLabel">
            <property name="text">
             <string>Console application command:</string>
            </property>
           </widget>
          </item>
          <item row="0" column="0">
           <widget class="QLabel" name="uiSerialConsolePreconfiguredCommandLabel">
            <property name="text">
             <string>Preconfigured commands:</string>
            </property>
           </widget>
          </item>
          <item row="1" column="0">
           <widget class="QComboBox" name="uiSerialConsolePreconfiguredCommandComboBox"/>
          </item>
          <item row="4" column="0" colspan="2">
           <widget class="QLineEdit" name="uiSerialConsoleCommandLineEdit">
            <property name="sizePolicy">
             <sizepolicy hsizetype="MinimumExpanding" vsizetype="Fixed">
              <horstretch>0</horstretch>
              <verstretch>0</verstretch>
             </sizepolicy>
            </property>
            <property name="toolTip">
             <string>&lt;html&gt;&lt;head/&gt;&lt;body&gt;&lt;p&gt;Command line replacements:&lt;/p&gt;&lt;p&gt;%d = device hostname&lt;/p&gt;&lt;p&gt;%s = device pipe file&lt;/p&gt;&lt;/body&gt;&lt;/html&gt;</string>
            </property>
           </widget>
          </item>
          <item row="1" column="1">
           <widget class="QPushButton" name="uiSerialConsolePreconfiguredCommandPushButton">
            <property name="sizePolicy">
             <sizepolicy hsizetype="Maximum" vsizetype="Fixed">
              <horstretch>0</horstretch>
              <verstretch>0</verstretch>
             </sizepolicy>
            </property>
            <property name="text">
             <string>&amp;Set</string>
            </property>
           </widget>
          </item>
         </layout>
        </widget>
       </item>
       <item>
        <widget class="QGroupBox" name="uiConsoleMiscGroupBox">
         <property name="title">
          <string>Miscellaneous</string>
         </property>
         <layout class="QGridLayout" name="gridLayout_7">
          <item row="0" column="0">
           <widget class="QCheckBox" name="uiCloseConsoleWindowsOnDeleteCheckBox">
            <property name="text">
             <string>Close any connected console window when deleting a node</string>
            </property>
           </widget>
          </item>
          <item row="1" column="0">
           <widget class="QCheckBox" name="uiBringConsoleWindowToFrontCheckBox">
            <property name="toolTip">
             <string>&lt;html&gt;This option will attempt to bring existing opened console window to front, instead of opening a new window.&lt;br&gt;If no existing opened console window exists, it will start a new  console window.&lt;/html&gt;</string>
            </property>
            <property name="text">
             <string>Bring console window to front (experimental feature)</string>
            </property>
           </widget>
          </item>
          <item row="2" column="0">
           <widget class="QLabel" name="uiSlowConsoleAllLabel">
            <property name="text">
             <string>Delay between each console launch when consoling to all devices:</string>
            </property>
           </widget>
          </item>
          <item row="3" column="0">
           <widget class="QSpinBox" name="uiDelayConsoleAllSpinBox">
            <property name="suffix">
             <string> ms</string>
            </property>
            <property name="maximum">
             <number>10000</number>
            </property>
            <property name="value">
             <number>500</number>
            </property>
           </widget>
          </item>
         </layout>
        </widget>
       </item>
       <item>
        <spacer name="verticalSpacer_2">
         <property name="orientation">
          <enum>Qt::Vertical</enum>
         </property>
         <property name="sizeHint" stdset="0">
          <size>
           <width>20</width>
           <height>40</height>
          </size>
         </property>
        </spacer>
       </item>
      </layout>
     </widget>
     <widget class="QWidget" name="uiVNCTab">
      <attribute name="title">
       <string>VNC</string>
      </attribute>
      <layout class="QVBoxLayout" name="verticalLayout_6">
       <item>
        <widget class="QGroupBox" name="uiVNCConsoleSettingsGroupBox">
         <property name="title">
          <string>Settings for VNC connections</string>
         </property>
         <layout class="QGridLayout" name="gridLayout_6">
          <item row="0" column="0">
           <widget class="QLabel" name="uiVNCConsolePreconfiguredCommandLabel">
            <property name="text">
             <string>Preconfigured commands:</string>
            </property>
           </widget>
          </item>
          <item row="1" column="0">
           <widget class="QComboBox" name="uiVNCConsolePreconfiguredCommandComboBox"/>
          </item>
          <item row="3" column="0">
           <widget class="QLabel" name="uiVNCConsoleCommandLabel">
            <property name="text">
             <string>Console application command:</string>
            </property>
           </widget>
          </item>
          <item row="4" column="0" colspan="2">
           <widget class="QLineEdit" name="uiVNCConsoleCommandLineEdit">
            <property name="sizePolicy">
             <sizepolicy hsizetype="MinimumExpanding" vsizetype="Fixed">
              <horstretch>0</horstretch>
              <verstretch>0</verstretch>
             </sizepolicy>
            </property>
            <property name="toolTip">
             <string>&lt;html&gt;&lt;head/&gt;&lt;body&gt;&lt;p&gt;Command line replacements:&lt;/p&gt;&lt;p&gt;%h = device server &lt;/p&gt;&lt;p&gt;%p = device port&lt;/p&gt;&lt;p&gt;%d = device hostname&lt;/p&gt;&lt;/body&gt;&lt;/html&gt;</string>
            </property>
           </widget>
          </item>
          <item row="1" column="1">
           <widget class="QPushButton" name="uiVNCConsolePreconfiguredCommandPushButton">
            <property name="sizePolicy">
             <sizepolicy hsizetype="Maximum" vsizetype="Fixed">
              <horstretch>0</horstretch>
              <verstretch>0</verstretch>
             </sizepolicy>
            </property>
            <property name="text">
             <string>&amp;Set</string>
            </property>
           </widget>
          </item>
         </layout>
        </widget>
       </item>
       <item>
        <spacer name="verticalSpacer_5">
         <property name="orientation">
          <enum>Qt::Vertical</enum>
         </property>
         <property name="sizeHint" stdset="0">
          <size>
           <width>20</width>
           <height>294</height>
          </size>
         </property>
        </spacer>
       </item>
      </layout>
     </widget>
     <widget class="QWidget" name="uiSceneTab">
      <attribute name="title">
       <string>Topology view</string>
      </attribute>
      <layout class="QGridLayout" name="gridLayout_8">
       <item row="0" column="0">
        <widget class="QLabel" name="uiSceneWidthLabel">
         <property name="text">
          <string>Default width:</string>
         </property>
        </widget>
       </item>
       <item row="2" column="0">
        <widget class="QLabel" name="uiSceneHeightLabel">
         <property name="text">
          <string>Default height:</string>
         </property>
        </widget>
       </item>
       <item row="4" column="0" colspan="2">
        <widget class="QCheckBox" name="uiRectangleSelectedItemCheckBox">
         <property name="text">
          <string>Draw a rectangle when an item is selected</string>
         </property>
         <property name="checked">
          <bool>true</bool>
         </property>
        </widget>
       </item>
       <item row="5" column="0">
        <widget class="QCheckBox" name="uiDrawLinkStatusPointsCheckBox">
         <property name="text">
          <string>Draw link status points</string>
         </property>
         <property name="checked">
          <bool>true</bool>
         </property>
        </widget>
       </item>
       <item row="6" column="0" colspan="2">
        <widget class="QCheckBox" name="uiLinkManualModeCheckBox">
         <property name="text">
          <string>Always use manual mode when adding links</string>
         </property>
         <property name="checked">
          <bool>true</bool>
         </property>
        </widget>
       </item>
       <item row="7" column="0">
        <widget class="QLabel" name="uiLabelPreviewLabel">
         <property name="text">
          <string>Default label style:</string>
         </property>
        </widget>
       </item>
       <item row="8" column="0" colspan="2">
        <widget class="QPlainTextEdit" name="uiDefaultLabelStylePlainTextEdit">
         <property name="sizePolicy">
          <sizepolicy hsizetype="MinimumExpanding" vsizetype="Expanding">
           <horstretch>0</horstretch>
           <verstretch>0</verstretch>
          </sizepolicy>
         </property>
         <property name="maximumSize">
          <size>
           <width>16777215</width>
           <height>50</height>
          </size>
         </property>
         <property name="readOnly">
          <bool>true</bool>
         </property>
         <property name="plainText">
          <string>AaBbYyZz</string>
         </property>
        </widget>
       </item>
       <item row="9" column="0" colspan="2">
        <layout class="QHBoxLayout" name="horizontalLayout_5">
         <item>
          <widget class="QPushButton" name="uiDefaultLabelFontPushButton">
           <property name="text">
            <string>&amp;Select default font</string>
           </property>
          </widget>
         </item>
         <item>
          <widget class="QPushButton" name="uiDefaultLabelColorPushButton">
           <property name="text">
            <string>&amp;Select default color</string>
           </property>
          </widget>
         </item>
         <item>
          <spacer name="horizontalSpacer_3">
           <property name="orientation">
            <enum>Qt::Horizontal</enum>
           </property>
           <property name="sizeHint" stdset="0">
            <size>
             <width>40</width>
             <height>20</height>
            </size>
           </property>
          </spacer>
         </item>
        </layout>
       </item>
       <item row="10" column="1">
        <spacer name="verticalSpacer_4">
         <property name="orientation">
          <enum>Qt::Vertical</enum>
         </property>
         <property name="sizeHint" stdset="0">
          <size>
           <width>20</width>
           <height>201</height>
          </size>
         </property>
        </spacer>
       </item>
       <item row="3" column="0" colspan="2">
        <widget class="QSpinBox" name="uiSceneHeightSpinBox">
         <property name="suffix">
          <string> pixels</string>
         </property>
         <property name="minimum">
          <number>500</number>
         </property>
         <property name="maximum">
          <number>1000000</number>
         </property>
         <property name="singleStep">
          <number>100</number>
         </property>
         <property name="value">
          <number>1000</number>
         </property>
        </widget>
       </item>
       <item row="1" column="0" colspan="2">
        <widget class="QSpinBox" name="uiSceneWidthSpinBox">
         <property name="suffix">
          <string> pixels</string>
         </property>
         <property name="minimum">
          <number>500</number>
         </property>
         <property name="maximum">
          <number>1000000</number>
         </property>
         <property name="singleStep">
          <number>100</number>
         </property>
         <property name="value">
          <number>2000</number>
         </property>
        </widget>
       </item>
      </layout>
     </widget>
     <widget class="QWidget" name="tab">
      <attribute name="title">
       <string>Miscellaneous</string>
      </attribute>
      <layout class="QVBoxLayout" name="verticalLayout_2">
       <item>
        <widget class="QCheckBox" name="uiLaunchNewProjectDialogCheckBox">
         <property name="text">
          <string>Launch the new project dialog on startup</string>
         </property>
         <property name="checked">
          <bool>true</bool>
         </property>
        </widget>
       </item>
       <item>
        <widget class="QCheckBox" name="uiAutoScreenshotCheckBox">
         <property name="text">
          <string>Automatically take a screenshot when saving a project</string>
         </property>
         <property name="checked">
          <bool>true</bool>
         </property>
        </widget>
       </item>
       <item>
        <widget class="QCheckBox" name="uiCheckForUpdateCheckBox">
         <property name="text">
          <string>Automatically check for update</string>
         </property>
         <property name="checked">
          <bool>true</bool>
         </property>
        </widget>
       </item>
       <item>
        <widget class="QCheckBox" name="uiCrashReportCheckBox">
         <property name="text">
          <string>Automatically send crash reports</string>
         </property>
         <property name="checked">
          <bool>true</bool>
         </property>
        </widget>
       </item>
       <item>
<<<<<<< HEAD
        <widget class="QCheckBox" name="uiExperimentalFeaturesCheckBox">
         <property name="text">
          <string>Enable experimental features (Dangerous, require restart)</string>
=======
        <widget class="QCheckBox" name="uiStatsCheckBox">
         <property name="text">
          <string>Send stats to GNS3 team</string>
         </property>
         <property name="checked">
          <bool>true</bool>
>>>>>>> 0c370ec4
         </property>
        </widget>
       </item>
       <item>
        <widget class="QLabel" name="uiSlowStartAllLabel">
         <property name="text">
          <string>Delay between each device start when starting all devices:</string>
         </property>
        </widget>
       </item>
       <item>
        <widget class="QSpinBox" name="uiSlowStartAllSpinBox">
         <property name="suffix">
          <string> seconds</string>
         </property>
         <property name="minimum">
          <number>0</number>
         </property>
         <property name="maximum">
          <number>10000</number>
         </property>
         <property name="value">
          <number>0</number>
         </property>
        </widget>
       </item>
       <item>
        <spacer name="verticalSpacer_3">
         <property name="orientation">
          <enum>Qt::Vertical</enum>
         </property>
         <property name="sizeHint" stdset="0">
          <size>
           <width>20</width>
           <height>318</height>
          </size>
         </property>
        </spacer>
       </item>
      </layout>
     </widget>
    </widget>
   </item>
   <item>
    <layout class="QHBoxLayout" name="horizontalLayout_6">
     <item>
      <spacer name="horizontalSpacer_2">
       <property name="orientation">
        <enum>Qt::Horizontal</enum>
       </property>
       <property name="sizeHint" stdset="0">
        <size>
         <width>324</width>
         <height>20</height>
        </size>
       </property>
      </spacer>
     </item>
     <item>
      <widget class="QPushButton" name="uiRestoreDefaultsPushButton">
       <property name="text">
        <string>Restore defaults</string>
       </property>
      </widget>
     </item>
    </layout>
   </item>
  </layout>
 </widget>
 <resources/>
 <connections/>
</ui><|MERGE_RESOLUTION|>--- conflicted
+++ resolved
@@ -6,13 +6,8 @@
    <rect>
     <x>0</x>
     <y>0</y>
-<<<<<<< HEAD
     <width>538</width>
     <height>623</height>
-=======
-    <width>510</width>
-    <height>577</height>
->>>>>>> 0c370ec4
    </rect>
   </property>
   <property name="windowTitle">
@@ -685,18 +680,19 @@
         </widget>
        </item>
        <item>
-<<<<<<< HEAD
+        <widget class="QCheckBox" name="uiStatsCheckBox">
+         <property name="text">
+          <string>Send stats to GNS3 team</string>
+         </property>
+         <property name="checked">
+          <bool>true</bool>
+         </property>
+     </widget>
+     </item>
+     <item>
         <widget class="QCheckBox" name="uiExperimentalFeaturesCheckBox">
          <property name="text">
-          <string>Enable experimental features (Dangerous, require restart)</string>
-=======
-        <widget class="QCheckBox" name="uiStatsCheckBox">
-         <property name="text">
-          <string>Send stats to GNS3 team</string>
-         </property>
-         <property name="checked">
-          <bool>true</bool>
->>>>>>> 0c370ec4
+             <string>Enable experimental features (Dangerous, require restart)</string>
          </property>
         </widget>
        </item>
