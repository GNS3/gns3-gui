# -*- coding: utf-8 -*-
#
# Copyright (C) 2013 GNS3 Technologies Inc.
#
# This program is free software: you can redistribute it and/or modify
# it under the terms of the GNU General Public License as published by
# the Free Software Foundation, either version 3 of the License, or
# (at your option) any later version.
#
# This program is distributed in the hope that it will be useful,
# but WITHOUT ANY WARRANTY; without even the implied warranty of
# MERCHANTABILITY or FITNESS FOR A PARTICULAR PURPOSE.  See the
# GNU General Public License for more details.
#
# You should have received a copy of the GNU General Public License
# along with this program.  If not, see <http://www.gnu.org/licenses/>.

"""
Manages and stores everything needed for a connection between 2 devices.
"""

import re
from .qt import sip
import uuid

from .qt import QtCore, QtNetwork
from .controller import Controller


import logging
log = logging.getLogger(__name__)


class Link(QtCore.QObject):

    """
    Link implementation.

    :param source_node: source Node instance
    :param source_port: source Port instance
    :param destination_node: destination Node instance
    :param destination_port: destination Port instance
    """

    # signals used to let the GUI view know about link
    # additions and deletions.
    add_link_signal = QtCore.Signal(int)
    delete_link_signal = QtCore.Signal(int)
    updated_link_signal = QtCore.Signal(int)
    error_link_signal = QtCore.Signal(int)

    _instance_count = 1

    def __init__(self, source_node, source_port, destination_node, destination_port, link_id=None, **link_data):
        """
        :param link_data: Link information from the API
        """

        super().__init__()

        log.debug("adding link from {} {} to {} {}".format(source_node.name(),
                                                           source_port.name(),
                                                           destination_node.name(),
                                                           destination_port.name()))

        # create an unique ID
        self._id = Link._instance_count
        Link._instance_count += 1

        self._source_node = source_node
        self._source_port = source_port
        self._destination_node = destination_node
        self._destination_port = destination_port
        self._source_label = None
        self._destination_label = None
        self._link_id = link_id
        self._capturing = False
        self._deleting = False
        self._capture_file_path = None
        self._capture_file = None
        self._network_manager = None
        self._response_stream = None
        self._capture_compute_id = None
        self._initialized = False
        self._filters = {}
        self._suspend = False

        # Boolean if True we are creating the first instance of this node
        # if false the node already exist in the topology
        # use to avoid erasing information when reloading
        self._creator = False

        self._nodes = []
        self._link_style = {}

        body = self._prepareParams()
        if self._link_id:
            link_data["link_id"] = self._link_id
            self._linkCreatedCallback(link_data)
        else:
            self._link_id = str(uuid.uuid4())
            self._creator = True
            Controller.instance().post("/projects/{project_id}/links".format(project_id=source_node.project().id()), self._linkCreatedCallback, body=body)

    def _parseResponse(self, result):

        self._capturing = result.get("capturing", False)
        if self._capturing:
            self._capture_compute_id = result.get("capture_compute_id", None)
            self._capture_file_path = result.get("capture_file_path", None)
            if Controller.instance().isRemote() or (self._capture_compute_id and self._capture_compute_id != "local"):
                # We need to stream the pcap file content if the controller or compute is remote
                if Controller.instance().isRemote() or self._capture_file_path is None:
                    self._capture_file = QtCore.QTemporaryFile()
                    self._capture_file.open(QtCore.QFile.WriteOnly)
                    self._capture_file.setAutoRemove(True)
                    self._capture_file_path = self._capture_file.fileName()
                else:
                    self._capture_file = QtCore.QFile(self._capture_file_path)
                    self._capture_file.open(QtCore.QFile.WriteOnly)
<<<<<<< HEAD
                self._response_stream = Controller.instance().get(
                    "/projects/{project_id}/links/{link_id}/capture/stream".format(project_id=self.project().id(), link_id=self._link_id),
                    callback=None,
                    show_progress=False,
                    download_progress_callback=self._downloadPcapProgress,
                    timeout=None
                )
=======
                if self._network_manager is None:
                    self._network_manager = QtNetwork.QNetworkAccessManager(self)
                self._response_stream = Controller.instance().get("/projects/{project_id}/links/{link_id}/pcap".format(project_id=self.project().id(), link_id=self._link_id),
                                                                  None,
                                                                  showProgress=False,
                                                                  downloadProgressCallback=self._downloadPcapProgress,
                                                                  ignoreErrors=True,  # If something is wrong avoid disconnect us from server
                                                                  timeout=None,
                                                                  networkManager=self._network_manager)
>>>>>>> 6edb9c93
            log.debug("Has successfully started capturing packets on link {} to '{}'".format(self._link_id, self._capture_file_path))
        else:
            self._response_stream = None

        if "nodes" in result:
            self._nodes = result["nodes"]
            self._updateLabels()
        if "filters" in result:
            self._filters = result["filters"]
        if "link_style" in result:
            self._link_style = result["link_style"]
        if "suspend" in result:
            self._suspend = result["suspend"]
        self.updated_link_signal.emit(self._id)

    def creator(self):
        return self._creator

    def suspended(self):
        return self._suspend

    def toggleSuspend(self):
        self._suspend = not self._suspend
        self.update()

    def initialized(self):
        return self._initialized

    def addPortLabel(self, port, label):
        if port.adapterNumber() == self._source_port.adapterNumber() and port.portNumber() == self._source_port.portNumber() and port.destinationNode() == self._destination_node:
            self._source_label = label
        else:
            self._destination_label = label
        label.item_unselected_signal.connect(self.update)
        if self.creator():
            self.update()
        else:
            self._updateLabels()

    def update(self):
        if not self._link_id or self.deleting():
            return
        body = self._prepareParams()
        Controller.instance().put("/projects/{project_id}/links/{link_id}".format(project_id=self._source_node.project().id(), link_id=self._link_id), self.updateLinkCallback, body=body)

    def listAvailableFilters(self, callback):
        """
        Get the list of available filters
        """
        Controller.instance().get("/projects/{project_id}/links/{link_id}/available_filters".format(project_id=self._source_node.project().id(), link_id=self._link_id), callback)

    def updateLinkCallback(self, result, error=False, *args, **kwargs):
        if error:
            log.warning("Error while updating link: {}".format(result["message"]))
            return
        self._parseResponse(result)

    def _updateLabels(self):
        for node in self._nodes:
            if node["node_id"] == self._source_node.node_id() and node["adapter_number"] == self._source_port.adapterNumber() and node["port_number"] == self._source_port.portNumber():
                self._updateLabel(self._source_label, node["label"])
            elif node["node_id"] == self._destination_node.node_id() and node["adapter_number"] == self._destination_port.adapterNumber() and node["port_number"] == self._destination_port.portNumber():
                self._updateLabel(self._destination_label, node["label"])
            else:
                raise NotImplementedError

    def _updateLabel(self, label, label_data):
        if not label or sip.isdeleted(label):
            return
        if "text" in label_data:
            label.setPlainText(label_data["text"])
        if "x" in label_data and "y" in label_data:
            label.setPos(label_data["x"], label_data["y"])
        if "style" in label_data:
            label.setStyle(label_data["style"])
        if "rotation" in label_data:
            label.setRotation(label_data["rotation"])

    def _prepareParams(self):
        body = {
            "nodes": [
                {
                    "node_id": self._source_node.node_id(),
                    "adapter_number": self._source_port.adapterNumber(),
                    "port_number": self._source_port.portNumber(),
                },
                {
                    "node_id": self._destination_node.node_id(),
                    "adapter_number": self._destination_port.adapterNumber(),
                    "port_number": self._destination_port.portNumber()
                }
            ],
            "filters": self._filters,
            "link_style": self._link_style,
            "suspend": self._suspend
        }
        if self._source_port.label():
            body["nodes"][0]["label"] = self._source_port.label().dump()
        if self._destination_port.label():
            body["nodes"][1]["label"] = self._destination_port.label().dump()
        return body

    def _linkCreatedCallback(self, result, error=False, **kwargs):
        if error:
            log.warning("Error while creating link: {}".format(result["message"]))
            self.deleteLink(skip_controller=True)
            return

        self._initialized = True

        # let the GUI know about this link has been created
        self.add_link_signal.emit(self._id)
        self._source_port.setLinkId(self._id)
        self._source_port.setLink(self)
        self._source_port.setDestinationNode(self._destination_node)
        self._source_port.setDestinationPort(self._destination_port)
        self._destination_port.setLinkId(self._id)
        self._destination_port.setLink(self)
        self._destination_port.setDestinationNode(self._source_node)
        self._destination_port.setDestinationPort(self._source_port)

        self._link_id = result["link_id"]
        self._parseResponse(result)

    def link_id(self):
        return self._link_id

    def deleting(self):
        """
        Is the link being deleted
        """
        return self._deleting

    def setDeleting(self):
        """
        Mark this link as being deleted
        """

        self._deleting = True

    def capturing(self):
        """
        Is a capture running on the link?
        """
        return self._capturing

    def capture_file_path(self):
        """
        Path of the capture file
        """
        return self._capture_file_path

    def project(self):
        return self._source_node.project()

    @classmethod
    def reset(cls):
        """
        Reset the instance count.
        """

        cls._instance_count = 1

    def __str__(self):

        description = "Link from {} port {} to {} port {}".format(self._source_node.name(),
                                                                  self._source_port.name(),
                                                                  self._destination_node.name(),
                                                                  self._destination_port.name())

        if self.capturing():
            description += "\nPacket capture is active"

        for filter_type in self._filters.keys():
            description += "\nPacket filter '{}' is active".format(filter_type)

        return description

    def capture_file_name(self):
        """
        :returns: File name for a capture on this link
        """
        capture_file_name = "{}_{}_to_{}_{}".format(
            self._source_node.name(),
            self._source_port.name(),
            self._destination_node.name(),
            self._destination_port.name())
        return re.sub(r"[^0-9A-Za-z_-]", "", capture_file_name)

    def deleteLink(self, skip_controller=False):
        """
        Deletes this link.
        """

        log.debug("deleting link from {} {} to {} {}".format(self._source_node.name(),
                                                             self._source_port.name(),
                                                             self._destination_node.name(),
                                                             self._destination_port.name()))

        if skip_controller:
            self._linkDeletedCallback({})
        else:
            self.setDeleting()
            Controller.instance().delete("/projects/{project_id}/links/{link_id}".format(project_id=self.project().id(),
                                                                                         link_id=self._link_id),
                                                                                         self._linkDeletedCallback)

    def _linkDeletedCallback(self, result, error=False, **kwargs):
        """
        Called after the link is remove from the topology
        """
        if error:
            log.error("Error while deleting link: {}".format(result["message"]))
            return

        self._source_port.setFree()
        self._source_node.deleteLink(self)
        self._source_node.updated_signal.emit()
        self._destination_port.setFree()
        self._destination_node.deleteLink(self)
        self._destination_node.updated_signal.emit()

        # let the GUI know about this link has been deleted
        self.delete_link_signal.emit(self._id)

    def resetLink(self):
        """
        Resets this link.
        """

        log.debug("reset link from {} {} to {} {}".format(self._source_node.name(),
                                                          self._source_port.name(),
                                                          self._destination_node.name(),
                                                          self._destination_port.name()))

        Controller.instance().post("/projects/{project_id}/links/{link_id}/reset".format(project_id=self.project().id(),
                                                                                         link_id=self._link_id),
                                                                                         self._linkResetCallback)

    def _linkResetCallback(self, result, error=False, **kwargs):
        """
        Called after the link is reset.
        """

        if error:
            log.error("Error while resetting link: {}".format(result["message"]))
            return

    def startCapture(self, data_link_type, capture_file_name):
        data = {
            "capture_file_name": capture_file_name,
            "data_link_type": data_link_type
        }
        Controller.instance().post("/projects/{project_id}/links/{link_id}/capture/start".format(project_id=self.project().id(), link_id=self._link_id),
                                   self._startCaptureCallback,
                                   body=data)

    def _startCaptureCallback(self, result, error=False, **kwargs):
        if error:
            log.error("Error while starting capture on link {}: {}".format(self._link_id, result["message"]))
            return

    def _downloadPcapProgress(self, content, server=None, context={}, **kwargs):
        """
        Called for each part of the file of the PCAP
        """

        if not self._capture_file_path:
            return
        self._capture_file.write(content)
        self._capture_file.flush()

    def stopCapture(self):

        if Controller.instance().isRemote() or (self._capture_compute_id and self._capture_compute_id != "local"):
            if self._capture_file:
                self._capture_file.close()
                self._capture_file = None
            # if self._capture_file_path and os.path.exists(self._capture_file_path):
            #     try:
            #         os.remove(self._capture_file_path)
            #     except OSError as e:
            #         log.error("Cannot remove file {}: {}".format(self._capture_file_path, e))
        self._capture_file_path = None
        Controller.instance().post("/projects/{project_id}/links/{link_id}/capture/stop".format(project_id=self.project().id(),
                                                                                                link_id=self._link_id),
                                                                                                self._stopCaptureCallback)


    def _stopCaptureCallback(self, result, error=False, **kwargs):
        if error:
            log.error("Error while stopping capture on link {}: {}".format(self._link_id, result["message"]))
            return
        log.debug("Has successfully stopped capturing packets on link {}".format(self._link_id))

    def get(self, path, callback, **kwargs):
        """
        HTTP Get from a link
        """
        Controller.instance().get("/projects/{project_id}/links/{link_id}{path}".format(project_id=self.project().id(),
                                                                                        link_id=self._link_id,
                                                                                        path=path),
                                  callback,
                                  **kwargs)

    def id(self):
        """
        Returns this link identifier.

        :returns: link identifier (integer)
        """

        return self._id

    def sourceNode(self):
        """
        Returns the source node for this link.

        :returns: Node instance
        """

        return self._source_node

    def destinationNode(self):
        """
        Returns the destination node for this link.

        :returns: Node instance
        """

        return self._destination_node

    def sourcePort(self):
        """
        Returns the source port for this link.

        :returns: Port instance
        """

        return self._source_port

    def destinationPort(self):
        """
        Returns the destination port for this link.

        :returns: Port instance
        """

        return self._destination_port

    def getNodePort(self, node):
        """
        Search the port in the link corresponding to this node

        :returns: Node instance
        """
        if self._destination_node == node:
            return self._destination_port
        return self._source_port

    def filters(self):
        """
        :returns: List the filters active on the node
        """
        return self._filters

    def setFilters(self, filters):
        """
        :params filters: List of filters
        """
        self._filters = filters

    def setLinkStyle(self, link_style):
        """
        :params _link_style: Set link style attributes
        """
        self._link_style = link_style<|MERGE_RESOLUTION|>--- conflicted
+++ resolved
@@ -20,6 +20,8 @@
 """
 
 import re
+
+from tests.test_http_client import network_manager
 from .qt import sip
 import uuid
 
@@ -118,25 +120,17 @@
                 else:
                     self._capture_file = QtCore.QFile(self._capture_file_path)
                     self._capture_file.open(QtCore.QFile.WriteOnly)
-<<<<<<< HEAD
+
+                if self._network_manager is None:
+                    self._network_manager = QtNetwork.QNetworkAccessManager(self)
                 self._response_stream = Controller.instance().get(
                     "/projects/{project_id}/links/{link_id}/capture/stream".format(project_id=self.project().id(), link_id=self._link_id),
                     callback=None,
                     show_progress=False,
                     download_progress_callback=self._downloadPcapProgress,
-                    timeout=None
+                    timeout=None,
+                    network_manager=self._network_manager
                 )
-=======
-                if self._network_manager is None:
-                    self._network_manager = QtNetwork.QNetworkAccessManager(self)
-                self._response_stream = Controller.instance().get("/projects/{project_id}/links/{link_id}/pcap".format(project_id=self.project().id(), link_id=self._link_id),
-                                                                  None,
-                                                                  showProgress=False,
-                                                                  downloadProgressCallback=self._downloadPcapProgress,
-                                                                  ignoreErrors=True,  # If something is wrong avoid disconnect us from server
-                                                                  timeout=None,
-                                                                  networkManager=self._network_manager)
->>>>>>> 6edb9c93
             log.debug("Has successfully started capturing packets on link {} to '{}'".format(self._link_id, self._capture_file_path))
         else:
             self._response_stream = None
