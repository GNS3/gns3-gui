# -*- coding: utf-8 -*-
#
# Copyright (C) 2015 GNS3 Technologies Inc.
#
# This program is free software: you can redistribute it and/or modify
# it under the terms of the GNU General Public License as published by
# the Free Software Foundation, either version 3 of the License, or
# (at your option) any later version.
#
# This program is distributed in the hope that it will be useful,
# but WITHOUT ANY WARRANTY; without even the implied warranty of
# MERCHANTABILITY or FITNESS FOR A PARTICULAR PURPOSE.  See the
# GNU General Public License for more details.
#
# You should have received a copy of the GNU General Public License
# along with this program.  If not, see <http://www.gnu.org/licenses/>.

import sys
import os
import json
import shutil
import copy

import psutil

from .qt import QtCore, QtWidgets
from .version import __version__
from .utils import parse_version
from .controller import Controller

import logging
log = logging.getLogger(__name__)


class LocalConfig(QtCore.QObject):

    """
    Handles the local GUI settings.
    """

    config_changed_signal = QtCore.Signal()

    def __init__(self, config_file=None):
        """
        :param config_file: Path to the config file (override all other config, usefull for tests)
        """

        super().__init__()
        self._profile = None
        self._config_file = config_file
        self._migrateOldConfigPath()
        self._resetLoadConfig()

    def _resetLoadConfig(self):
        """
        Reload the config from scratch everything is clean

        """
        self._settings = {}
        self._last_config_changed = None
        if sys.platform.startswith("win"):
            filename = "gns3_gui.ini"
        else:
            filename = "gns3_gui.conf"

        appname = "GNS3"

        if sys.platform.startswith("win"):
            # On windows, the system wide configuration file location is %COMMON_APPDATA%/GNS3/gns3_gui.conf
            common_appdata = os.path.expandvars("%COMMON_APPDATA%")
            system_wide_config_file = os.path.join(common_appdata, appname, filename)
        else:
            # On UNIX-like platforms, the system wide configuration file location is /etc/xdg/GNS3/gns3_gui.conf
            system_wide_config_file = os.path.join("/etc/xdg", appname, filename)

        if not self._config_file:
            self._config_file = os.path.join(self.configDirectory(), filename)

        # First load system wide settings
        if os.path.exists(system_wide_config_file):
            self._readConfig(system_wide_config_file)

        config_file_in_cwd = os.path.join(os.getcwd(), filename)
        if os.path.exists(config_file_in_cwd):
            # use any config file present in the current working directory
            self._config_file = config_file_in_cwd
        elif not os.path.exists(self._config_file):
            try:
                # create the config file if it doesn't exist
                os.makedirs(os.path.dirname(self._config_file), exist_ok=True)
                with open(self._config_file, "w", encoding="utf-8") as f:
                    json.dump({"version": __version__, "type": "settings"}, f)
            except OSError as e:
                log.error("Could not create the config file {}: {}".format(self._config_file, e))

        user_settings = self._readConfig(self._config_file)
        # overwrite system wide settings with user specific ones
        self._settings.update(user_settings)
        self._migrateOldConfig()
        self._writeConfig()
        Controller.instance().connected_signal.connect(self.refreshConfigFromController)

    def profile(self):
        """
        :returns: Current settings profile
        """
        return self._profile

    def setProfile(self, profile):
        previous_profile = self._profile
        if profile == "default":
            self._profile = None
        else:
            self._profile = profile
        if previous_profile != self._profile:
            self._config_file = None
            self._resetLoadConfig()

    def refreshConfigFromController(self):
        """
        Refresh the configuration from the controller
        """
        controller = Controller.instance()
        if controller.connected():
            controller.get("/settings", self._getSettingsCallback)

    def _getSettingsCallback(self, result, error=False, **kwargs):
        if error:
            log.error("Can't get settings from controller")
            return
        if result == {} and self._settings != {}:
            self._saveOnController()
            return

        self._settings.update(result)
        # Update already loaded section
        for section in self._settings.keys():
            if isinstance(self._settings[section], dict):
                self.loadSectionSettings(section, self._settings[section])
        self.config_changed_signal.emit()

    def configDirectory(self):
        """
        Get the configuration directory
        """
        if sys.platform.startswith("win"):
            appdata = os.path.expandvars("%APPDATA%")
            path = os.path.join(appdata, "GNS3")
        else:
            home = os.path.expanduser("~")
            path = os.path.join(home, ".config", "GNS3")

        if self._profile is not None:
            path = os.path.join(path, "profiles", self._profile)

        return os.path.normpath(path)

    def _migrateOldConfigPath(self):
        """
        Migrate pre 1.4 config path
        """

        # In < 1.4 on Mac the config was in a gns3.net directory
        # We have move to same location as Linux
        if sys.platform.startswith("darwin"):
            old_path = os.path.join(os.path.expanduser("~"), ".config", "gns3.net")
            new_path = os.path.join(os.path.expanduser("~"), ".config", "GNS3")
            if os.path.exists(old_path) and not os.path.exists(new_path):
                try:
                    shutil.copytree(old_path, new_path)
                except OSError as e:
                    log.error("Can't copy the old config: %s", str(e))

    def _migrateOldConfig(self):
        """
        Migrate pre 1.4 config
        """

        # Display an error if settings come from a more recent version of GNS3
        # patch level version are compatible (ex 1.5.3 and 1.5.2). But if you open
        # settings from 1.6.1 with 1.5.1 you will have an error
        if "version" in self._settings:
            if parse_version(self._settings["version"])[:2] > parse_version(__version__)[:2]:
                app = QtWidgets.QApplication(sys.argv)  # We need to create an application because settings are loaded before Qt init
                QtWidgets.QMessageBox.critical(None, "Version error", "Your settings are for version {} of GNS3. You cannot use a previous version of GNS3 without risking losing data.".format(self._settings["version"]))
                # Exit immediately not clean but we want to avoid any side effect that could corrupt the file
                sys.exit(1)

        if "version" not in self._settings or parse_version(self._settings["version"]) < parse_version("1.4.0alpha1"):

            servers = self._settings.get("Servers", {})

            if "LocalServer" in self._settings:
                servers["local_server"] = copy.copy(self._settings["LocalServer"])

                # We migrate the server binary for OSX due to the change from py2app to CX freeze
                if servers["local_server"]["path"] == "/Applications/GNS3.app/Contents/Resources/server/Contents/MacOS/gns3server":
                    servers["local_server"]["path"] = "gns3server"

            if "RemoteServers" in self._settings:
                servers["remote_servers"] = copy.copy(self._settings["RemoteServers"])

            self._settings["Servers"] = servers

            if "GUI" in self._settings:
                main_window = self._settings.get("MainWindow", {})
                main_window["hide_getting_started_dialog"] = self._settings["GUI"].get("hide_getting_started_dialog", False)
                self._settings["MainWindow"] = main_window

        if "version" not in self._settings or parse_version(self._settings["version"]) < parse_version("1.4.1dev2"):
            if sys.platform.startswith("darwin"):
                from .settings import PRECONFIGURED_TELNET_CONSOLE_COMMANDS, DEFAULT_TELNET_CONSOLE_COMMAND

                if "MainWindow" in self._settings:
                    if self._settings["MainWindow"]["telnet_console_command"] not in PRECONFIGURED_TELNET_CONSOLE_COMMANDS.values():
                        self._settings["MainWindow"]["telnet_console_command"] = DEFAULT_TELNET_CONSOLE_COMMAND

<<<<<<< HEAD
        # Migrate 1.X to 2.0
        if "version" not in self._settings or parse_version(self._settings["version"]) < parse_version("2.0.0"):
            if "Qemu" in self._settings:
                # The internet VM is replaced by the nat Node
                # we remove it from the list of available VM
                vms = []
                for vm in self._settings["Qemu"].get("vms", []):
                    if vm.get("hda_disk_image") != "core-linux-6.4-internet-0.1.img":
                        vms.append(vm)
                self._settings["Qemu"]["vms"] = vms

=======
>>>>>>> 3aa9ed61
    def _readConfig(self, config_path):
        """
        Read the configuration file.
        """

        log.info("Load config from %s", config_path)
        try:
            with open(config_path, "r", encoding="utf-8") as f:
                self._last_config_changed = os.stat(config_path).st_mtime
                config = json.load(f)
                self._settings.update(config)
        except (ValueError, OSError) as e:
            log.error("Could not read the config file {}: {}".format(self._config_file, e))

        # Update already loaded section
        for section in self._settings.keys():
            if isinstance(self._settings[section], dict):
                self.loadSectionSettings(section, self._settings[section])

        return dict()

    def _writeConfig(self):
        """
        Write the configuration file.
        """

        self._settings["version"] = __version__
        try:
            temporary = os.path.join(os.path.dirname(self._config_file), "gns3_gui.tmp")
            with open(temporary, "w", encoding="utf-8") as f:
                json.dump(self._settings, f, sort_keys=True, indent=4)
            shutil.move(temporary, self._config_file)
            log.info("Configuration save to %s", self._config_file)
            self._last_config_changed = os.stat(self._config_file).st_mtime
        except (ValueError, OSError) as e:
            log.error("Could not write the config file {}: {}".format(self._config_file, e))
        self._saveOnController()

    def _saveOnController(self):
        """
        Save some settings on controller for the transition from
        GUI to a central controller. Will be removed later
        """
        if Controller.instance().connected():
            # We save only non user specific sections
            section_to_save_on_controller = ["Builtin", "Docker", "IOU", "Qemu", "VMware", "VPCS", "VirtualBox", "GraphicsView"]
            controller_settings = {}
            for key, val in self._settings.items():
                if key in section_to_save_on_controller:
                    controller_settings[key] = val
                # We want only the VM settings on the server
                elif key == "Server":
                    controller_settings["Server"]["vm"] = self._settings["Server"]["vm"]
            Controller.instance().post("/settings", None, body=controller_settings)

    def checkConfigChanged(self):

        try:
            if self._last_config_changed and self._last_config_changed < os.stat(self._config_file).st_mtime:
                log.info("Client config has changed, reloading it...")
                self._readConfig(self._config_file)
                self.config_changed_signal.emit()
        except OSError as e:
            log.error("Error when checking for changes {}: {}".format(self._config_file, str(e)))

    def configFilePath(self):
        """
        Returns the config file path.

        :returns: path to the config file.
        """

        return self._config_file

    def setConfigFilePath(self, config_file):
        """
        Set a new config file

        :returns: path to the config file.
        """

        self._config_file = config_file
        self._resetLoadConfig()

    def settings(self):
        """
        Get the settings.

        :returns: settings (dict)
        """

        return copy.deepcopy(self._settings)

    def setSettings(self, settings):
        """
        Save the settings.

        :param settings: settings to save (dict)
        """

        if self._settings != settings:
            self._settings.update(settings)
            self._writeConfig()

    def loadSectionSettings(self, section, default_settings):
        """
        Get all the settings from a given section.

        :param default_settings: setting names and default values (dict)

        :returns: settings (dict)
        """

        settings = self.settings().get(section, dict())
        changed = False

        def _copySettings(local, default):
            """
            Copy only existing settings, ignore the other.
            Add default values if require.
            """
            nonlocal changed

            # use default values for missing settings
            for name, value in default.items():
                if name not in local:
                    local[name] = value
                    changed = True
                elif isinstance(value, dict):
                    local[name] = _copySettings(local[name], default[name])
            return local

        settings = _copySettings(settings, default_settings)
        self._settings[section] = settings

        if changed:
            log.info("Section %s has missing default values. Adding keys %s Saving configuration", section, ','.join(set(default_settings.keys()) - set(settings.keys())))
            self._writeConfig()

        return copy.deepcopy(settings)

    def saveSectionSettings(self, section, settings):
        """
        Save all the settings in a given section.

        :param section: section name
        :param settings: settings to save (dict)
        """

        if section not in self._settings:
            self._settings[section] = {}

        if self._settings[section] != settings:
            self._settings[section].update(copy.deepcopy(settings))
            log.info("Section %s has changed. Saving configuration", section)
            self._writeConfig()
        else:
            log.debug("Section %s has not changed. Skip saving configuration", section)

    def experimental(self):
        """
        :returns: Boolean. True if experimental features allowed
        """

        from gns3.settings import GENERAL_SETTINGS
        return self.loadSectionSettings("MainWindow", GENERAL_SETTINGS)["experimental_features"]

    def multiProfiles(self):
        """
        :returns: Boolean. True if multi_profiles is enabled
        """

        from gns3.settings import GENERAL_SETTINGS
        return self.loadSectionSettings("MainWindow", GENERAL_SETTINGS)["multi_profiles"]

    def setMultiProfiles(self, value):
        from gns3.settings import GENERAL_SETTINGS
        settings = self.loadSectionSettings("MainWindow", GENERAL_SETTINGS)
        settings["multi_profiles"] = value
        self.saveSectionSettings("MainWindow", settings)

    @staticmethod
    def instance():
        """
        Singleton to return only on instance of LocalConfig.

        :returns: instance of LocalConfig
        """

        if not hasattr(LocalConfig, "_instance") or LocalConfig._instance is None:
            LocalConfig._instance = LocalConfig()
        return LocalConfig._instance

    @staticmethod
    def isMainGui():
        """
        :returns: Return true if we are the main gui (first gui to start)
        """

        my_pid = os.getpid()
        pid_path = os.path.join(LocalConfig.instance().configDirectory(), "gns3_gui.pid")

        if os.path.exists(pid_path):
            try:
                with open(pid_path) as f:
                    pid = int(f.read())
                    if pid != my_pid:
                        try:
                            process = psutil.Process(pid=pid)
                            ps_name = process.name()
                        except (OSError, psutil.NoSuchProcess, psutil.AccessDenied):
                            pass
                        else:
                            if "gns3" in ps_name or "python" in ps_name:
                                # Process run under the same user id
                                if sys.platform.startswith("win") or process.uids()[0] == os.getuid():
                                    return False
                    else:
                        return True
            except (OSError, ValueError) as e:
                log.critical("Can't read pid file %s: %s", pid_path, str(e))
                return False

        try:
            with open(pid_path, 'w+') as f:
                f.write(str(my_pid))
        except OSError as e:
            log.critical("Can't write pid file %s: %s", pid_path, str(e))
            return False
        return True<|MERGE_RESOLUTION|>--- conflicted
+++ resolved
@@ -215,7 +215,6 @@
                     if self._settings["MainWindow"]["telnet_console_command"] not in PRECONFIGURED_TELNET_CONSOLE_COMMANDS.values():
                         self._settings["MainWindow"]["telnet_console_command"] = DEFAULT_TELNET_CONSOLE_COMMAND
 
-<<<<<<< HEAD
         # Migrate 1.X to 2.0
         if "version" not in self._settings or parse_version(self._settings["version"]) < parse_version("2.0.0"):
             if "Qemu" in self._settings:
@@ -227,8 +226,6 @@
                         vms.append(vm)
                 self._settings["Qemu"]["vms"] = vms
 
-=======
->>>>>>> 3aa9ed61
     def _readConfig(self, config_path):
         """
         Read the configuration file.
