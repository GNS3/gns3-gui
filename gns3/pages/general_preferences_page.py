# -*- coding: utf-8 -*-
#
# Copyright (C) 2014 GNS3 Technologies Inc.
#
# This program is free software: you can redistribute it and/or modify
# it under the terms of the GNU General Public License as published by
# the Free Software Foundation, either version 3 of the License, or
# (at your option) any later version.
#
# This program is distributed in the hope that it will be useful,
# but WITHOUT ANY WARRANTY; without even the implied warranty of
# MERCHANTABILITY or FITNESS FOR A PARTICULAR PURPOSE.  See the
# GNU General Public License for more details.
#
# You should have received a copy of the GNU General Public License
# along with this program.  If not, see <http://www.gnu.org/licenses/>.

"""
Configuration page for general preferences.
"""

import os
import shutil
import json

from gns3.qt import QtGui, QtCore, QtWidgets
from gns3.local_config import LocalConfig
from ..ui.general_preferences_page_ui import Ui_GeneralPreferencesPageWidget
from gns3.local_server import LocalServer
from ..settings import GRAPHICS_VIEW_SETTINGS, GENERAL_SETTINGS, STYLES
from ..dialogs.console_command_dialog import ConsoleCommandDialog


class GeneralPreferencesPage(QtWidgets.QWidget, Ui_GeneralPreferencesPageWidget):

    """
    QWidget configuration page for general preferences.
    """

    def __init__(self, parent=None):

        super().__init__()
        self.setupUi(self)
        self._remote_servers = {}
        self._preferences_dialog = parent

        # Display the path of the config file
        config_file_path = LocalConfig.instance().configFilePath()
        self.uiConfigurationFileLabel.setText(config_file_path)

        self.uiProjectsPathToolButton.clicked.connect(self._projectsPathSlot)
        self.uiSymbolsPathToolButton.clicked.connect(self._symbolsPathSlot)
        self.uiImagesPathToolButton.clicked.connect(self._imagesPathSlot)
        self.uiConfigsPathToolButton.clicked.connect(self._configsPathSlot)
        self.uiAppliancesPathToolButton.clicked.connect(self._appliancesPathSlot)
        self.uiImportConfigurationFilePushButton.clicked.connect(self._importConfigurationFileSlot)
        self.uiExportConfigurationFilePushButton.clicked.connect(self._exportConfigurationFileSlot)
        self.uiRestoreDefaultsPushButton.clicked.connect(self._restoreDefaultsSlot)
        self.uiTelnetConsolePreconfiguredCommandPushButton.clicked.connect(self._telnetConsolePreconfiguredCommandSlot)
        self.uiVNCConsolePreconfiguredCommandPushButton.clicked.connect(self._vncConsolePreconfiguredCommandSlot)
        self.uiSPICEConsolePreconfiguredCommandPushButton.clicked.connect(self._spiceConsolePreconfiguredCommandSlot)
        self.uiDefaultLabelFontPushButton.clicked.connect(self._setDefaultLabelFontSlot)
        self.uiDefaultLabelColorPushButton.clicked.connect(self._setDefaultLabelColorSlot)
        self.uiDefaultNoteFontPushButton.clicked.connect(self._setDefaultNoteFontSlot)
        self.uiDefaultNoteColorPushButton.clicked.connect(self._setDefaultNoteColorSlot)
        self.uiBrowseConfigurationPushButton.clicked.connect(self._browseConfigurationDirectorySlot)
        self._default_label_color = QtGui.QColor(QtCore.Qt.black)
        self.uiStyleComboBox.addItems(STYLES)
        self.uiImageDirectoriesAddPushButton.clicked.connect(self._imageDirectoriesAddPushButtonSlot)
        self.uiImageDirectoriesDeletePushButton.clicked.connect(self._imageDirectoriesDeletePushButtonSlot)

    def _imageDirectoriesAddPushButtonSlot(self):
        path = QtWidgets.QFileDialog.getExistingDirectory(self, "My images directory", options=QtWidgets.QFileDialog.ShowDirsOnly)
        if path:
            if self.uiImageDirectoriesListWidget.findItems(path, QtCore.Qt.MatchFixedString):
                QtWidgets.QMessageBox.critical(self, "Images directory", "This directory has already been added")
                return
            count = 0
            for _, _, files in os.walk(path):
                count += len(files)
                if count > 10000:
                    QtWidgets.QMessageBox.warning(self, "Images directory", "This directory contains a lot of files, the scan process could consume a lot of resources")
                    break
            self.uiImageDirectoriesListWidget.addItem(path)

    def _imageDirectoriesDeletePushButtonSlot(self):
        item = self.uiImageDirectoriesListWidget.currentItem()
        if item:
            self.uiImageDirectoriesListWidget.takeItem(self.uiImageDirectoriesListWidget.currentRow())

    def _projectsPathSlot(self):
        """
        Slot to select the projects directory path.
        """

        local_server = LocalServer.instance().localServerSettings()
        directory = local_server["projects_path"]
        path = QtWidgets.QFileDialog.getExistingDirectory(self, "My projects directory", directory, QtWidgets.QFileDialog.ShowDirsOnly)
        if path:
            self.uiProjectsPathLineEdit.setText(path)
            self.uiProjectsPathLineEdit.setCursorPosition(0)

    def _symbolsPathSlot(self):
        """
        Slot to select the symbols directory path.
        """

        local_server = LocalServer.instance().localServerSettings()
        directory = local_server["symbols_path"]
        path = QtWidgets.QFileDialog.getExistingDirectory(self, "My symbols directory", directory, QtWidgets.QFileDialog.ShowDirsOnly)
        if path:
            self.uiSymbolsPathLineEdit.setText(path)
            self.uiSymbolsPathLineEdit.setCursorPosition(0)

    def _imagesPathSlot(self):
        """
        Slot to select the images directory path.
        """

        local_server = LocalServer.instance().localServerSettings()
        directory = local_server["images_path"]
        path = QtWidgets.QFileDialog.getExistingDirectory(self, "My images directory", directory, QtWidgets.QFileDialog.ShowDirsOnly)
        if path:
            self.uiImagesPathLineEdit.setText(path)
            self.uiImagesPathLineEdit.setCursorPosition(0)

    def _configsPathSlot(self):
        """
        Slot to select the configs directory path.
        """

        local_server = LocalServer.instance().localServerSettings()
        directory = local_server["configs_path"]
        path = QtWidgets.QFileDialog.getExistingDirectory(self, "My configs directory", directory, QtWidgets.QFileDialog.ShowDirsOnly)
        if path:
            self.uiConfigsPathLineEdit.setText(path)
            self.uiConfigsPathLineEdit.setCursorPosition(0)

    def _appliancesPathSlot(self):
        """
        Slot to select the appliances directory path.
        """

        local_server = LocalServer.instance().localServerSettings()
        directory = local_server["appliances_path"]
        path = QtWidgets.QFileDialog.getExistingDirectory(self, "My custom appliances directory", directory, QtWidgets.QFileDialog.ShowDirsOnly)
        if path:
            self.uiAppliancesPathLineEdit.setText(path)
            self.uiAppliancesPathLineEdit.setCursorPosition(0)

    def _restoreDefaultsSlot(self):
        """
        Slot to restore default settings
        """

        self._populateGeneralSettingWidgets(GENERAL_SETTINGS)
        self._populateGraphicsViewSettingWidgets(GRAPHICS_VIEW_SETTINGS)

    def _telnetConsolePreconfiguredCommandSlot(self):
        """
        Slot to set a chosen pre-configured Telnet console command.
        """

        cmd = self.uiTelnetConsoleCommandLineEdit.text()
        (ok, cmd) = ConsoleCommandDialog.getCommand(self, console_type="telnet", current=cmd)
        if ok:
            self.uiTelnetConsoleCommandLineEdit.setText(cmd)

    def _vncConsolePreconfiguredCommandSlot(self):
        """
        Slot to set a chosen pre-configured VNC console command.
        """

        cmd = self.uiVNCConsoleCommandLineEdit.text()
        (ok, cmd) = ConsoleCommandDialog.getCommand(self, console_type="vnc", current=cmd)
        if ok:
            self.uiVNCConsoleCommandLineEdit.setText(cmd)

    def _spiceConsolePreconfiguredCommandSlot(self):
        """
        Slot to set a chosen pre-configured SPICE console command.
        """

        cmd = self.uiSPICEConsoleCommandLineEdit.text()
        (ok, cmd) = ConsoleCommandDialog.getCommand(self, console_type="spice", current=cmd)
        if ok:
            self.uiSPICEConsoleCommandLineEdit.setText(cmd)

    def _importConfigurationFileSlot(self):
        """
        Slot to import a configuration file.
        """

        configuration_file_path = LocalConfig.instance().configFilePath()
        directory = os.path.dirname(configuration_file_path)

        path, _ = QtWidgets.QFileDialog.getOpenFileName(self, "Import configuration file", directory, "Configuration file (*.ini *.conf);;All files (*.*)")
        if not path:
            return

        try:
            with open(path, encoding="utf-8") as f:
                config_file = json.load(f)
            if "type" not in config_file or config_file["type"] != "settings":
                QtWidgets.QMessageBox.critical(self, "Import configuration file", "Not a GNS3 configuration file: {}".format(path))
                return
        except OSError as e:
            QtWidgets.QMessageBox.critical(self, "Import configuration file", "Could not load configuration file {}: {}".format(os.path.basename(path), e))
            return
        except (ValueError, TypeError) as e:
            QtWidgets.QMessageBox.critical(self, "Import configuration file", "Invalid file: {}".format(e))
            return

        try:
            shutil.copyfile(path, configuration_file_path)
        except (shutil.Error, IOError) as e:
            QtWidgets.QMessageBox.critical(self, "Import configuration file", "Cannot import configuration file: {}".format(e))
            return

        QtWidgets.QMessageBox.information(self, "Configuration file", "Configuration file imported, default settings will be applied after a restart")

        # TODO: implement restart
        # QtCore.QProcess.startDetached(QtWidgets.QApplication.arguments()[0], QtWidgets.QApplication.arguments())
        # QtWidgets.QApplication.quit()
        LocalConfig.instance().setConfigFilePath(configuration_file_path)
        self._preferences_dialog.reject()

    def _browseConfigurationDirectorySlot(self):
        """
        Slot to open a file browser into the configuration directory
        """
        QtGui.QDesktopServices.openUrl(QtCore.QUrl("file://" + LocalConfig.instance().configDirectory()))

    def _exportConfigurationFileSlot(self):
        """
        Slot to export a configuration file.
        """

        configuration_file_path = LocalConfig.instance().configFilePath()
        directory = os.path.dirname(configuration_file_path)

        path, _ = QtWidgets.QFileDialog.getSaveFileName(self, "Export configuration file", directory, "Configuration file (*.ini *.conf);;All files (*.*)")
        if not path:
            return

        try:
            shutil.copyfile(configuration_file_path, path)
        except (shutil.Error, IOError) as e:
            QtWidgets.QMessageBox.critical(self, "Export configuration file", "Cannot export configuration file: {}".format(e))
            return

    def _setDefaultLabelFontSlot(self):
        """
        Slot to select the default label font.
        """

        selected_font, ok = QtWidgets.QFontDialog.getFont(self.uiDefaultLabelStylePlainTextEdit.font(), self)
        if ok:
            self.uiDefaultLabelStylePlainTextEdit.setFont(selected_font)

    def _setDefaultLabelColorSlot(self):
        """
        Slot to select the default label color.
        """

        color = QtWidgets.QColorDialog.getColor(self._default_label_color, self)
        if color.isValid():
            self._default_label_color = color
            self.uiDefaultLabelStylePlainTextEdit.setStyleSheet("color : {}".format(color.name()))

    def _setDefaultNoteFontSlot(self):
        """
        Slot to select the default note font.
        """

        selected_font, ok = QtWidgets.QFontDialog.getFont(self.uiDefaultNoteStylePlainTextEdit.font(), self)
        if ok:
            self.uiDefaultNoteStylePlainTextEdit.setFont(selected_font)

    def _setDefaultNoteColorSlot(self):
        """
        Slot to select the default note color.
        """

        color = QtWidgets.QColorDialog.getColor(self._default_note_color, self)
        if color.isValid():
            self._default_note_color = color
            self.uiDefaultNoteStylePlainTextEdit.setStyleSheet("color : {}".format(color.name()))

    def _populateGeneralSettingWidgets(self, settings):
        """
        Populates the widgets with the settings.

        :param settings: General settings
        """

        local_server = LocalServer.instance().localServerSettings()
        self.uiProjectsPathLineEdit.setText(local_server["projects_path"])
        self.uiSymbolsPathLineEdit.setText(local_server["symbols_path"])
        self.uiImagesPathLineEdit.setText(local_server["images_path"])
        self.uiConfigsPathLineEdit.setText(local_server["configs_path"])
        self.uiAppliancesPathLineEdit.setText(local_server["appliances_path"])
        self.uiStatsCheckBox.setChecked(settings["send_stats"])
        self.uiOverlayNotificationsCheckBox.setChecked(settings["overlay_notifications"])
        self.uiCrashReportCheckBox.setChecked(local_server["report_errors"])
        self.uiCheckForUpdateCheckBox.setChecked(settings["check_for_update"])
        self.uiExperimentalFeaturesCheckBox.setChecked(settings["experimental_features"])
        self.uiHdpiCheckBox.setChecked(settings["hdpi"])
        self.uiTelnetConsoleCommandLineEdit.setText(settings["telnet_console_command"])
        self.uiTelnetConsoleCommandLineEdit.setCursorPosition(0)
        index = self.uiStyleComboBox.findText(settings["style"])
        if index != -1:
            self.uiStyleComboBox.setCurrentIndex(index)
        self.uiDelayConsoleAllSpinBox.setValue(settings["delay_console_all"])

        self.uiVNCConsoleCommandLineEdit.setText(settings["vnc_console_command"])
        self.uiVNCConsoleCommandLineEdit.setCursorPosition(0)

        self.uiSPICEConsoleCommandLineEdit.setText(settings["spice_console_command"])
        self.uiSPICEConsoleCommandLineEdit.setCursorPosition(0)

        self.uiMultiProfilesCheckBox.setChecked(settings["multi_profiles"])

        self.uiImageDirectoriesListWidget.clear()
        for path in local_server["additional_images_paths"].split(";"):
            if len(path) > 0:
                self.uiImageDirectoriesListWidget.addItem(path)

        self.uiDirectFileUpload.setChecked(settings["direct_file_upload"])

    def _populateGraphicsViewSettingWidgets(self, settings):
        """
        Populates the widgets with the settings.

        :param settings: Graphics view settings
        """

        self.uiSceneWidthSpinBox.setValue(settings["scene_width"])
        self.uiSceneHeightSpinBox.setValue(settings["scene_height"])
        self.uiNodeGridSizeSpinBox.setValue(settings["grid_size"])
        self.uiDrawingGridSizeSpinBox.setValue(settings["drawing_grid_size"])
        self.uiRectangleSelectedItemCheckBox.setChecked(settings["draw_rectangle_selected_item"])
        self.uiDrawLinkStatusPointsCheckBox.setChecked(settings["draw_link_status_points"])
        self.uiShowInterfaceLabelsOnNewProject.setChecked(settings["show_interface_labels_on_new_project"])
<<<<<<< HEAD
        self.uiShowGridOnNewProject.setChecked(settings["show_grid_on_new_project"])
        self.uiSnapToGridOnNewProject.setChecked(settings["snap_to_grid_on_new_project"])
=======
>>>>>>> 68e2a0ee
        self.uiLimitSizeNodeSymbolCheckBox.setChecked(settings["limit_size_node_symbols"])

        qt_font = QtGui.QFont()
        if qt_font.fromString(settings["default_label_font"]):
            self.uiDefaultLabelStylePlainTextEdit.setFont(qt_font)
        qt_color = QtGui.QColor(settings["default_label_color"])
        if qt_color.isValid():
            self._default_label_color = qt_color
            self.uiDefaultLabelStylePlainTextEdit.setStyleSheet("color : {}".format(qt_color.name()))

        qt_font = QtGui.QFont()
        if qt_font.fromString(settings["default_note_font"]):
            self.uiDefaultNoteStylePlainTextEdit.setFont(qt_font)
        qt_color = QtGui.QColor(settings["default_note_color"])
        if qt_color.isValid():
            self._default_note_color = qt_color
            self.uiDefaultNoteStylePlainTextEdit.setStyleSheet("color : {}".format(qt_color.name()))

    def loadPreferences(self):
        """
        Loads the general preferences.
        """

        from ..main_window import MainWindow
        general_settings = MainWindow.instance().settings()
        self._populateGeneralSettingWidgets(general_settings)

        graphics_view_settings = MainWindow.instance().uiGraphicsView.settings()
        self._populateGraphicsViewSettingWidgets(graphics_view_settings)

    def savePreferences(self):
        """
        Saves the general preferences.
        """

        additional_images_paths = set()
        for i in range(0, self.uiImageDirectoriesListWidget.count()):
            item = self.uiImageDirectoriesListWidget.item(i)
            additional_images_paths.add(item.text())

        new_local_server_settings = {"images_path": self.uiImagesPathLineEdit.text(),
                                     "projects_path": self.uiProjectsPathLineEdit.text(),
                                     "symbols_path": self.uiSymbolsPathLineEdit.text(),
                                     "configs_path": self.uiConfigsPathLineEdit.text(),
                                     "appliances_path": self.uiAppliancesPathLineEdit.text(),
                                     "report_errors": self.uiCrashReportCheckBox.isChecked(),
                                     "additional_images_paths": ":".join(additional_images_paths)}
        LocalServer.instance().updateLocalServerSettings(new_local_server_settings)

        new_general_settings = {
            "style": self.uiStyleComboBox.currentText(),
            "experimental_features": self.uiExperimentalFeaturesCheckBox.isChecked(),
            "hdpi": self.uiHdpiCheckBox.isChecked(),
            "check_for_update": self.uiCheckForUpdateCheckBox.isChecked(),
            "overlay_notifications": self.uiOverlayNotificationsCheckBox.isChecked(),
            "telnet_console_command": self.uiTelnetConsoleCommandLineEdit.text(),
            "vnc_console_command": self.uiVNCConsoleCommandLineEdit.text(),
            "spice_console_command": self.uiSPICEConsoleCommandLineEdit.text(),
            "delay_console_all": self.uiDelayConsoleAllSpinBox.value(),
            "send_stats": self.uiStatsCheckBox.isChecked(),
            "multi_profiles": self.uiMultiProfilesCheckBox.isChecked(),
            "direct_file_upload": self.uiDirectFileUpload.isChecked()
        }

        from ..main_window import MainWindow
        MainWindow.instance().setSettings(new_general_settings)

        new_graphics_view_settings = {"scene_width": self.uiSceneWidthSpinBox.value(),
                                      "scene_height": self.uiSceneHeightSpinBox.value(),
                                      "grid_size": self.uiNodeGridSizeSpinBox.value(),
                                      "drawing_grid_size": self.uiDrawingGridSizeSpinBox.value(),
                                      "draw_rectangle_selected_item": self.uiRectangleSelectedItemCheckBox.isChecked(),
                                      "draw_link_status_points": self.uiDrawLinkStatusPointsCheckBox.isChecked(),
                                      "show_interface_labels_on_new_project": self.uiShowInterfaceLabelsOnNewProject.isChecked(),
                                      "limit_size_node_symbols": self.uiLimitSizeNodeSymbolCheckBox.isChecked(),
<<<<<<< HEAD
                                      "show_grid_on_new_project": self.uiShowGridOnNewProject.isChecked(),
                                      "snap_to_grid_on_new_project": self.uiSnapToGridOnNewProject.isChecked(),
=======
>>>>>>> 68e2a0ee
                                      "default_label_font": self.uiDefaultLabelStylePlainTextEdit.font().toString(),
                                      "default_label_color": self._default_label_color.name(),
                                      "default_note_font": self.uiDefaultNoteStylePlainTextEdit.font().toString(),
                                      "default_note_color": self._default_note_color.name()}
        MainWindow.instance().uiGraphicsView.setSettings(new_graphics_view_settings)<|MERGE_RESOLUTION|>--- conflicted
+++ resolved
@@ -342,12 +342,9 @@
         self.uiRectangleSelectedItemCheckBox.setChecked(settings["draw_rectangle_selected_item"])
         self.uiDrawLinkStatusPointsCheckBox.setChecked(settings["draw_link_status_points"])
         self.uiShowInterfaceLabelsOnNewProject.setChecked(settings["show_interface_labels_on_new_project"])
-<<<<<<< HEAD
+        self.uiLimitSizeNodeSymbolCheckBox.setChecked(settings["limit_size_node_symbols"])
         self.uiShowGridOnNewProject.setChecked(settings["show_grid_on_new_project"])
         self.uiSnapToGridOnNewProject.setChecked(settings["snap_to_grid_on_new_project"])
-=======
->>>>>>> 68e2a0ee
-        self.uiLimitSizeNodeSymbolCheckBox.setChecked(settings["limit_size_node_symbols"])
 
         qt_font = QtGui.QFont()
         if qt_font.fromString(settings["default_label_font"]):
@@ -422,11 +419,8 @@
                                       "draw_link_status_points": self.uiDrawLinkStatusPointsCheckBox.isChecked(),
                                       "show_interface_labels_on_new_project": self.uiShowInterfaceLabelsOnNewProject.isChecked(),
                                       "limit_size_node_symbols": self.uiLimitSizeNodeSymbolCheckBox.isChecked(),
-<<<<<<< HEAD
                                       "show_grid_on_new_project": self.uiShowGridOnNewProject.isChecked(),
                                       "snap_to_grid_on_new_project": self.uiSnapToGridOnNewProject.isChecked(),
-=======
->>>>>>> 68e2a0ee
                                       "default_label_font": self.uiDefaultLabelStylePlainTextEdit.font().toString(),
                                       "default_label_color": self._default_label_color.name(),
                                       "default_note_font": self.uiDefaultNoteStylePlainTextEdit.font().toString(),
