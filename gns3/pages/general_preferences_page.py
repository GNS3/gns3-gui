--- conflicted
+++ resolved
@@ -301,11 +301,7 @@
         self.uiImagesPathLineEdit.setText(local_server["images_path"])
         self.uiConfigsPathLineEdit.setText(local_server["configs_path"])
         self.uiAppliancesPathLineEdit.setText(local_server["appliances_path"])
-<<<<<<< HEAD
         self.uiAutoOpenReadmeCheckBox.setChecked(settings["auto_open_readme"])
-        self.uiStatsCheckBox.setChecked(settings["send_stats"])
-=======
->>>>>>> 23cba0a2
         self.uiOverlayNotificationsCheckBox.setChecked(settings["overlay_notifications"])
         self.uiCrashReportCheckBox.setChecked(local_server["report_errors"])
         self.uiCheckForUpdateCheckBox.setChecked(settings["check_for_update"])
@@ -413,12 +409,8 @@
             "vnc_console_command": self.uiVNCConsoleCommandLineEdit.text(),
             "spice_console_command": self.uiSPICEConsoleCommandLineEdit.text(),
             "delay_console_all": self.uiDelayConsoleAllSpinBox.value(),
-<<<<<<< HEAD
             "auto_open_readme": self.uiAutoOpenReadmeCheckBox.isChecked(),
-            "send_stats": self.uiStatsCheckBox.isChecked(),
-=======
->>>>>>> 23cba0a2
-            "multi_profiles": self.uiMultiProfilesCheckBox.isChecked(),
+            "multi_profiles": self.uiMultiProfilesCheckBox.isChecked()
         }
 
         from ..main_window import MainWindow
