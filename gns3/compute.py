#!/usr/bin/env python
#
# Copyright (C) 2016 GNS3 Technologies Inc.
#
# This program is free software: you can redistribute it and/or modify
# it under the terms of the GNU General Public License as published by
# the Free Software Foundation, either version 3 of the License, or
# (at your option) any later version.
#
# This program is distributed in the hope that it will be useful,
# but WITHOUT ANY WARRANTY; without even the implied warranty of
# MERCHANTABILITY or FITNESS FOR A PARTICULAR PURPOSE.  See the
# GNU General Public License for more details.
#
# You should have received a copy of the GNU General Public License
# along with this program.  If not, see <http://www.gnu.org/licenses/>.

import uuid


class Compute:
    """
    An instance of a compute server.
    """

    def __init__(self, compute_id=None):

        if compute_id is None:
            compute_id = str(uuid.uuid4())
        self._compute_id = compute_id
        self._name = compute_id
        self._connected = False
        self._protocol = "http"
        self._host = None
        self._port = 3080
        self._user = None
        self._password = None
        self._cpu_usage_percent = None
        self._memory_usage_percent = None
<<<<<<< HEAD
        self._capabilities = {"node_types": []}
=======
        self._last_error = None
        self._capabilities = {
            "node_types": []
        }
>>>>>>> 154f10a6

    def id(self):
        """
        Returns the compute server ID.

        :returns: compute identifier
        """

        return self._compute_id

    def name(self):
        """
        Returns the compute server name.

        :returns: compute name
        """

        return self._name

    def setName(self, name):
        """
        Sets the compute server name.

        :param name: compute name
        """

        self._name = name

    def connected(self):
        """
        Returns whether or not there is a connection to the compute server.

        :returns: boolean
        """

        return self._connected

    def setConnected(self, value):
        """
        Sets whether or not there is a connection to the compute server.

        :param value: boolean
        """

        self._connected = value

    def host(self):
        """
        Returns the compute server host.

        :returns: host (string)
        """

        return self._host

    def setHost(self, host):
        """
        Sets the compute server host.

        :param host: host (string)
        """

        self._host = host

    def port(self):
        """
        Returns the compute server port number.

        :returns: port number (integer)
        """

        return self._port

    def setPort(self, port):
        """
        Sets the compute server port number.

        :param port: port number (integer)
        """

        self._port = port

    def user(self):
        """
        Returns the compute server user for HTTP authentication.

        :returns: user (string)
        """

        return self._user

    def setUser(self, user):
        """
        Sets the compute server user for HTTP authentication.

        :param user: user (string)
        """

        self._user = user

    def setPassword(self, password):
        """
        Returns the compute server password for HTTP authentication.

        :returns: password (string)
        """

        self._password = password

    def protocol(self):
        """
        Returns the compute server protocol.

        :returns: protocol (string)
        """

        return self._protocol

    def setProtocol(self, protocol):
        """
        Sets the compute server protocol.

        :param protocol: protocol (string)
        """

        self._protocol = protocol

    def cpuUsagePercent(self):
        """
        Returns the compute server CPU usage.

        :returns: CPU usage (integer)
        """

        return self._cpu_usage_percent

    def setCpuUsagePercent(self, usage):
        """
        Sets the compute server CPU usage.

        :param usage: CPU usage (integer)
        """

        self._cpu_usage_percent = usage

    def setMemoryUsagePercent(self, usage):
        """
        Returns the compute server memory usage.

        :returns: memory usage (integer)
        """

        self._memory_usage_percent = usage

    def memoryUsagePercent(self):
        """
        Sets the compute server memory usage.

        :param usage: memory usage (integer)
        """

        return self._memory_usage_percent

    def capabilities(self):
        """
        Returns the compute server capabilities

        :returns: capabilities (dictionary)
        """

        return self._capabilities

<<<<<<< HEAD
    def setCapabilities(self, value):
        """
        Sets the compute server capabilities

        :param value: capabilities (dictionary)
        """

        self._capabilities = value
=======
    def setLastError(self, last_error):
        self._last_error = last_error

    def lastError(self):
        return self._last_error

    def setCapabilities(self, val):
        self._capabilities = val
>>>>>>> 154f10a6

    def __str__(self):

        return self._compute_id

    def __json__(self):

        return {"host": self._host,
                "port": self._port,
                "protocol": self._protocol,
                "user": self._user,
                "password": self._password,
                "name": self._name,
                "compute_id": self._compute_id}

    def __eq__(self, v):

        if isinstance(v, Compute):
            return self.__json__() == v.__json__()
        return False<|MERGE_RESOLUTION|>--- conflicted
+++ resolved
@@ -37,14 +37,8 @@
         self._password = None
         self._cpu_usage_percent = None
         self._memory_usage_percent = None
-<<<<<<< HEAD
         self._capabilities = {"node_types": []}
-=======
         self._last_error = None
-        self._capabilities = {
-            "node_types": []
-        }
->>>>>>> 154f10a6
 
     def id(self):
         """
@@ -217,7 +211,6 @@
 
         return self._capabilities
 
-<<<<<<< HEAD
     def setCapabilities(self, value):
         """
         Sets the compute server capabilities
@@ -226,16 +219,12 @@
         """
 
         self._capabilities = value
-=======
+
     def setLastError(self, last_error):
         self._last_error = last_error
 
     def lastError(self):
         return self._last_error
-
-    def setCapabilities(self, val):
-        self._capabilities = val
->>>>>>> 154f10a6
 
     def __str__(self):
 
