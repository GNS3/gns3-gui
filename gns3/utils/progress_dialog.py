--- conflicted
+++ resolved
@@ -19,11 +19,7 @@
 Progress dialog that blocking tasks (file operations, network connections etc.)
 """
 
-<<<<<<< HEAD
-from ..qt import QtGui, QtWidgets
-=======
-from ..qt import QtGui, QtCore
->>>>>>> 425a8c86
+from ..qt import QtGui, QtWidgets, QtCore
 
 
 class ProgressDialog(QtWidgets.QProgressDialog):
@@ -54,7 +50,7 @@
         self._errors = []
         self.setWindowTitle(title)
         self.canceled.connect(worker.cancel)
-        #self.canceled.connect(self._cancel)
+        # self.canceled.connect(self._cancel)
 
         # create the thread and set the worker
         self._thread = QtCore.QThread(self)
@@ -63,13 +59,13 @@
         # connect worker the signals
         worker.updated.connect(self._updateProgress)
         worker.error.connect(self._error)
-        #worker.finished.connect(self._thread.quit)
+        # worker.finished.connect(self._thread.quit)
         worker.finished.connect(self.accept)
         worker.finished.connect(worker.deleteLater)
 
         #  connect the thread signals and start the thread
         self._thread.started.connect(worker.run)
-        #self._thread.finished.connect(self._thread.deleteLater)
+        # self._thread.finished.connect(self._thread.deleteLater)
         self._thread.start()
 
     def __del__(self):
@@ -92,17 +88,6 @@
 
         self.setValue(value)
 
-<<<<<<< HEAD
-    def _completed(self):
-        """
-        Slot to close this dialog when the thread is finished.
-        """
-
-        self._thread.wait()
-        QtWidgets.QProgressDialog.accept(self)
-
-=======
->>>>>>> 425a8c86
     def _error(self, message, stop=False):
         """
         Slot to show an error message sent by the thread.
@@ -123,19 +108,4 @@
         :returns: error message list
         """
 
-<<<<<<< HEAD
-        return self._errors
-
-    def done(self, result):
-        """
-        Stop the thread and close this dialog.
-        """
-
-        self._thread.stop()
-        if not self._thread.wait(3000):
-            self._thread.terminate()
-            self._thread.wait()
-        super().done(result)
-=======
-        return self._errors
->>>>>>> 425a8c86
+        return self._errors