# -*- coding: utf-8 -*-
#
# Copyright (C) 2014 GNS3 Technologies Inc.
#
# This program is free software: you can redistribute it and/or modify
# it under the terms of the GNU General Public License as published by
# the Free Software Foundation, either version 3 of the License, or
# (at your option) any later version.
#
# This program is distributed in the hope that it will be useful,
# but WITHOUT ANY WARRANTY; without even the implied warranty of
# MERCHANTABILITY or FITNESS FOR A PARTICULAR PURPOSE.  See the
# GNU General Public License for more details.
#
# You should have received a copy of the GNU General Public License
# along with this program.  If not, see <http://www.gnu.org/licenses/>.

"""
Default general settings.
"""

import os
import sys
import uuid
import platform

# Default projects directory location
DEFAULT_PROJECTS_PATH = os.path.normpath(os.path.expanduser("~/GNS3/projects"))

# Default images directory location
DEFAULT_IMAGES_PATH = os.path.normpath(os.path.expanduser("~/GNS3/images"))

# Default symbols directory location
DEFAULT_SYMBOLS_PATH = os.path.normpath(os.path.expanduser("~/GNS3/symbols"))

# Default configs directory location
DEFAULT_CONFIGS_PATH = os.path.normpath(os.path.expanduser("~/GNS3/configs"))

DEFAULT_LOCAL_SERVER_HOST = "127.0.0.1"
DEFAULT_LOCAL_SERVER_PORT = 8000

# Pre-configured Telnet console commands on various OSes
if sys.platform.startswith("win"):
    userprofile = os.path.expandvars("%USERPROFILE%")
    if "PROGRAMFILES(X86)" in os.environ:
        # windows 64-bit
        program_files = os.environ["PROGRAMFILES"]
        program_files_x86 = os.environ["PROGRAMFILES(X86)"]
    else:
        # windows 32-bit
        program_files_x86 = program_files = os.environ["PROGRAMFILES"]

    PRECONFIGURED_TELNET_CONSOLE_COMMANDS = {'Putty (included with GNS3)': 'putty.exe -telnet %h %p -wt "%d" -gns3 5 -skin 4',
                                             'Royal TS': '{}\code4ward.net\Royal TS V3\RTS3App.exe /connectadhoc:%h /adhoctype:terminal /p:IsTelnetConnection="true" /p:ConnectionType="telnet;Telnet Connection" /p:Port="%p" /p:Name="%d"'.format(program_files),
                                             'SuperPutty (included with GNS3)': r'SuperPutty.exe -telnet "%h -P %p -wt \"%d\""',
                                             'SecureCRT': r'"{}\VanDyke Software\SecureCRT\SecureCRT.exe" /N "%d" /T /TELNET %h %p'.format(program_files),
                                             'SecureCRT (personal profile)': r'"{}\AppData\Local\VanDyke Software\SecureCRT\SecureCRT.exe" /T /N "%d" /TELNET %h %p'.format(userprofile),
                                             'TeraTerm Pro': r'"{}\teraterm\ttermpro.exe" /W="%d" /M="ttstart.macro" /T=1 %h %p'.format(program_files_x86),
                                             'Telnet': 'telnet %h %p',
                                             'Xshell 4': r'"{}\NetSarang\Xshell 4\xshell.exe" -url telnet://%h:%p'.format(program_files_x86),
                                             'Xshell 5': r'"{}\NetSarang\Xshell 5\xshell.exe" -url telnet://%h:%p -newtab %d'.format(program_files_x86),
                                             'ZOC 6': r'"{}\ZOC6\zoc.exe" "/TELNET:%h:%p" /TABBED "/TITLE:%d"'.format(program_files_x86)}

    # default on Windows
    DEFAULT_TELNET_CONSOLE_COMMAND = PRECONFIGURED_TELNET_CONSOLE_COMMANDS["Putty (included with GNS3)"]

elif sys.platform.startswith("darwin"):
    # Mac OS X
    PRECONFIGURED_TELNET_CONSOLE_COMMANDS = {
        'Terminal': "osascript -e 'tell application \"Terminal\"'"
                    " -e 'activate'"
                    " -e 'set _tab to do script \"echo -n -e \\\"\\\\033]0;%d\\\\007\\\"; clear; telnet %h %p ; exit\"'"
                    " -e 'delay 1'"
                    " -e 'repeat while _tab exists'"
                    " -e 'delay 1'"
                    " -e 'end repeat'"
                    " -e 'end tell'",
        'iTerm': "osascript -e 'tell application \"iTerm\"'"
                 " -e 'activate'"
                 " -e 'if (count of terminals) = 0 then'"
                 " -e '  set t to (make new terminal)'"
                 " -e 'else'"
                 " -e '  set t to current terminal'"
                 " -e 'end if'"
                 " -e 'tell t'"
                 " -e '  set s to (make new session at the end of sessions)'"
                 " -e '  tell s'"
                 " -e '    exec command (\"telnet %h %p\")'"
                 " -e '    delay 1'"
                 " -e '    repeat while s exists'"
                 " -e '      delay 1'"
                 " -e '    end repeat'"
                 " -e '  end tell'"
                 " -e 'end tell'"
                 " -e 'end tell'",
        'iTerm 2.9': "osascript -e 'tell application \"iTerm\"'"
                    " -e 'activate'"
                    " -e 'if (count of windows) = 0 then'"
                    " -e '   set t to (create window with default profile)'"
                    " -e 'else'"
                    " -e '   set t to current window'"
                    " -e 'end if'"
                    " -e 'tell t'"
                    " -e '    create tab with default profile'"
                    " -e '    set s to current session'"
                    " -e '    tell s'"
                    " -e '        write text \"telnet %h %p\"'"
                    " -e '        delay 1'"
                    " -e '        repeat while s exists'"
                    " -e '            delay 1'"
                    " -e '        end repeat'"
                    " -e '    end tell'"
                    " -e 'end tell'"
                    " -e 'end tell'",
        'SecureCRT': '/Applications/SecureCRT.app/Contents/MacOS/SecureCRT /N "%d" /T /TELNET %h %p',
        'ZOC 6': '/Applications/zoc6.app/Contents/MacOS/zoc6 "/TELNET:%h:%p" /TABBED "/TITLE:%d"'
    }

    # default Mac OS X Telnet console command
    DEFAULT_TELNET_CONSOLE_COMMAND = PRECONFIGURED_TELNET_CONSOLE_COMMANDS["Terminal"]

else:
    PRECONFIGURED_TELNET_CONSOLE_COMMANDS = {'Xterm': 'xterm -T "%d" -e "telnet %h %p"',
                                             'Putty': 'putty -telnet %h %p -title "%d" -sl 2500 -fg SALMON1 -bg BLACK',
                                             'Gnome Terminal': 'gnome-terminal -t "%d" -e "telnet %h %p"',
                                             'Xfce4 Terminal': 'xfce4-terminal --tab -T "%d" -e "telnet %h %p"',
                                             'ROXTerm': 'roxterm -n "%d" --tab -e "telnet %h %p"',
                                             'KDE Konsole': 'konsole --new-tab -p tabtitle="%d" -e "telnet %h %p"',
                                             'SecureCRT': 'SecureCRT /T /N "%d"  /TELNET %h %p',
                                             'Mate Terminal': 'mate-terminal --tab -e "telnet %h %p"  -t "%d"'}

    # default Telnet console command on other systems
    DEFAULT_TELNET_CONSOLE_COMMAND = PRECONFIGURED_TELNET_CONSOLE_COMMANDS["Xterm"]

    if sys.platform.startswith("linux"):
        distro = platform.linux_distribution()[0]
        if distro == "Debian" or distro == "Ubuntu" or distro == "LinuxMint":
            DEFAULT_TELNET_CONSOLE_COMMAND = PRECONFIGURED_TELNET_CONSOLE_COMMANDS["Gnome Terminal"]

# Pre-configured serial console commands on various OSes
if sys.platform.startswith("win"):
    # Windows
    PRECONFIGURED_SERIAL_CONSOLE_COMMANDS = {'Putty (included with GNS3)': 'putty.exe -serial %s -wt "%d [Local Console]" -gns3 5',
                                             'SuperPutty': r'SuperPutty.exe -serial "%s -wt \"%d\""'}

    # default Windows serial console command
    if os.path.exists(os.getcwd() + os.sep + "SuperPutty.exe"):
        DEFAULT_SERIAL_CONSOLE_COMMAND = PRECONFIGURED_SERIAL_CONSOLE_COMMANDS["SuperPutty"]
    else:
        DEFAULT_SERIAL_CONSOLE_COMMAND = PRECONFIGURED_SERIAL_CONSOLE_COMMANDS["Putty (included with GNS3)"]

elif sys.platform.startswith("darwin"):
    # Mac OS X
    PRECONFIGURED_SERIAL_CONSOLE_COMMANDS = {'Terminal + nc': "/usr/bin/osascript -e 'tell application \"terminal\" to do script with command \"stty raw; /usr/bin/nc -U \\\"%s\\\"; exit\"'",
                                             'Terminal + socat': "/usr/bin/osascript -e 'tell application \"terminal\" to do script with command \"socat UNIX-CONNECT:\\\"%s\\\" stdio,raw,echo=0 ; exit\"'"}

    # default Mac OS X serial console command
    DEFAULT_SERIAL_CONSOLE_COMMAND = PRECONFIGURED_SERIAL_CONSOLE_COMMANDS['Terminal + nc']

else:
    PRECONFIGURED_SERIAL_CONSOLE_COMMANDS = {'Xterm + socat': 'xterm -T "%d" -e \'socat UNIX-CONNECT:"%s" stdio,raw,echo=0\'',
                                             'Gnome Terminal + socat': 'gnome-terminal -t "%d" -e \'socat UNIX-CONNECT:"%s" stdio,raw,echo=0\'',
                                             'Konsole + socat': 'konsole --new-tab -p tabtitle="%d" -e \'socat UNIX-CONNECT:"%s" stdio,raw,echo=0\''}

    # default serial console command on other systems
    DEFAULT_SERIAL_CONSOLE_COMMAND = PRECONFIGURED_SERIAL_CONSOLE_COMMANDS["Xterm + socat"]

    if sys.platform.startswith("linux"):
        distro = platform.linux_distribution()[0]
        if distro == "Debian" or distro == "Ubuntu" or distro == "LinuxMint":
            DEFAULT_SERIAL_CONSOLE_COMMAND = PRECONFIGURED_SERIAL_CONSOLE_COMMANDS["Gnome Terminal + socat"]

# Pre-configured VNC console commands on various OSes
if sys.platform.startswith("win"):
    # Windows
    PRECONFIGURED_VNC_CONSOLE_COMMANDS = {'TightVNC (included with GNS3)': 'tvnviewer.exe %h:%p'}

    # default Windows VNC console command
    DEFAULT_VNC_CONSOLE_COMMAND = PRECONFIGURED_VNC_CONSOLE_COMMANDS['TightVNC (included with GNS3)']

elif sys.platform.startswith("darwin"):
    # Mac OS X
    PRECONFIGURED_VNC_CONSOLE_COMMANDS = {
        'OSX builtin screen sharing': "osascript"
        " -e 'tell application \"Screen Sharing\"'"
        " -e '   display dialog \"WARNING OSX VNC support is limited if you have trouble connecting to a device please use an alternative client like Chicken of the VNC.\" buttons {\"OK\"} default button 1 with icon caution with title \"GNS3\"'"
        " -e '  open location \"vnc://%h:%p\"'"
        " -e 'end tell'",
        'Chicken of the VNC': "/Applications/Chicken\ of\ the\ VNC.app/Contents/MacOS/Chicken\ of\ the\ VNC %h:%p"
    }

    # default Mac OS X VNC console command
    DEFAULT_VNC_CONSOLE_COMMAND = PRECONFIGURED_VNC_CONSOLE_COMMANDS['OSX builtin screen sharing']

else:
    PRECONFIGURED_VNC_CONSOLE_COMMANDS = {
        'TightVNC': 'vncviewer %h:%p',
        'Vinagre': 'vinagre %h::%p'
    }

    # default VNC console command on other systems
    DEFAULT_VNC_CONSOLE_COMMAND = PRECONFIGURED_VNC_CONSOLE_COMMANDS['TightVNC']

# Pre-configured packet capture reader commands on various OSes
WIRESHARK_NORMAL_CAPTURE = "Wireshark Traditional Capture"
WIRESHARK_LIVE_TRAFFIC_CAPTURE = "Wireshark Live Traffic Capture"

if sys.platform.startswith("win"):
    PRECONFIGURED_PACKET_CAPTURE_READER_COMMANDS = {WIRESHARK_NORMAL_CAPTURE: "{}\Wireshark\wireshark.exe %c".format(os.environ["PROGRAMFILES"]),
                                                    WIRESHARK_LIVE_TRAFFIC_CAPTURE: 'tail.exe -f -c +0b %c | "{}\Wireshark\wireshark.exe" -o "gui.window_title:%d" -k -i -'.format(os.environ["PROGRAMFILES"])}

elif sys.platform.startswith("darwin"):
    # Mac OS X
    PRECONFIGURED_PACKET_CAPTURE_READER_COMMANDS = {WIRESHARK_NORMAL_CAPTURE: "/usr/bin/open -a /Applications/Wireshark.app %c",
<<<<<<< HEAD
                                                    WIRESHARK_LIVE_TRAFFIC_CAPTURE: 'tail -f -c +0 %c | /Applications/Wireshark.app/Contents/Resources/bin/wireshark -o "gui.window_title:%d" -k -i -'}
=======
                                                    "Wireshark V1.X Live Traffic Capture": "tail -f -c +0 %c | /Applications/Wireshark.app/Contents/Resources/bin/wireshark -k -i -",
                                                    WIRESHARK_LIVE_TRAFFIC_CAPTURE: "tail -f -c +0 %c | /Applications/Wireshark.app/Contents/MacOS/Wireshark -k -i -"}
>>>>>>> a8f5fa5d

elif sys.platform.startswith("freebsd"):
    # FreeBSD
    PRECONFIGURED_PACKET_CAPTURE_READER_COMMANDS = {WIRESHARK_NORMAL_CAPTURE: "wireshark %c",
                                                    WIRESHARK_LIVE_TRAFFIC_CAPTURE: 'gtail -f -c +0b %c | wireshark -o "gui.window_title:%d" -k -i -'}
else:
    PRECONFIGURED_PACKET_CAPTURE_READER_COMMANDS = {WIRESHARK_NORMAL_CAPTURE: "wireshark %c",
                                                    WIRESHARK_LIVE_TRAFFIC_CAPTURE: 'tail -f -c +0b %c | wireshark -o "gui.window_title:%d" -k -i -'}

DEFAULT_PACKET_CAPTURE_READER_COMMAND = PRECONFIGURED_PACKET_CAPTURE_READER_COMMANDS[WIRESHARK_LIVE_TRAFFIC_CAPTURE]

DEFAULT_PACKET_CAPTURE_ANALYZER_COMMAND = ""
if sys.platform.startswith("win") and "PROGRAMFILES(X86)" in os.environ:
    # Windows 64-bit
    DEFAULT_PACKET_CAPTURE_ANALYZER_COMMAND = r'"{}\SolarWinds\ResponseTimeViewer\ResponseTimeViewer.exe" %c'.format(os.environ["PROGRAMFILES(X86)"])

STYLES = ["Charcoal", "Classic", "Legacy"]

if sys.platform.startswith("win"):
    DEFAULT_STYLE = "Classic"
else:
    DEFAULT_STYLE = "Charcoal"

GENERAL_SETTINGS = {
    "style": DEFAULT_STYLE,
    "auto_launch_project_dialog": True,
    "auto_screenshot": True,
    "check_for_update": True,
    "experimental_features": False,
    "send_stats": True,
    "stats_visitor_id": str(uuid.uuid4()),  # An anonymous id for stats
    "last_check_for_update": 0,
    "slow_device_start_all": 0,
    "link_manual_mode": True,
    "telnet_console_command": DEFAULT_TELNET_CONSOLE_COMMAND,
    "serial_console_command": DEFAULT_SERIAL_CONSOLE_COMMAND,
    "vnc_console_command": DEFAULT_VNC_CONSOLE_COMMAND,
    "auto_close_console": True,
    "bring_console_to_front": True,
    "delay_console_all": 500,
    "default_local_news": False,
    "hide_getting_started_dialog": False,
    "hide_setup_wizard": False,
    "debug_level": 0,
    "recent_files": [],
    "geometry": "",
    "state": ""
}

GRAPHICS_VIEW_SETTINGS = {
    "scene_width": 2000,
    "scene_height": 1000,
    "draw_rectangle_selected_item": False,
    "draw_link_status_points": True,
    "default_label_font": "TypeWriter,10,-1,5,75,0,0,0,0,0",
    "default_label_color": "#000000",
}

SERVERS_SETTINGS = {
    "local_server": {
        "path": "",
        "ubridge_path": "",
        "host": DEFAULT_LOCAL_SERVER_HOST,
        "port": DEFAULT_LOCAL_SERVER_PORT,
        "images_path": DEFAULT_IMAGES_PATH,
        "projects_path": DEFAULT_PROJECTS_PATH,
        "symbols_path": DEFAULT_SYMBOLS_PATH,
        "configs_path": DEFAULT_CONFIGS_PATH,
        "report_errors": True,
        "auto_start": True,
        "allow_console_from_anywhere": False,
        "auth": True,
        "user": "",
        "password": "",
        "console_start_port_range": 2001,
        "console_end_port_range": 7000,
        "udp_start_port_range": 10000,
        "udp_end_port_range": 20000,
    },
    "vm": {
        "auto_start": False,
        "auto_stop": True,
        "headless": False,
        "adjust_local_server_ip": True,
        "vmname": "GNS3 VM",
        "vmx_path": "",
        "server_port": 8000,  # hardcoded for now
        "virtualization": "VMware",
        "user": "",
        "password": ""
    },
    "load_balancing_method": "ram_usage",
    "remote_servers": [],
}

PACKET_CAPTURE_SETTINGS = {
    "packet_capture_reader_command": DEFAULT_PACKET_CAPTURE_READER_COMMAND,
    "command_auto_start": True,
    "packet_capture_analyzer_command": DEFAULT_PACKET_CAPTURE_ANALYZER_COMMAND,
}<|MERGE_RESOLUTION|>--- conflicted
+++ resolved
@@ -212,12 +212,8 @@
 elif sys.platform.startswith("darwin"):
     # Mac OS X
     PRECONFIGURED_PACKET_CAPTURE_READER_COMMANDS = {WIRESHARK_NORMAL_CAPTURE: "/usr/bin/open -a /Applications/Wireshark.app %c",
-<<<<<<< HEAD
-                                                    WIRESHARK_LIVE_TRAFFIC_CAPTURE: 'tail -f -c +0 %c | /Applications/Wireshark.app/Contents/Resources/bin/wireshark -o "gui.window_title:%d" -k -i -'}
-=======
-                                                    "Wireshark V1.X Live Traffic Capture": "tail -f -c +0 %c | /Applications/Wireshark.app/Contents/Resources/bin/wireshark -k -i -",
-                                                    WIRESHARK_LIVE_TRAFFIC_CAPTURE: "tail -f -c +0 %c | /Applications/Wireshark.app/Contents/MacOS/Wireshark -k -i -"}
->>>>>>> a8f5fa5d
+                                                    "Wireshark V1.X Live Traffic Capture": 'tail -f -c +0 %c | /Applications/Wireshark.app/Contents/Resources/bin/wireshark -o "gui.window_title:%d" -k -i -',
+                                                    WIRESHARK_LIVE_TRAFFIC_CAPTURE: 'tail -f -c +0 %c | /Applications/Wireshark.app/Contents/MacOS/Wireshark -o "gui.window_title:%d" -k -i -'}
 
 elif sys.platform.startswith("freebsd"):
     # FreeBSD
