# -*- coding: utf-8 -*-
#
# Copyright (C) 2014 GNS3 Technologies Inc.
#
# This program is free software: you can redistribute it and/or modify
# it under the terms of the GNU General Public License as published by
# the Free Software Foundation, either version 3 of the License, or
# (at your option) any later version.
#
# This program is distributed in the hope that it will be useful,
# but WITHOUT ANY WARRANTY; without even the implied warranty of
# MERCHANTABILITY or FITNESS FOR A PARTICULAR PURPOSE.  See the
# GNU General Public License for more details.
#
# You should have received a copy of the GNU General Public License
# along with this program.  If not, see <http://www.gnu.org/licenses/>.

import sys
import os
import platform
import struct
import distro

try:
    import sentry_sdk
    from sentry_sdk.integrations.logging import LoggingIntegration
    SENTRY_SDK_AVAILABLE = True
except ImportError:
    # Sentry SDK is not installed with deb package in order to simplify packaging
    SENTRY_SDK_AVAILABLE = False

from .utils.get_resource import get_resource
from .version import __version__, __version_info__

import logging
log = logging.getLogger(__name__)


# Dev build
if __version_info__[3] != 0:
    import faulthandler
    # Display a traceback in case of segfault crash. Usefull when frozen
    # Not enabled by default for security reason
    log.debug("Enable catching segfault")
    faulthandler.enable()


class CrashReport:

    """
    Report crash to a third party service
    """

<<<<<<< HEAD
    DSN = "https://d551ae4af1324d79bdbb21c7362a4833@o19455.ingest.sentry.io/38506"
=======
    DSN = "https://17ac557593f94e3993ed3d717759fd88@o19455.ingest.sentry.io/38506"
>>>>>>> 10126860
    _instance = None

    def __init__(self):
        # We don't want sentry making noise if an error is caught when we don't have internet
        sentry_errors = logging.getLogger('sentry.errors')
        sentry_errors.disabled = True

        sentry_uncaught = logging.getLogger('sentry.errors.uncaught')
        sentry_uncaught.disabled = True
        self._sentry_initialized = False

        if SENTRY_SDK_AVAILABLE:
            cacert = None
            if hasattr(sys, "frozen"):
                cacert_resource = get_resource("cacert.pem")
                if cacert_resource is not None and os.path.isfile(cacert_resource):
                    cacert = cacert_resource
                else:
                    log.error("The SSL certificate bundle file '{}' could not be found".format(cacert_resource))

            # Don't send log records as events.
            sentry_logging = LoggingIntegration(level=logging.INFO, event_level=None)

            sentry_sdk.init(dsn=CrashReport.DSN,
                            release=__version__,
                            ca_certs=cacert,
                            default_integrations=False,
                            integrations=[sentry_logging])

            tags = {
                "os:name": platform.system(),
                "os:release": platform.release(),
                "os:win_32": " ".join(platform.win32_ver()),
                "os:mac": "{} {}".format(platform.mac_ver()[0], platform.mac_ver()[2]),
                "os:linux": distro.name(pretty=True),

            }

            self._add_qt_information(tags)

            with sentry_sdk.configure_scope() as scope:
                for key, value in tags.items():
                    scope.set_tag(key, value)

            extra_context = {
                "python:version": "{}.{}.{}".format(sys.version_info[0],
                                                    sys.version_info[1],
                                                    sys.version_info[2]),
                "python:bit": struct.calcsize("P") * 8,
                "python:encoding": sys.getdefaultencoding(),
                "python:frozen": "{}".format(hasattr(sys, "frozen"))
            }

            # extra controller and compute information
            from .controller import Controller
            from .compute_manager import ComputeManager
            extra_context["controller:version"] = Controller.instance().version()
            extra_context["controller:host"] = Controller.instance().host()
            extra_context["controller:connected"] = Controller.instance().connected()

            for index, compute in enumerate(ComputeManager.instance().computes()):
                extra_context["compute{}:id".format(index)] = compute.id()
                extra_context["compute{}:name".format(index)] = compute.name(),
                extra_context["compute{}:host".format(index)] = compute.host(),
                extra_context["compute{}:connected".format(index)] = compute.connected()
                extra_context["compute{}:platform".format(index)] = compute.capabilities().get("platform")
                extra_context["compute{}:version".format(index)] = compute.capabilities().get("version")

            with sentry_sdk.configure_scope() as scope:
                for key, value in extra_context.items():
                    scope.set_extra(key, value)

    def captureException(self, exception, value, tb):

        from .local_server import LocalServer
        from .local_config import LocalConfig

        local_server = LocalServer.instance().localServerSettings()
        if local_server["report_errors"]:

            if not SENTRY_SDK_AVAILABLE:
                log.warning("Cannot capture exception: Sentry SDK is not available")
                return

            if os.path.exists(LocalConfig.instance().runAsRootPath()):
                log.warning("User is running application as root. Crash reports disabled.")
                return

            if not hasattr(sys, "frozen") and os.path.exists(os.path.join(os.path.dirname(os.path.abspath(__file__)), "..", ".git")):
                log.warning(".git directory detected, crash reporting is turned off for developers.")
                return

            try:
                error = (exception, value, tb)
                sentry_sdk.capture_exception(error=error)
                log.info("Crash report sent with event ID: {}".format(sentry_sdk.last_event_id()))
            except Exception as e:
                log.warning("Can't send crash report to Sentry: {}".format(e))

    def _add_qt_information(self, tags):

        try:
            from .qt import QtCore
            from .qt import sip
        except ImportError:
            return tags
        tags["pyqt:version"] = QtCore.PYQT_VERSION_STR
        tags["qt:version"] = QtCore.QT_VERSION_STR
        tags["sip:version"] = sip.SIP_VERSION_STR
        return tags

    @classmethod
    def instance(cls):
        if cls._instance is None:
            cls._instance = CrashReport()
        return cls._instance<|MERGE_RESOLUTION|>--- conflicted
+++ resolved
@@ -51,11 +51,7 @@
     Report crash to a third party service
     """
 
-<<<<<<< HEAD
     DSN = "https://d551ae4af1324d79bdbb21c7362a4833@o19455.ingest.sentry.io/38506"
-=======
-    DSN = "https://17ac557593f94e3993ed3d717759fd88@o19455.ingest.sentry.io/38506"
->>>>>>> 10126860
     _instance = None
 
     def __init__(self):
