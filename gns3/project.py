# -*- coding: utf-8 -*-
#
# Copyright (C) 2014 GNS3 Technologies Inc.
#
# This program is free software: you can redistribute it and/or modify
# it under the terms of the GNU General Public License as published by
# the Free Software Foundation, either version 3 of the License, or
# (at your option) any later version.
#
# This program is distributed in the hope that it will be useful,
# but WITHOUT ANY WARRANTY; without even the implied warranty of
# MERCHANTABILITY or FITNESS FOR A PARTICULAR PURPOSE.  See the
# GNU General Public License for more details.
#
# You should have received a copy of the GNU General Public License
# along with this program.  If not, see <http://www.gnu.org/licenses/>.

from .qt import QtCore
from gns3.servers import Servers

import logging
log = logging.getLogger(__name__)


class Project(QtCore.QObject):

    """Current project"""

    project_created_signal = QtCore.Signal()

    # Called before project closing
    project_about_to_close_signal = QtCore.Signal()

    # Called when the project is closed on all servers
    project_closed_signal = QtCore.Signal()

    # List of non closed project instance
    _project_instances = set()

    def __init__(self):

        self._servers = Servers.instance()
        self._id = None
        self._temporary = False
        self._closed = False
        self._files_dir = None
        self._path = None
        self._type = None
        self._name = None
        self._project_instances.add(self)

        super().__init__()

    def name(self):
        """
        :returns: Project name (string)
        """

        return self._name

    def setName(self, name):
        """
        Set project name

        :param name: Project name (string)
        """

        assert name is not None
        self._name = name

    def closed(self):
        """
        :returns: True if project is closed
        """

        return self._closed

    def type(self):
        """
        :returns: Project type (string)
        """

        return self._type

    def setType(self, type):
        """
        Set project type

        :param type: Project type (string)
        """

        self._type = type

    def temporary(self):
        """
        :returns: True if the project is temporary
        """

        return self._temporary

    def setTemporary(self, temporary):
        """
        Set the temporary flag for a project. And update
        it on the server.

        :param temporary: Temporary flag
        """

        self._temporary = temporary

    def id(self):
        """
        Get project identifier
        """

        return self._id

    def setId(self, project_id):
        """
        Set project identifier
        """

        self._id = project_id

    def filesDir(self):

        return self._files_dir

    def setFilesDir(self, files_dir):

        self._files_dir = files_dir

    def path(self):

        return self._path

    def setPath(self, path):

        self._path = path

    def create(self):
        """
        Create project on all servers
        """

        self._servers.localServer().post("/projects", self._project_created, body={
            "temporary": self._temporary,
            "project_id": self._id
        })

    def commit(self):
        """Save projet on remote servers"""

        # TODO: call all server
<<<<<<< HEAD
        self._servers.localServer().post("/projects/{project_id}/commit".format(project_id=self._id), None, body={})
=======
        if self._uuid is not None:
            self._servers.localServer().post("/projects/{project_id}/commit".format(project_id=self._uuid), None, body={})
>>>>>>> 1ede748d

    def close(self):
        """Close project"""

        # TODO: call all server
        if self._id:
            self.project_about_to_close_signal.emit()
            self._servers.localServer().post("/projects/{project_id}/close".format(project_id=self._id), self._project_closed, body={})
        else:
            # The project is not initialized when can close it
            self.project_about_to_close_signal.emit()
            self.project_closed_signal.emit()
            self._closed = True

    def _project_created(self, params, error=False):
        if error:
            print(params)
            return
        # TODO: Manage errors
        self._id = params["project_id"]
        log.info("Project {} created".format(self._id))
        # TODO: call all server when we get the id
        self._closed = False

        self.project_created_signal.emit()

    def _project_closed(self, params, error=False):
        if error:
            print(params)
        else:
            if self._id:
                log.info("Project {} closed".format(self._id))
        self._closed = True
        self.project_closed_signal.emit()
        self._project_instances.remove(self)<|MERGE_RESOLUTION|>--- conflicted
+++ resolved
@@ -152,12 +152,8 @@
         """Save projet on remote servers"""
 
         # TODO: call all server
-<<<<<<< HEAD
-        self._servers.localServer().post("/projects/{project_id}/commit".format(project_id=self._id), None, body={})
-=======
         if self._uuid is not None:
-            self._servers.localServer().post("/projects/{project_id}/commit".format(project_id=self._uuid), None, body={})
->>>>>>> 1ede748d
+            self._servers.localServer().post("/projects/{project_id}/commit".format(project_id=self._id), None, body={})
 
     def close(self):
         """Close project"""
