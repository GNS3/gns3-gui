# -*- coding: utf-8 -*-
import ast
import logging
from PyQt4.QtGui import QWidget
from PyQt4.QtGui import QIcon
from PyQt4.QtGui import QMenu
from PyQt4.QtGui import QAction
from PyQt4.QtGui import QInputDialog
from PyQt4.QtCore import QAbstractTableModel
from PyQt4.QtCore import QModelIndex
from PyQt4.QtCore import QTimer
from PyQt4.QtCore import pyqtSignal
from PyQt4.Qt import Qt

from .cloud.utils import (ListInstancesThread, CreateInstanceThread, DeleteInstanceThread,
<<<<<<< HEAD
                          SSHClientThread)
from .cloud.base_cloud_ctrl import InstanceState
=======
                          StartGNS3ServerThread, WSConnectThread)
from libcloud.compute.types import NodeState
>>>>>>> a9f83e2b
from .topology import Topology

# this widget was promoted on Creator, must use absolute imports
from gns3.ui.cloud_inspector_view_ui import Ui_CloudInspectorView

<<<<<<< HEAD
POLLING_TIMER = 5000  # in milliseconds
=======
log = logging.getLogger(__name__)

POLLING_TIMER = 10000  # in milliseconds


class RunningInstanceState():
    """
    GNS3 states for running instances
    """
    IDLE = 0
    GNS3SERVER_STARTED = 1
    WS_CONNECTED = 2
>>>>>>> a9f83e2b


class InstanceTableModel(QAbstractTableModel):
    """
    A custom table model storing data of cloud instances
    """
    def __init__(self, *args, **kwargs):
        super(InstanceTableModel, self).__init__(*args, **kwargs)
        self._header_data = ['Instance', '', 'Size', 'Devices']  # status has an empty header label
        self._width = len(self._header_data)
        self._instances = {}
        self._ids = []
        self.flavors = {}

    @property
    def instanceIds(self):
        return self._ids

    def clear(self):
        self._instances = {}
        self._ids = []
        self.reset()

    def _get_status_icon_path(self, state):
        """
        Return a string pointing to the graphic resource
        """
        if state in (InstanceState.RUNNING, InstanceState.FULLY_OPERATIONAL):
            return ':/icons/led_green.svg'
        elif state in (InstanceState.REBOOTING, InstanceState.PENDING, InstanceState.UNKNOWN):
            return ':/icons/led_yellow.svg'
        else:
            return ':/icons/led_red.svg'

    def rowCount(self, QModelIndex_parent=None, *args, **kwargs):
        return len(self._instances)

    def columnCount(self, QModelIndex_parent=None, *args, **kwargs):
        return self._width if len(self._instances) else 0

    def data(self, index, role=None):
        instance = self._instances.get(self._ids[index.row()])
        col = index.column()

        if role == Qt.DecorationRole:
            if col == 1:
                # status
                return QIcon(self._get_status_icon_path(instance.state))

        elif role == Qt.DisplayRole:
            if col == 0:
                # name
                return instance.name
            elif col == 2:
                # size
                try:
                    # for Rackspace instances, update flavor id with a verbose description
                    return self.flavors.get(instance.extra['flavorId'])
                except KeyError:
                    # fallback to libcloud size property
                    if instance.size:
                        return instance.size.ram
                    # giveup on showing size
                    return 'Unknown'
            elif col == 3:
                # devices
                return 0
            return None

    def headerData(self, section, orientation, role=None):
        if orientation == Qt.Horizontal and role == Qt.DisplayRole:
            try:
                return self._header_data[section]
            except IndexError:
                return None
        return super(InstanceTableModel, self).headerData(section, orientation, role)

    def addInstance(self, instance):
        self.beginInsertRows(QModelIndex(), self.rowCount(), self.rowCount())
        if not len(self._instances):
            self.beginInsertColumns(QModelIndex(), 0, self._width-1)
            self.endInsertColumns()
        self._ids.append(instance.id)
        self._instances[instance.id] = instance
        self.endInsertRows()

    def getInstance(self, index):
        """
        Retrieve the i-th instance if index is in range
        """
        try:
            return self._instances.get(self._ids[index])
        except IndexError:
            return None

    def removeInstance(self, instance):
        self.removeInstanceById(instance.id)

    def removeInstanceById(self, instance_id):
        try:
            index = self._ids.index(instance_id)
            self.beginRemoveRows(QModelIndex(), index, index)
            del self._instances[instance_id]
            del self._ids[index]
            self.endRemoveRows()
        except ValueError:
            pass

    def updateInstanceFields(self, instance, field_names):
        """
        Update model data and notify connected views
        """
        if instance.id in self._ids:
            index = self._ids.index(instance.id)
            current = self._instances[instance.id]
            for field in field_names:
                setattr(current, field, getattr(instance, field))
            first_index = self.createIndex(index, 0)
            last_index = self.createIndex(index, self.columnCount()-1)
            self.dataChanged.emit(first_index, last_index)
        else:
            self.addInstance(instance)

    def getInstanceById(self, instance_id):
        return self._instances[instance_id]


class CloudInspectorView(QWidget, Ui_CloudInspectorView):
    """
    Table view showing data coming from InstanceTableModel

    Signals:
        instanceSelected(int) Emitted when users click and select an instance on the inspector.
        Param int is the ID of the instance
    """
    instanceSelected = pyqtSignal(int)

    def __init__(self, parent):
        super(QWidget, self).__init__(parent)
        self.setupUi(self)

        self._provider = None
        self._settings = None
        self._project_instances_id = []
        self._main_window = None

        self._model = InstanceTableModel()  # shortcut for self.uiInstancesTableView.model()
        self.uiInstancesTableView.setModel(self._model)
        self.uiInstancesTableView.verticalHeader().hide()
        self.uiInstancesTableView.setContextMenuPolicy(Qt.CustomContextMenu)
        self.uiInstancesTableView.horizontalHeader().setStretchLastSection(True)
        # connections
        self.uiInstancesTableView.customContextMenuRequested.connect(self._contextMenu)
        self.uiInstancesTableView.selectionModel().currentRowChanged.connect(self._rowChanged)
        self.uiCreateInstanceButton.clicked.connect(self._create_new_instance)

        self._pollingTimer = QTimer(self)
        self._pollingTimer.timeout.connect(self._polling_slot)

        # map flavor ids to combobox indexes
        self.flavor_index_id = []

        # internal status for running instances
        self._running_instances = {}

    def _get_flavor_index(self, flavor_id):
        try:
            return self.flavor_index_id.index(flavor_id)
        except ValueError:
            return -1

    def load(self, main_win, instances):
        """
        Fill the model data layer with instances retrieved through libcloud
        """
        self._main_window = main_win
        self._provider = main_win.cloudProvider
        self._settings = main_win.cloudSettings()
        log.info('CloudInspectorView.load')
        # TODO: If a network error occurs in the first ListInstances call,
        # the instance will *never* appear in the cloud inspector and will
        # not get cleaned up when the gui exits.  Fix this bug.

        for i in instances:
            self._project_instances_id.append(i["id"])

        update_thread = ListInstancesThread(self, self._provider)
        update_thread.instancesReady.connect(self._populate_model)
        update_thread.start()
        self._pollingTimer.start(POLLING_TIMER)
        # fill sizes comboboxes
        for id, name in self._provider.list_flavors().items():
            self.uiCreateInstanceComboBox.addItem(name)
            self.flavor_index_id.append(id)
        # select default flavor
        new_instance_flavor = self._settings["new_instance_flavor"]
        self.uiCreateInstanceComboBox.setCurrentIndex(self._get_flavor_index(new_instance_flavor))

    def addInstance(self, instance):
        """
        Add a new instance to the inspector
        """
        self._project_instances_id.append(instance.id)

    def clear(self):
        """
        Clear contents and stop polling timer
        """
        self._model.clear()
        self._pollingTimer.stop()
        self._project_instances_id = []

    def _contextMenu(self, pos):
        # create actions
        delete_action = QAction("Delete", self)
        delete_action.triggered.connect(self._deleteSelectedInstance)
        # create context menu and add actions
        menu = QMenu(self.uiInstancesTableView)
        menu.addAction(delete_action)
        # show the menu
        menu.popup(self.uiInstancesTableView.viewport().mapToGlobal(pos))

    def _deleteSelectedInstance(self):
        """
        Delete the instance corresponding to the selected table row
        """
        sel = self.uiInstancesTableView.selectedIndexes()
        if len(sel) and self._provider is not None:
            index = sel[0].row()
            instance = self._model.getInstance(index)
            delete_thread = DeleteInstanceThread(self, self._provider, instance)
            delete_thread.instanceDeleted.connect(self._main_window.remove_instance_from_project)
            delete_thread.start()

            instance.name = 'Deleting...'
            self._model.updateInstanceFields(instance, ['name',])

    def _rowChanged(self, current, previous):
        """
        This slot is invoked every time users change the current selected row on the
        inspector
        """
        if current.isValid():
            instance = self._model.getInstance(current.row())
            self.instanceSelected.emit(instance.id)

    def _polling_slot(self):
        """
        Sync model data with instances status
        """
        if self._provider is None:
            return

        update_thread = ListInstancesThread(self, self._provider)
        update_thread.instancesReady.connect(self._update_model)
        update_thread.start()

    def _gns3server_started_slot(self, id, host_ip, start_response):
        """
        This slot is called when the StartGNS3ServerThread succesfully started
        the server.

        :param id: the id of the instance
        :param host_ip: the host ip of the instance
        :param start_response: the output of the server start script on the remote host
        """
        self._running_instances[id] = RunningInstanceState.GNS3SERVER_STARTED
        data = ast.literal_eval(start_response)

        # TODO: have the server return the port it is running on
        port = 8000

        username = data['WEB_USERNAME']
        password = data['WEB_PASSWORD']

        ssl_cert = ''.join(data['SSL_CRT'])
        # TODO: Store the cert file in an appropriate spot
        ca_file = '/tmp/cloud_server_{}.crt'.format(host_ip)
        open(ca_file, 'w').write(ssl_cert)

        log.debug('Cloud server gns3server started.')
        wss_thread = WSConnectThread(self, self._provider, id, host_ip, port, ca_file)
        wss_thread.established.connect(self._wss_connected_slot)
        wss_thread.start()

    def _wss_connected_slot(self, id):
        """
        This slot is called when the WSConnectThread succesfully connected to
        the websocket on the remote host
        """
        self._running_instances[id] = RunningInstanceState.WS_CONNECTED

    def _get_public_ip(self, ip_list):
        """
        Pick the ipv4 address from the list of ip addresses that the instance
        has.
        """
        for ip in ip_list:
            log.debug('Cloud server ip {}'.format(ip))
            # Don't use the ipv6 address
            if ':' not in ip:
                log.debug('Chose {} as public ip'.format(ip))
                return ip
        return None

    def _update_model(self, instances):
        if not instances:
            return

        # filter instances for current project
        project_instances = [i for i in instances if i.id in self._project_instances_id]
        for i in project_instances:
            self._model.updateInstanceFields(i, ['state'])

        # cleanup removed instances
        real = set(i.id for i in project_instances)
        current = set(self._model.instanceIds)
        for i in current.difference(real):
            self._model.removeInstanceById(i)
        self.uiInstancesTableView.resizeColumnsToContents()

<<<<<<< HEAD
        # ssh into the instance to start gns3-server
        topology = Topology.instance()
        for i in project_instances:
            if i.state != InstanceState.RUNNING:
=======
        # handle state for running instances
        topology = Topology.instance()
        for i in project_instances:
            if i.state != NodeState.RUNNING:
                self._running_instances = {}
>>>>>>> a9f83e2b
                continue

            topology_instance = topology.getInstance(i.id)
            if topology_instance is None:
                continue

<<<<<<< HEAD
            ssh_thread = SSHClientThread(self, i.public_ips[1], topology_instance.private_key)
            ssh_thread.start()
=======
            state = self._running_instances.setdefault(i.id, RunningInstanceState.IDLE)

            if state == RunningInstanceState.IDLE:
                public_ip = self._get_public_ip(i.public_ips)
                # start GNS3 server and deadman switch
                ssh_thread = StartGNS3ServerThread(
                    self, public_ip, topology_instance.private_key, i.id,
                    self._provider.username, self._provider.api_key, self._provider.region,
                    1800)
                ssh_thread.gns3server_started.connect(self._gns3server_started_slot)
                ssh_thread.start()
            elif state == RunningInstanceState.GNS3SERVER_STARTED:
                # start WSS connection
                # TODO: Don't think this is used, remove.
                # wss_thread = WSConnectThread(self, i.id)
                # wss_thread.established.connect(self._wss_connected_slot)
                # wss_thread.start()
                pass
>>>>>>> a9f83e2b

    def _populate_model(self, instances):
        log.info('CloudInspectorView._populate_model')
        self._model.flavors = self._provider.list_flavors()
        # filter instances for current project
        project_instances = [i for i in instances if i.id in self._project_instances_id]
        for i in project_instances:
            self._model.addInstance(i)
        self.uiInstancesTableView.resizeColumnsToContents()

    def _create_new_instance(self):
        idx = self.uiCreateInstanceComboBox.currentIndex()
        flavor_id = self.flavor_index_id[idx]
        image_id = self._settings['default_image']

        name, ok = QInputDialog.getText(self,
                                        "New instance",
                                        "Choose a name for the instance and press Ok,\n"
                                        "then wait for the instance to appear in the inspector.")

        if ok:
            create_thread = CreateInstanceThread(self, self._provider, name, flavor_id, image_id)
            create_thread.instanceCreated.connect(self._main_window.add_instance_to_project)
            create_thread.start()<|MERGE_RESOLUTION|>--- conflicted
+++ resolved
@@ -13,21 +13,13 @@
 from PyQt4.Qt import Qt
 
 from .cloud.utils import (ListInstancesThread, CreateInstanceThread, DeleteInstanceThread,
-<<<<<<< HEAD
-                          SSHClientThread)
-from .cloud.base_cloud_ctrl import InstanceState
-=======
                           StartGNS3ServerThread, WSConnectThread)
 from libcloud.compute.types import NodeState
->>>>>>> a9f83e2b
 from .topology import Topology
 
 # this widget was promoted on Creator, must use absolute imports
 from gns3.ui.cloud_inspector_view_ui import Ui_CloudInspectorView
 
-<<<<<<< HEAD
-POLLING_TIMER = 5000  # in milliseconds
-=======
 log = logging.getLogger(__name__)
 
 POLLING_TIMER = 10000  # in milliseconds
@@ -40,7 +32,6 @@
     IDLE = 0
     GNS3SERVER_STARTED = 1
     WS_CONNECTED = 2
->>>>>>> a9f83e2b
 
 
 class InstanceTableModel(QAbstractTableModel):
@@ -68,9 +59,9 @@
         """
         Return a string pointing to the graphic resource
         """
-        if state in (InstanceState.RUNNING, InstanceState.FULLY_OPERATIONAL):
+        if state == NodeState.RUNNING:
             return ':/icons/led_green.svg'
-        elif state in (InstanceState.REBOOTING, InstanceState.PENDING, InstanceState.UNKNOWN):
+        elif state in (NodeState.REBOOTING, NodeState.PENDING, NodeState.UNKNOWN):
             return ':/icons/led_yellow.svg'
         else:
             return ':/icons/led_red.svg'
@@ -362,28 +353,17 @@
             self._model.removeInstanceById(i)
         self.uiInstancesTableView.resizeColumnsToContents()
 
-<<<<<<< HEAD
-        # ssh into the instance to start gns3-server
-        topology = Topology.instance()
-        for i in project_instances:
-            if i.state != InstanceState.RUNNING:
-=======
         # handle state for running instances
         topology = Topology.instance()
         for i in project_instances:
             if i.state != NodeState.RUNNING:
                 self._running_instances = {}
->>>>>>> a9f83e2b
                 continue
 
             topology_instance = topology.getInstance(i.id)
             if topology_instance is None:
                 continue
 
-<<<<<<< HEAD
-            ssh_thread = SSHClientThread(self, i.public_ips[1], topology_instance.private_key)
-            ssh_thread.start()
-=======
             state = self._running_instances.setdefault(i.id, RunningInstanceState.IDLE)
 
             if state == RunningInstanceState.IDLE:
@@ -402,7 +382,6 @@
                 # wss_thread.established.connect(self._wss_connected_slot)
                 # wss_thread.start()
                 pass
->>>>>>> a9f83e2b
 
     def _populate_model(self, instances):
         log.info('CloudInspectorView._populate_model')
