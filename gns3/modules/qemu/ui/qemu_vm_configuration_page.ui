--- conflicted
+++ resolved
@@ -7,11 +7,7 @@
     <x>0</x>
     <y>0</y>
     <width>478</width>
-<<<<<<< HEAD
     <height>530</height>
-=======
-    <height>550</height>
->>>>>>> 9b674669
    </rect>
   </property>
   <property name="windowTitle">
