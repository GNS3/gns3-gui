# -*- coding: utf-8 -*-
#
# Copyright (C) 2014 GNS3 Technologies Inc.
#
# This program is free software: you can redistribute it and/or modify
# it under the terms of the GNU General Public License as published by
# the Free Software Foundation, either version 3 of the License, or
# (at your option) any later version.
#
# This program is distributed in the hope that it will be useful,
# but WITHOUT ANY WARRANTY; without even the implied warranty of
# MERCHANTABILITY or FITNESS FOR A PARTICULAR PURPOSE.  See the
# GNU General Public License for more details.
#
# You should have received a copy of the GNU General Public License
# along with this program.  If not, see <http://www.gnu.org/licenses/>.

"""
Wizard for IOS routers.
"""

import sys
import os
import re
import hashlib

from gns3.qt import QtCore, QtGui, QtWidgets
from gns3.servers import Servers
from gns3.node import Node
from gns3.utils.run_in_terminal import RunInTerminal
from gns3.utils.get_resource import get_resource
from gns3.utils.get_default_base_config import get_default_base_config
from gns3.dialogs.vm_wizard import VMWizard

from ..ui.ios_router_wizard_ui import Ui_IOSRouterWizard
from ..settings import PLATFORMS_DEFAULT_RAM, PLATFORMS_DEFAULT_NVRAM, DEFAULT_IDLEPC, CHASSIS, ADAPTER_MATRIX, WIC_MATRIX
from .. import Dynamips
from ..nodes.c1700 import C1700
from ..nodes.c2600 import C2600
from ..nodes.c2691 import C2691
from ..nodes.c3600 import C3600
from ..nodes.c3725 import C3725
from ..nodes.c3745 import C3745
from ..nodes.c7200 import C7200

PLATFORM_TO_CLASS = {
    "c1700": C1700,
    "c2600": C2600,
    "c2691": C2691,
    "c3600": C3600,
    "c3725": C3725,
    "c3745": C3745,
    "c7200": C7200
}

import logging
log = logging.getLogger(__name__)


<<<<<<< HEAD
class IOSRouterWizard(VMWizard, Ui_IOSRouterWizard):
=======
class IOSRouterWizard(QtGui.QWizard, Ui_IOSRouterWizard):
>>>>>>> 425a8c86

    """
    Wizard to create an IOS router.

    :param parent: parent widget
    :param ios_routers: existing IOS routers
    """

    def __init__(self, ios_routers, parent):

        super().__init__(parent)
        self.setPixmap(QtWidgets.QWizard.LogoPixmap, QtGui.QPixmap(":/symbols/router.normal.svg"))

        self.uiTestIOSImagePushButton.clicked.connect(self._testIOSImageSlot)
        self.uiIdlePCFinderPushButton.clicked.connect(self._idlePCFinderSlot)
        self.uiEtherSwitchCheckBox.stateChanged.connect(self._etherSwitchSlot)
        self.uiPlatformComboBox.currentIndexChanged[str].connect(self._platformChangedSlot)
        self.uiPlatformComboBox.addItems(list(PLATFORMS_DEFAULT_RAM.keys()))

        self._router = None
        # Validate the Idle PC value
        self._idle_valid = False
        idle_pc_rgx = QtCore.QRegExp("^(0x[0-9a-fA-F]{8})?$")
        validator = QtGui.QRegExpValidator(idle_pc_rgx, self)
        self.uiIdlepcLineEdit.setValidator(validator)
        self.uiIdlepcLineEdit.textChanged.connect(self._idlePCValidateSlot)
        self.uiIdlepcLineEdit.textChanged.emit(self.uiIdlepcLineEdit.text())

        # location of the base config templates
        self._base_startup_config_template = get_resource(os.path.join("configs", "ios_base_startup-config.txt"))
        self._base_private_config_template = get_resource(os.path.join("configs", "ios_base_private-config.txt"))
        self._base_etherswitch_startup_config_template = get_resource(os.path.join("configs", "ios_etherswitch_startup-config.txt"))

        # FIXME: hide because of issue on Windows.
        self.uiTestIOSImagePushButton.hide()

        # Mandatory fields
        self.uiNamePlatformWizardPage.registerField("name*", self.uiNameLineEdit)
        self.uiIOSImageWizardPage.registerField("image*", self.uiIOSImageLineEdit)

        self._widget_slots = {0: self.uiSlot0comboBox,
                              1: self.uiSlot1comboBox,
                              2: self.uiSlot2comboBox,
                              3: self.uiSlot3comboBox,
                              4: self.uiSlot4comboBox,
                              5: self.uiSlot5comboBox,
                              6: self.uiSlot6comboBox}

        self._widget_wics = {0: self.uiWic0comboBox,
                             1: self.uiWic1comboBox,
                             2: self.uiWic2comboBox}

        self._ios_routers = ios_routers

        if Dynamips.instance().settings()["use_local_server"]:
            # skip the server page if we use the local server
            self.setStartId(1)

        from ..pages.ios_router_preferences_page import IOSRouterPreferencesPage
        self.addImageSelector(self.uiIOSExistingImageRadioButton, self.uiIOSImageListComboBox, self.uiIOSImageLineEdit, self.uiIOSImageToolButton, IOSRouterPreferencesPage.getIOSImage)

    def _prefillPlatform(self):
        """
        Try to guess the platform based on image name
        """
        # try to guess the platform
        image = os.path.basename(self.uiIOSImageLineEdit.text())
        match = re.match("^(c[0-9]+)p?\\-\w+", image.lower())
        if not match:
            QtWidgets.QMessageBox.warning(self, "IOS image", "Could not detect the platform, make sure this is a valid IOS image!")
            return

        detected_platform = match.group(1)
        detected_chassis = ""
        # IOS images for the 3600 platform start with the chassis name (c3620 etc.)
        for platform, chassis in CHASSIS.items():
            if detected_platform[1:] in chassis:
                detected_chassis = detected_platform[1:]
                detected_platform = platform
                break

        if detected_platform not in PLATFORMS_DEFAULT_RAM:
            QtWidgets.QMessageBox.warning(self, "IOS image", "This IOS image is for the {} platform/chassis and is not supported by this application!".format(detected_platform))
            return

        if image.lower().startswith("c7200p"):
            QtWidgets.QMessageBox.warning(self, "IOS image", "This IOS image is for c7200 PowerPC routers and is not recommended. Please use an IOS image that do not start with c7200p.")

        index = self.uiPlatformComboBox.findText(detected_platform)
        if index != -1:
            self.uiPlatformComboBox.setCurrentIndex(index)

        index = self.uiChassisComboBox.findText(detected_chassis)
        if index != -1:
            self.uiChassisComboBox.setCurrentIndex(index)

    def _platformChangedSlot(self, platform):
        """
        Updates the chassis comboBox based on the selected platform.

        :param platform: selected router platform
        """

        self.uiChassisComboBox.clear()
        if platform in CHASSIS:
            self.uiChassisComboBox.addItems(CHASSIS[platform])
        if platform not in ("c2600", "c3600", "c2691", "c3725", "c3745"):
            self.uiEtherSwitchCheckBox.setChecked(False)
            self.uiEtherSwitchCheckBox.hide()
        else:
            self.uiEtherSwitchCheckBox.show()

    def _testIOSImageSlot(self):
        """
        Slot to locally test the IOS image.
        """

        platform = self.uiPlatformComboBox.currentText()
        ram = self.uiRamSpinBox.value()
        ios_image = self.uiIOSImageLineEdit.text()
        dynamips = os.path.realpath(Dynamips.instance().settings()["image"])
        if not os.path.exists(dynamips):
            QtWidgets.QMessageBox.critical(self, "IOS image", "Could not find Dynamips executable: {}".format(dynamips))
            return
        command = '"{path}" -P {platform} -r {ram} "{ios_image}"'.format(path=dynamips,
                                                                         platform=platform[1:],
                                                                         ram=ram,
                                                                         ios_image=ios_image)
        try:
            RunInTerminal(command)
        except OSError as e:
            QtWidgets.QMessageBox.critical(self, "IOS image", "Could not test the IOS image: {}".format(e))

    def _idlePCValidateSlot(self):
        """
        Slot to validate the entered Idle-PC Value
        """

        validator = self.uiIdlepcLineEdit.validator()
        text_input = self.uiIdlepcLineEdit.text()
        state = validator.validate(text_input, len(text_input))[0]
        if state == QtGui.QValidator.Acceptable:
            color = '#A2C964'  # green
            self._idle_valid = True
        elif state == QtGui.QValidator.Intermediate:
            color = '#fff79a'  # yellow
            self._idle_valid = False
        else:
            color = '#f6989d'  # red
            self._idle_valid = False
        self.uiIdlepcLineEdit.setStyleSheet('QLineEdit { background-color: %s }' % color)

    def _idlePCFinderSlot(self):
        """
        Slot for the idle-PC finder.
        """

        from gns3.main_window import MainWindow
        main_window = MainWindow.instance()
        server = Servers.instance().getServerFromString(self.getSettings()["server"])
        module = Dynamips.instance()
        platform = self.uiPlatformComboBox.currentText()
        ios_image = self.uiIOSImageLineEdit.text()
        ram = self.uiRamSpinBox.value()
        router_class = PLATFORM_TO_CLASS[platform]
        self._router = router_class(module, server, main_window.project())
        self._router.setup(ios_image, ram, name="AUTOIDLEPC")
        self._router.created_signal.connect(self.createdSlot)
        self._router.server_error_signal.connect(self.serverErrorSlot)
        self.uiIdlePCFinderPushButton.setEnabled(False)

    def _etherSwitchSlot(self, state):
        """
        Slot if the EtherSwitch option is chosen or not.
        :param state: boolean
        """

        if state:
            # forces the name to EtherSwitch
            self.uiNameLineEdit.setText("EtherSwitch router")
            # self.uiNameLineEdit.setEnabled(False)
        else:
            self.uiNameLineEdit.setText(self.uiPlatformComboBox.currentText())
            # self.uiNameLineEdit.setEnabled(True)

    def createdSlot(self, node_id):
        """
        The node for the auto Idle-PC has been created.

        :param node_id: not used
        """

        self._router.computeAutoIdlepc(self._computeAutoIdlepcCallback)

    def serverErrorSlot(self, node_id, message):
        """
        The auto idle-pc node could not be created.

        :param node_id: not used
        :param message: error message from the server.
        """

        QtWidgets.QMessageBox.critical(self, "Idle-PC finder", "Could not create IOS router: {}".format(message))

    def _computeAutoIdlepcCallback(self, result, error=False, **kwargs):
        """
        Callback for computeAutoIdlepc.

        :param result: server response
        :param error: indicates an error (boolean)
        """

        if self._router:
            self._router.delete()
            self._router = None
        if error:
            QtWidgets.QMessageBox.critical(self, "Idle-PC finder", "Error: {}".format(result["message"]))
        else:
            idlepc = result["idlepc"]
            self.uiIdlepcLineEdit.setText(idlepc)
            QtWidgets.QMessageBox.information(self, "Idle-PC finder", "Idle-PC value {} has been found suitable for your IOS image".format(idlepc))

    def _iosImageBrowserSlot(self):
        """
        Slot to open a file browser and select an IOU image.
        """

        from ..pages.ios_router_preferences_page import IOSRouterPreferencesPage
        path = IOSRouterPreferencesPage.getIOSImage(self)
        if not path:
            return
        self.uiIOSImageLineEdit.clear()
        self.uiIOSImageLineEdit.setText(path)

        # try to guess the platform
        image = os.path.basename(path)
        match = re.match("^(c[0-9]+)p?\\-\w+", image.lower())
        if not match:
            QtWidgets.QMessageBox.warning(self, "IOS image", "Could not detect the platform, make sure this is a valid IOS image!")
            return

        detected_platform = match.group(1)
        detected_chassis = ""
        # IOS images for the 3600 platform start with the chassis name (c3620 etc.)
        for platform, chassis in CHASSIS.items():
            if detected_platform[1:] in chassis:
                detected_chassis = detected_platform[1:]
                detected_platform = platform
                break

        if detected_platform not in PLATFORMS_DEFAULT_RAM:
            QtWidgets.QMessageBox.warning(self, "IOS image", "This IOS image is for the {} platform/chassis and is not supported by this application!".format(detected_platform))
            return

        if image.lower().startswith("c7200p"):
            QtWidgets.QMessageBox.warning(self, "IOS image", "This IOS image is for c7200 PowerPC routers and is not recommended. Please use an IOS image that do not start with c7200p.")

        index = self.uiPlatformComboBox.findText(detected_platform)
        if index != -1:
            self.uiPlatformComboBox.setCurrentIndex(index)

        index = self.uiChassisComboBox.findText(detected_chassis)
        if index != -1:
            self.uiChassisComboBox.setCurrentIndex(index)

    def done(self, result):

        if self._router:
            self._router.delete()
        super().done(result)

    def _populateAdapters(self, platform, chassis):
        """
        Loads the adapter and WIC configuration.

        :param platform: the router platform (string)
        :param chassis: the router chassis (string)
        """

        # clear all the slot combo boxes.
        for widget in self._widget_slots.values():
            widget.clear()
            widget.setEnabled(False)

        # load the available adapters to the correct slot for the corresponding platform and chassis
        for slot_number, slot_adapters in ADAPTER_MATRIX[platform][chassis].items():
            self._widget_slots[slot_number].setEnabled(True)

            if isinstance(slot_adapters, str):
                # only one default adapter for this slot.
                self._widget_slots[slot_number].addItem(slot_adapters)
            else:
                # list of adapters
                module_list = list(slot_adapters)
                self._widget_slots[slot_number].addItems([""] + module_list)

        # clear all the WIC combo boxes.
        for widget in self._widget_wics.values():
            widget.setEnabled(False)
            widget.clear()

        # load the available WICs to the correct slot for the corresponding platform
        if platform in WIC_MATRIX:
            for wic_number, wics in WIC_MATRIX[platform].items():
                self._widget_wics[wic_number].setEnabled(True)
                wic_list = list(wics)
                self._widget_wics[wic_number].addItems([""] + wic_list)

    def _md5sum(self, filename):

        with open(filename, "rb") as fd:
            m = hashlib.md5()
            while True:
                data = fd.read(8192)
                if not data:
                    break
                m.update(data)
            return m.hexdigest()

    def initializePage(self, page_id):

        super().initializePage(page_id)

        if self.page(page_id) == self.uiIOSImageWizardPage:
            self.loadImagesList("/dynamips/vms")
        elif self.page(page_id) == self.uiNamePlatformWizardPage:
            self._prefillPlatform()
            self.uiNameLineEdit.setText(self.uiPlatformComboBox.currentText())
            ios_image = self.uiIOSImageLineEdit.text()
            self.setWindowTitle("New IOS router - {}".format(os.path.basename(ios_image)))
        elif self.page(page_id) == self.uiMemoryWizardPage:
            # set the correct amount of RAM based on the platform
            from ..pages.ios_router_preferences_page import IOSRouterPreferencesPage
            platform = self.uiPlatformComboBox.currentText()
            path = self.uiIOSImageLineEdit.text()
            if os.path.isfile(path):
                minimum_required_ram = IOSRouterPreferencesPage.getMinimumRequiredRAM(path)
                if minimum_required_ram >= PLATFORMS_DEFAULT_RAM[platform]:
                    self.uiRamSpinBox.setValue(minimum_required_ram)
                else:
                    self.uiRamSpinBox.setValue(PLATFORMS_DEFAULT_RAM[platform])
            else:
                self.uiRamSpinBox.setValue(PLATFORMS_DEFAULT_RAM[platform])

        elif self.page(page_id) == self.uiNetworkAdaptersWizardPage:
            platform = self.uiPlatformComboBox.currentText()
            chassis = self.uiChassisComboBox.currentText()
            if not chassis:
                chassis = ""
            self._populateAdapters(platform, chassis)
            if platform == "c7200":
                self.uiSlot0comboBox.setCurrentIndex(self.uiSlot0comboBox.findText("C7200-IO-FE"))
            if self.uiEtherSwitchCheckBox.isChecked():
                self.uiSlot1comboBox.setCurrentIndex(self.uiSlot1comboBox.findText("NM-16ESW"))

        elif self.page(page_id) == self.uiIdlePCWizardPage:
            path = self.uiIOSImageLineEdit.text()
            if os.path.isfile(path):
                try:
                    md5sum = self._md5sum(path)
                    if md5sum in DEFAULT_IDLEPC:
                        self.uiIdlepcLineEdit.setText(DEFAULT_IDLEPC[md5sum])
                except OSError:
                    pass

    def validateCurrentPage(self):
        """
        Validates the IOS name and checks validation state for Idle-PC value
        """

        if super().validateCurrentPage() is False:
            return False

        if self.currentPage() == self.uiNamePlatformWizardPage:
            name = self.uiNameLineEdit.text()
            for ios_router in self._ios_routers.values():
                if ios_router["name"] == name:
                    QtWidgets.QMessageBox.critical(self, "Name", "{} is already used, please choose another name".format(name))
                    return False
        if self.currentPage() == self.uiMemoryWizardPage and self.uiPlatformComboBox.currentText() == "c7200":
            if self.uiRamSpinBox.value() > 512:
                QtWidgets.QMessageBox.critical(self, "c7200 RAM requirement", "c7200 routers with NPE-400 are limited to 512MB of RAM")
                return False
        if self.currentPage() == self.uiIdlePCWizardPage:
            if not self._idle_valid:
                idle_pc = self.uiIdlepcLineEdit.text()
                QtWidgets.QMessageBox.critical(self, "Idle-PC", "{} is not a valid Idle-PC value ".format(idle_pc))
                return False
        return True

    def getSettings(self):
        """
        Returns the settings set in this Wizard.

        :return: settings dict
        """

        image = self.uiIOSImageLineEdit.text()
        if Dynamips.instance().settings()["use_local_server"] or self.uiLocalRadioButton.isChecked():
            server = "local"
        elif self.uiRemoteRadioButton.isChecked():
            if self.uiLoadBalanceCheckBox.isChecked():
                server = next(iter(Servers.instance()))
                server = "{}:{}".format(server.host, server.port)
            else:
                server = self.uiRemoteServersComboBox.currentText()
        else:  # Cloud is selected
            server = "cloud"

        platform = self.uiPlatformComboBox.currentText()
        settings = {
            "name": self.uiNameLineEdit.text(),
            "image": image,
            "startup_config": get_default_base_config(self._base_startup_config_template),
            "private_config": get_default_base_config(self._base_private_config_template),
            "ram": self.uiRamSpinBox.value(),
            "nvram": PLATFORMS_DEFAULT_NVRAM[platform],
            "idlepc": self.uiIdlepcLineEdit.text(),
            "platform": platform,
            "chassis": self.uiChassisComboBox.currentText(),
            "server": server,
        }

        if self.uiEtherSwitchCheckBox.isChecked():
            settings["startup_config"] = get_default_base_config(self._base_etherswitch_startup_config_template)
            settings["default_symbol"] = ":/symbols/multilayer_switch.normal.svg"
            settings["hover_symbol"] = ":/symbols/multilayer_switch.selected.svg"
            settings["disk0"] = 1  # adds 1MB disk to store vlan.dat
            settings["category"] = Node.switches

        image_file = os.path.basename(image)
        if image_file.lower().startswith("c7200p"):
            settings["npe"] = "npe-g2"

        for slot_id, widget in self._widget_slots.items():
            if widget.isEnabled():
                settings["slot{}".format(slot_id)] = widget.currentText()

        for wic_id, widget in self._widget_wics.items():
            if widget.isEnabled():
                settings["wic{}".format(wic_id)] = widget.currentText()

        return settings

    def nextId(self):
        """
        Wizard rules!
        """

        current_id = self.currentId()
        if self.page(current_id) == self.uiNetworkAdaptersWizardPage:
            platform = self.uiPlatformComboBox.currentText()
            if platform not in WIC_MATRIX:
                # skip the WIC modules page if the platform doesn't support any.
                return self.uiNetworkAdaptersWizardPage.nextId() + 1
        return QtWidgets.QWizard.nextId(self)<|MERGE_RESOLUTION|>--- conflicted
+++ resolved
@@ -57,11 +57,7 @@
 log = logging.getLogger(__name__)
 
 
-<<<<<<< HEAD
 class IOSRouterWizard(VMWizard, Ui_IOSRouterWizard):
-=======
-class IOSRouterWizard(QtGui.QWizard, Ui_IOSRouterWizard):
->>>>>>> 425a8c86
 
     """
     Wizard to create an IOS router.
