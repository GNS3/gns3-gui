--- conflicted
+++ resolved
@@ -6,13 +6,8 @@
    <rect>
     <x>0</x>
     <y>0</y>
-<<<<<<< HEAD
-    <width>434</width>
-    <height>583</height>
-=======
     <width>672</width>
     <height>521</height>
->>>>>>> 4606e501
    </rect>
   </property>
   <property name="windowTitle">
@@ -67,233 +62,6 @@
      <property name="allColumnsShowFocus">
       <bool>true</bool>
      </property>
-<<<<<<< HEAD
-     <widget class="QWidget" name="uiIOSImagesTabWidget">
-      <attribute name="title">
-       <string>IOS images</string>
-      </attribute>
-      <layout class="QVBoxLayout" name="verticalLayout_2">
-       <item>
-        <widget class="QTreeWidget" name="uiIOSImagesTreeWidget">
-         <column>
-          <property name="text">
-           <string>File</string>
-          </property>
-         </column>
-         <column>
-          <property name="text">
-           <string>Platform</string>
-          </property>
-         </column>
-         <column>
-          <property name="text">
-           <string>Server</string>
-          </property>
-         </column>
-        </widget>
-       </item>
-       <item>
-        <widget class="QGroupBox" name="groupBox">
-         <property name="title">
-          <string>Settings</string>
-         </property>
-         <layout class="QGridLayout" name="gridLayout_2">
-          <item row="0" column="0">
-           <widget class="QLabel" name="uiIOSPathLabel">
-            <property name="text">
-             <string>IOS path:</string>
-            </property>
-           </widget>
-          </item>
-          <item row="0" column="1" colspan="2">
-           <layout class="QHBoxLayout" name="horizontalLayout_3">
-            <item>
-             <widget class="QLineEdit" name="uiIOSPathLineEdit"/>
-            </item>
-            <item>
-             <widget class="QToolButton" name="uiIOSPathToolButton">
-              <property name="text">
-               <string>...</string>
-              </property>
-              <property name="toolButtonStyle">
-               <enum>Qt::ToolButtonTextOnly</enum>
-              </property>
-             </widget>
-            </item>
-           </layout>
-          </item>
-          <item row="1" column="0">
-           <widget class="QLabel" name="uiStartupConfigLabel">
-            <property name="text">
-             <string>Startup-config:</string>
-            </property>
-           </widget>
-          </item>
-          <item row="1" column="1" colspan="2">
-           <layout class="QHBoxLayout" name="horizontalLayout_4">
-            <item>
-             <widget class="QLineEdit" name="uiStartupConfigLineEdit"/>
-            </item>
-            <item>
-             <widget class="QToolButton" name="uiStartupConfigToolButton">
-              <property name="text">
-               <string>...</string>
-              </property>
-              <property name="toolButtonStyle">
-               <enum>Qt::ToolButtonTextOnly</enum>
-              </property>
-             </widget>
-            </item>
-           </layout>
-          </item>
-          <item row="2" column="0">
-           <widget class="QLabel" name="uiPrivateConfigLabel">
-            <property name="text">
-             <string>Private-config:</string>
-            </property>
-           </widget>
-          </item>
-          <item row="2" column="1" colspan="2">
-           <layout class="QHBoxLayout" name="horizontalLayout_6">
-            <item>
-             <widget class="QLineEdit" name="uiPrivateConfigLineEdit"/>
-            </item>
-            <item>
-             <widget class="QToolButton" name="uiPrivateConfigToolButton">
-              <property name="text">
-               <string>...</string>
-              </property>
-              <property name="toolButtonStyle">
-               <enum>Qt::ToolButtonTextOnly</enum>
-              </property>
-             </widget>
-            </item>
-           </layout>
-          </item>
-          <item row="3" column="0">
-           <widget class="QLabel" name="uiPlatformLabel">
-            <property name="text">
-             <string>Platform:</string>
-            </property>
-           </widget>
-          </item>
-          <item row="3" column="1">
-           <widget class="QComboBox" name="uiPlatformComboBox"/>
-          </item>
-          <item row="4" column="0">
-           <widget class="QLabel" name="uiChassisLabel">
-            <property name="text">
-             <string>Chassis:</string>
-            </property>
-           </widget>
-          </item>
-          <item row="4" column="1">
-           <widget class="QComboBox" name="uiChassisComboBox"/>
-          </item>
-          <item row="5" column="0">
-           <widget class="QLabel" name="uiIdlePCLabel">
-            <property name="text">
-             <string>Idle-PC:</string>
-            </property>
-           </widget>
-          </item>
-          <item row="5" column="1">
-           <widget class="QLineEdit" name="uiIdlePCLineEdit">
-            <property name="inputMask">
-             <string/>
-            </property>
-            <property name="text">
-             <string/>
-            </property>
-           </widget>
-          </item>
-          <item row="5" column="2">
-           <widget class="QPushButton" name="uiIdlePCFinderPushButton">
-            <property name="text">
-             <string>Idle-PC finder</string>
-            </property>
-           </widget>
-          </item>
-          <item row="6" column="0">
-           <widget class="QLabel" name="uiRAMLabel">
-            <property name="text">
-             <string>RAM:</string>
-            </property>
-           </widget>
-          </item>
-          <item row="6" column="1" rowspan="2">
-           <widget class="QSpinBox" name="uiRAMSpinBox">
-            <property name="suffix">
-             <string> MB</string>
-            </property>
-            <property name="minimum">
-             <number>32</number>
-            </property>
-            <property name="maximum">
-             <number>65535</number>
-            </property>
-            <property name="singleStep">
-             <number>32</number>
-            </property>
-            <property name="value">
-             <number>128</number>
-            </property>
-           </widget>
-          </item>
-          <item row="7" column="0" rowspan="2">
-           <widget class="QLabel" name="uiServerTypeLabel">
-            <property name="text">
-             <string>Server destination:</string>
-            </property>
-           </widget>
-          </item>
-          <item row="8" column="1">
-           <widget class="QComboBox" name="uiServerTypeComboBox"/>
-          </item>
-         </layout>
-        </widget>
-       </item>
-       <item>
-        <layout class="QHBoxLayout" name="horizontalLayout_5">
-         <item>
-          <widget class="QPushButton" name="uiIOSImageTestSettingsPushButton">
-           <property name="text">
-            <string>Test settings</string>
-           </property>
-          </widget>
-         </item>
-         <item>
-          <widget class="QPushButton" name="uiDecompressIOSPushButton">
-           <property name="text">
-            <string>Decompress</string>
-           </property>
-          </widget>
-         </item>
-         <item>
-          <widget class="QPushButton" name="uiSaveIOSImagePushButton">
-           <property name="text">
-            <string>Save</string>
-           </property>
-          </widget>
-         </item>
-         <item>
-          <widget class="QPushButton" name="uiDeleteIOSImagePushButton">
-           <property name="enabled">
-            <bool>false</bool>
-           </property>
-           <property name="text">
-            <string>Delete</string>
-           </property>
-          </widget>
-         </item>
-        </layout>
-       </item>
-      </layout>
-     </widget>
-     <widget class="QWidget" name="uiIOSRoutersTabWidget">
-      <property name="enabled">
-       <bool>false</bool>
-=======
      <attribute name="headerVisible">
       <bool>false</bool>
      </attribute>
@@ -305,7 +73,6 @@
      <column>
       <property name="text">
        <string>2</string>
->>>>>>> 4606e501
       </property>
      </column>
     </widget>
