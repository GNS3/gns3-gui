--- conflicted
+++ resolved
@@ -1,13 +1,6 @@
 jsonschema==3.2.0
-<<<<<<< HEAD
 sentry-sdk==1.5.7
 psutil==5.9.0
 distro==1.7.0
-setuptools
-=======
-sentry-sdk==1.5.4
-psutil==5.9.0
-distro==1.6.0
 setuptools==60.6.0; python_version >= '3.7'  # don't upgrade because of https://github.com/pypa/setuptools/issues/3084
-setuptools==59.6.0; python_version < '3.7'  # v59.7.0 dropped support for Python 3.6
->>>>>>> 96d8de4d
+setuptools==59.6.0; python_version < '3.7'  # v59.7.0 dropped support for Python 3.6