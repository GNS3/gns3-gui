<<<<<<< HEAD
jsonschema>=4.17.3,<4.18  # v4.17.3 is the last to support Python 3.7
sentry-sdk==1.35.0,<1.36
=======
jsonschema>=4.17.3,<4.18; python_version >= '3.7'  # v4.17.3 is the last version to support Python 3.7
jsonschema==3.2.0; python_version < '3.7'  # v3.2.0 is the last version to support Python 3.6
sentry-sdk==1.36.0,<1.37
>>>>>>> fc54b76e
psutil==5.9.6
distro>=1.8.0
truststore>=0.8.0; python_version >= '3.10'
importlib-resources>=1.3; python_version <= '3.9'
<|MERGE_RESOLUTION|>--- conflicted
+++ resolved
@@ -1,11 +1,5 @@
-<<<<<<< HEAD
 jsonschema>=4.17.3,<4.18  # v4.17.3 is the last to support Python 3.7
-sentry-sdk==1.35.0,<1.36
-=======
-jsonschema>=4.17.3,<4.18; python_version >= '3.7'  # v4.17.3 is the last version to support Python 3.7
-jsonschema==3.2.0; python_version < '3.7'  # v3.2.0 is the last version to support Python 3.6
 sentry-sdk==1.36.0,<1.37
->>>>>>> fc54b76e
 psutil==5.9.6
 distro>=1.8.0
 truststore>=0.8.0; python_version >= '3.10'
