<<<<<<< HEAD
jsonschema==3.2.0
sentry-sdk==1.5.10
psutil==5.9.0
distro==1.7.0
setuptools==60.6.0; python_version >= '3.7'  # don't upgrade because of https://github.com/pypa/setuptools/issues/3084
setuptools==59.6.0; python_version < '3.7'  # v59.7.0 dropped support for Python 3.6
QDarkStyle==3.1
=======
jsonschema>=4.17.0,<4.18; python_version >= '3.7'
jsonschema==3.2.0; python_version < '3.7'  # v3.2.0 is the last version to support Python 3.6
sentry-sdk==1.10.1,<1.11
psutil==5.9.2
distro>=1.7.0
setuptools>=60.8.1; python_version >= '3.7'
setuptools==59.6.0; python_version < '3.7'  # v59.6.0 is the last version to support Python 3.6
>>>>>>> 225b829e
<|MERGE_RESOLUTION|>--- conflicted
+++ resolved
@@ -1,12 +1,3 @@
-<<<<<<< HEAD
-jsonschema==3.2.0
-sentry-sdk==1.5.10
-psutil==5.9.0
-distro==1.7.0
-setuptools==60.6.0; python_version >= '3.7'  # don't upgrade because of https://github.com/pypa/setuptools/issues/3084
-setuptools==59.6.0; python_version < '3.7'  # v59.7.0 dropped support for Python 3.6
-QDarkStyle==3.1
-=======
 jsonschema>=4.17.0,<4.18; python_version >= '3.7'
 jsonschema==3.2.0; python_version < '3.7'  # v3.2.0 is the last version to support Python 3.6
 sentry-sdk==1.10.1,<1.11
@@ -14,4 +5,4 @@
 distro>=1.7.0
 setuptools>=60.8.1; python_version >= '3.7'
 setuptools==59.6.0; python_version < '3.7'  # v59.6.0 is the last version to support Python 3.6
->>>>>>> 225b829e
+QDarkStyle==3.1