<<<<<<< HEAD
jsonschema>=4.17.3,<4.18  # v4.17.3 is the last to support Python 3.7
sentry-sdk==1.39.2,<1.40
=======
jsonschema>=4.17.3,<4.18; python_version >= '3.7'  # v4.17.3 is the last version to support Python 3.7
sentry-sdk==1.40.6,<1.41
>>>>>>> 2df18ee0
psutil==5.9.8
distro>=1.9.0
truststore>=0.8.0; python_version >= '3.10'
importlib-resources>=1.3; python_version <= '3.9'<|MERGE_RESOLUTION|>--- conflicted
+++ resolved
@@ -1,10 +1,5 @@
-<<<<<<< HEAD
 jsonschema>=4.17.3,<4.18  # v4.17.3 is the last to support Python 3.7
-sentry-sdk==1.39.2,<1.40
-=======
-jsonschema>=4.17.3,<4.18; python_version >= '3.7'  # v4.17.3 is the last version to support Python 3.7
 sentry-sdk==1.40.6,<1.41
->>>>>>> 2df18ee0
 psutil==5.9.8
 distro>=1.9.0
 truststore>=0.8.0; python_version >= '3.10'
