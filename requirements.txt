<<<<<<< HEAD
jsonschema==3.2.0
sentry-sdk==1.9.5
psutil==5.9.1
distro==1.7.0
setuptools==60.6.0  # don't upgrade because of https://github.com/pypa/setuptools/issues/3084
=======
jsonschema>=4.17.0,<4.18; python_version >= '3.7'
jsonschema==3.2.0; python_version < '3.7'  # v3.2.0 is the last version to support Python 3.6
sentry-sdk==1.10.1,<1.11
psutil==5.9.2
distro>=1.7.0
setuptools>=60.8.1; python_version >= '3.7'
setuptools==59.6.0; python_version < '3.7'  # v59.6.0 is the last version to support Python 3.6
>>>>>>> 10126860
<|MERGE_RESOLUTION|>--- conflicted
+++ resolved
@@ -1,15 +1,5 @@
-<<<<<<< HEAD
-jsonschema==3.2.0
-sentry-sdk==1.9.5
-psutil==5.9.1
-distro==1.7.0
-setuptools==60.6.0  # don't upgrade because of https://github.com/pypa/setuptools/issues/3084
-=======
-jsonschema>=4.17.0,<4.18; python_version >= '3.7'
-jsonschema==3.2.0; python_version < '3.7'  # v3.2.0 is the last version to support Python 3.6
+jsonschema>=4.17.0,<4.18
 sentry-sdk==1.10.1,<1.11
 psutil==5.9.2
 distro>=1.7.0
-setuptools>=60.8.1; python_version >= '3.7'
-setuptools==59.6.0; python_version < '3.7'  # v59.6.0 is the last version to support Python 3.6
->>>>>>> 10126860
+setuptools>=60.8.1