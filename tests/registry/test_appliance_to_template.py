--- conflicted
+++ resolved
@@ -187,12 +187,7 @@
         "symbol": "qemu_guest",
         "hda_disk_image": "linux-microcore-3.4.1.img",
         "name": "Micro Core Linux",
-<<<<<<< HEAD
-        "options": "",
-        "platform": "i386",
-=======
         "qemu_path": "qemu-system-i386",
->>>>>>> 1a739c0c
         "usage": "Just start the appliance",
         "ram": 32,
         "compute_id": "local"
@@ -299,12 +294,7 @@
         "hda_disk_image": "a",
         "hdb_disk_image": "b",
         "name": "Arista vEOS",
-<<<<<<< HEAD
-        "options": "",
-        "platform": "x86_64",
-=======
         "qemu_path": "qemu-system-x86_64",
->>>>>>> 1a739c0c
         "ram": 2048,
         "console_type": "telnet",
         "compute_id": "local"
