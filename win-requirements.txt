--- conflicted
+++ resolved
@@ -1,8 +1,4 @@
 -r requirements.txt
 
 PyQt5==5.15.7 # pyup: ignore
-<<<<<<< HEAD
-pywin32==304 # pyup: ignore
-=======
-pywin32==305 # pyup: ignore
->>>>>>> 10126860
+pywin32==305 # pyup: ignore