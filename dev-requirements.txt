-r requirements.txt

<<<<<<< HEAD
pytest==7.1.2
=======
pytest==7.2.0; python_version >= '3.7'
pytest==7.0.1; python_version < '3.7'  # v7.0.1 is the last version to support Python 3.6
>>>>>>> 10126860
flake8==5.0.4
pytest-timeout==2.1.0<|MERGE_RESOLUTION|>--- conflicted
+++ resolved
@@ -1,10 +1,5 @@
 -r requirements.txt
 
-<<<<<<< HEAD
-pytest==7.1.2
-=======
-pytest==7.2.0; python_version >= '3.7'
-pytest==7.0.1; python_version < '3.7'  # v7.0.1 is the last version to support Python 3.6
->>>>>>> 10126860
+pytest==7.2.0
 flake8==5.0.4
 pytest-timeout==2.1.0