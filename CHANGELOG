--- conflicted
+++ resolved
@@ -1,6 +1,14 @@
 # Change Log
 
-<<<<<<< HEAD
+## 2.2.36 04/01/2023
+
+* Add Trusted Platform Module (TPM) support for Qemu VMs
+* Add "on_close" setting to appliance schema. Fixes https://github.com/GNS3/gns3-server/issues/2148
+* Add default 'ide' disk interface when manually creating Qemu VM template. Fixes #3360
+* Fix zoom factor is multiplied when loading projects. Fixes #3408
+* Remove deprecated PuTTY option in preferences. Ref https://github.com/GNS3/gns3-gui/discussions/3415
+
+
 ## 3.0.0a3 27/12/2022
 
 * Catch timeout error while updating appliance files
@@ -13,16 +21,7 @@
 * Support for Python 3.11
 * Replace deprecated distro.linux_distribution() call
 * Add a fix for the CVE-2007-4559
-=======
-## 2.2.36 04/01/2023
-
-* Add Trusted Platform Module (TPM) support for Qemu VMs
-* Add "on_close" setting to appliance schema. Fixes https://github.com/GNS3/gns3-server/issues/2148
-* Add default 'ide' disk interface when manually creating Qemu VM template. Fixes #3360
-* Fix zoom factor is multiplied when loading projects. Fixes #3408
-* Remove deprecated PuTTY option in preferences. Ref https://github.com/GNS3/gns3-gui/discussions/3415
-
->>>>>>> 9b674669
+
 
 ## 2.2.35.1 10/11/2022
 
