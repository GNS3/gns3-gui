--- conflicted
+++ resolved
@@ -1,6 +1,12 @@
 # Change Log
 
-<<<<<<< HEAD
+## 2.2.52 02/12/2024
+
+* Add iol extension filter. Ref #3664
+* Remove maximum 64GB RAM limitation for QEMU VMs. Fixes #3658
+* Bring to front support for consoles on Linux.
+* Relax setuptools requirement to allow for easier Debian packaging on Ubuntu Focal & Jammy
+
 ## 3.0.0rc2 20/11/2024
 
 * Remove maximum 64GB RAM limitation for QEMU VMs. Fixes #3658
@@ -10,14 +16,6 @@
 * Do not include tokens in notification logs
 * Python 3.13 support
 
-=======
-## 2.2.52 02/12/2024
-
-* Add iol extension filter. Ref #3664
-* Remove maximum 64GB RAM limitation for QEMU VMs. Fixes #3658
-* Bring to front support for consoles on Linux.
-* Relax setuptools requirement to allow for easier Debian packaging on Ubuntu Focal & Jammy
->>>>>>> f6fb0100
 
 ## 2.2.51 07/11/2024
 
