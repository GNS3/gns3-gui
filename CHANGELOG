--- conflicted
+++ resolved
@@ -1,12 +1,5 @@
 # Change Log
 
-<<<<<<< HEAD
-## 3.0.0b2 07/04/2024
-
-* Enable local controller support on Linux
-* Support for custom Qemu path in templates and nodes
-* Round CPUs value in Docker templates and VMs. Ref https://github.com/GNS3/gns3-gui/issues/3572
-=======
 ## 2.2.47 15/05/2024
 
 * Remove maximum size for capture dialog. Ref #3576
@@ -17,7 +10,12 @@
 * Remove dev requirements for Python 3.6
 * Add NAT symbols
 * Only show log message if event has "message"
->>>>>>> 812aedeb
+
+## 3.0.0b2 07/04/2024
+
+* Enable local controller support on Linux
+* Support for custom Qemu path in templates and nodes
+* Round CPUs value in Docker templates and VMs. Ref https://github.com/GNS3/gns3-gui/issues/3572
 
 ## 2.2.46 26/02/2024
 
