--- conflicted
+++ resolved
@@ -1,6 +1,5 @@
 # Change Log
 
-<<<<<<< HEAD
 ## 2.2.0a5 15/04/2019
 
 * Revert "Drop old Qemu support (Windows and macOS) and legacy ASA support." Ref https://github.com/GNS3/gns3-server/issues/1579
@@ -13,11 +12,10 @@
 * Prevent locked nodes to be deleted. Fixes https://github.com/GNS3/gns3-gui/issues/2764
 * Add PuTTY 0.71 and mark GNS3 PuTTY as deprecated. Fixes #2758
 * Fix bug with IOS platform detection. Fixes #2760
-=======
+
 ## 2.1.17 17/05/2019
 
 * No changes.
->>>>>>> 7732aaf9
 
 ## 2.1.16 15/04/2019
 
