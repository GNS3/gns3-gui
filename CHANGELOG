# Change Log

<<<<<<< HEAD
## 3.0.0a2 06/09/2022

* Add missing 'sys' module. Ref #3373
* Upgrade dev dependencies
* Dot not allow "no border" style for line items
* Use "none" for solid line style in drawing items
* Implement new option (Delete All) to contextual menu in "Console" dock. Fixes #3325
* Fix editing Docker container config generates exception and empty config. Fixes #3371
* Fix 2560x1440 resolution for Docker container
* Fix cannot detect images by default when trying to upload them in the Image Manager. Fixes #3367
* Fix unable to set VNC console resolution. Fixes  #3365

## 3.0.0a1 04/08/2022

* Set default symbol theme to "Affinity-square-blue"
* Fix creating a custom Ethernet switch template
* Update decorative symbols (for Wizards etc.)
* Use generic symbol names
* Set raw image param when uploading an image from the appliance wizard
* Checks for valid hostname on server side for Dynamips, IOU, Qemu and Docker nodes
* Support compression levels
* Add zstandard compression
* Remove Qemu binary requirement
* Use controller API to list images
* Use new API endpoints to create/resize Qemu disk images.
* Image management dialog
* Drop Python 3.6 support and require Python >= 3.7
* Improvements when connecting and updating computes
* Use current directory when searching for images. Fixes #3198
* Refactor server settings and wizard
* Disable local server and GNS3 VM preferences
* Image uploading to controller and project export
* HTTP client refactoring
* Handle empty compute_id in preferences. Ref #3265
* Remove direct upload to compute
* Send JWT token in query string when connecting to websocket. Ref https://github.com/GNS3/gns3-server/pull/1992
* Remove traceng code
* Option to delete orphaned image files from disk when template is removed. Fixes #3249
* Remove Qemu legacy networking code
* Isolate and unisolate support. Fixes https://github.com/GNS3/gns3-gui/issues/3190
* Support authentication using JWT tokens
* Providing the path to create a project is now deprecated.
* Client to use version 3 of the API.
* Change Qemu disk descriptions. Fixes #3035
* Edit only text mode config files
* Hide config import/export when configFiles attribute is empty
* Qemu disk interfaces must be set to "none" by default. Ref #3035
* Do not allow image to be configured on Qemu VM secondary slave disk if create config disk option is enabled.
* Add explicit option to automatically create or not the config disk. Off by default.
* Auxiliary console support for Qemu. Ref #2873 Improvements for auxiliary console support for Docker and Dynamips.
* Support to reset all console connections. Ref https://github.com/GNS3/gns3-server/issues/1619
* Support to reset links. Fixes https://github.com/GNS3/gns3-server/issues/1620
* Fix bug when recent files cannot be seen in the new project dialog.
* Wait for the controller to be online before allowing actions like creating or opening a project. Fixes #2907
* Show progress dialog immediately when connecting to server. Ref #2907
* QEMU config disk - enable QEMU config import/export
* Add total RAM, CPUs and disk size to servers summary as well as disk usage in percent. Fixes https://github.com/GNS3/gns3-server/issues/1532
* Resource constraints for Docker VMs.
* Support for "usage" for "Cloud" nodes. Fixes https://github.com/GNS3/gns3-gui/issues/2887 Allow "usage" for all builtin nodes (not exposed in Ui).
* Markdown support in project Readme. Fixes #2550 #2289 Allow project README to be edited from "File->Edit project". Fixes #2829
=======
## 2.2.35 08/11/2022

* Fix "variables": [] in project file leads to unlimited increase of empty name/value pairs in GUI. Fixes #3397
* Make version PEP 440 compliant
* Support for Python 3.11
* Upgrade PyQt to 5.15.7 and pywin32 to v305
* Allow for more dependency versions at patch level
* Replace deprecated distro.linux_distribution() call
* Add a fix for the CVE-2007-4559
>>>>>>> 10126860

## 2.2.34 28/08/2022

* Upgrade dev dependencies
* Implement new option (Delete All) to contextual menu in "Console" dock. Fixes #3325
* Fix 2560x1440 resolution for Docker container

## 2.2.33.1 21/06/2022

* Match GNS3 server version

## 2.2.33 20/06/2022

* Upgrade sentry-sdk and psutil
* Check that node names for Qemu and Docker are valid
* Backport reset all console connections. Fixes #2072
* Add more video resolutions to Docker containers using VNC. Fixes #3329
* Add python_requires=">=3.4" in setup.py. Fixes  #3326
* Only allow post release corrective versions of GUI and server to interact
* Allow minor versions of GUI and server to interact
* Update VirtViewer path. Fixes #3334

## 2.2.32 27/04/2022

* Use public DSNs for Sentry
* Fix exception when doubleclick on NAT node. Fixes #3312
* Fix "Apply" button in the "Preferences" dialog stays gray when templates/nodes are opened by double-click. Fixes #3307
* Add 'reset docks' in the view menu. Ref #3317

## 2.2.31 26/02/2022

* Install setuptools v59.6.0 when using Python 3.6

## 2.2.30 25/02/2022

* Set setuptools to v60.6.0
* Upgrade to pywin32 v303. Ref #3290
* Fix int() call. Ref #3283
* Fix QPoint() as unexpected type 'float'. Fixes #3283
* Fix painter.drawRect() has unexpected type 'float'. Fixes #3282
* Fix SpinBox.setValue() requires integer. Fixes #3281

## 2.2.29 08/01/2022

* Clear cache when opening symbol selection dialog. Fixes #3256
* Fix @ in username issue with HTTP authentication. Fixes #3275
* Use '//' operator instead of int()
* Fix create drawing item calls since mapToScene() returns a QPointF https://doc.qt.io/qt-5/qgraphicsview.html#mapToScene-4
* Fixed QPoint called with floats

## 2.2.28 15/12/2021

* Fixed drawLine called with float arguments
* Fixed dead VIX API link

## 2.2.27 12/11/2021

* Fix symbols in "Symbol selection" dialog are not placed in alphabetical order. Fixes #3245
* Fix links duplicates in topology summary. Fixes #3251
* chore : use --no-cache-dir flag to pip in dockerfiles to save space

## 2.2.26 08/10/2021

* Upgrade embedded Python to version 3.7 in Windows package
* Upgrade Visual C++ Redistributable for Visual Studio 2019 in Windows package
* Fix SSL support in Windows package
* Open "template configuration" dialog with double click on template name in "Preferences". Fixes #3239
* Only show "virtio" network adapter when legacy node is enabled. Fixes https://github.com/GNS3/gns3-gui/issues/1969
* Double-click on a template opens "template configuration" dialog. Fixes #3236
* Fix "Custom symbols" can't be unfolded after using "Filter" field. Fixes #3231

## 2.2.25 14/09/2021

* Fix menu disabled for modal dialogs on macOS. Fixes #3007
* Change method to display the recent files menu. Fixes #3007
* Fix bug when using empty port names for custom adapters. Fixes #3228
* Upgrade Qt to version 5.15.4 on macOS
* Fix mouse zoom-in/out step value is two times bigger than keyboard one. Fixes #3226
* Upgrade to Qt 5.15.4 on Windows. Ref #3210
* Fix issue with custom adapters at the node level. Fixes #3223
* Explicitly require setuptools, utils/get_resource.py imports pkg_resources

## 2.2.24 25/08/2021

* Fix incorrect Qemu binary selected when importing template. Fixes https://github.com/GNS3/gns3-gui/issues/3216
* Early support for Python3.10
* Bump pywin32 from 300 to 301
* Add PyQt5==5.12.3 for macOS build

## 2.2.23 05/08/2021

* Handle -no-kvm param deprecated in Qemu >= v5.2
* Support for invisible links. Fixes #2461
* Add kitty console application command line. Fixes #3203
* Add Windows Terminal profile as an option for Console Applications. Fixes #3193

## 2.2.22 10/06/2021

* Fix exception shown when GNS3 is started with empty config. Fixes #3188
* Add ZOC8 console terminal for macOS command line
* Link style support. Fixes https://github.com/GNS3/gns3-gui/issues/2461
* Fix charcoal theme. Ref #3137
* Fix issue when showing menu to select port. Fixes #3169

## 2.2.21 10/05/2021

* Fix issue with empty project variable name. Fixes #3162
* Downgrade to PyQt5 5.12.1. Fixes https://github.com/GNS3/gns3-gui/issues/3169

## 2.2.20 09/04/2021

* Fix project does not load anymore. Fixes #3140
* Do not connect to server while waiting for user to accept/reject SSL certificate. Fixes #3144
* Fix invalid server version check request. Fixes #3144
* Upgrade dependencies
* Add terminator as a predefined custom console option

## 2.2.19 05/03/2021

* No changes

## 2.2.18 16/02/2021

* SSL support.
* Remove the useless file "zoom-in (copy).svg". Fixes #3114
* Use HDD disk image as startup QEMU config disk
* Edit only text mode config files
* Hide config import/export when configFiles attribute is empty
* Qemu disk interfaces must be set to "none" by default. Ref #3035
* Do not allow image to be configured on Qemu VM secondary slave disk if create config disk option is enabled.
* Add explicit option to automatically create or not the config disk. Off by default.
* QEMU config disk support

## 2.2.17 04/12/2020

* Remove "-nographic" option by default for Qemu VM. Fixes #3094
* Fix app cannot start on macOS Big Sur. Ref #3037
* Require confirmation before stopping all devices.

## 2.2.16 05/11/2020

* Fix packets capture stops after some time. Fixes #3067
* Option to allocate or not the vCPUs and RAM settings for the GNS3 VM. Fixes https://github.com/GNS3/gns3-gui/issues/3069

## 2.2.15 07/10/2020

* Fix custom symbol not sent to remote controller when installing appliance

## 2.2.14 14/09/2020

* Improvements to add a new version of an appliance from wizard. Fixes #3002.

## 2.2.13 04/09/2020

* No changes

## 2.2.12 07/08/2020

* Downgrade psutil to version 5.6.7
* Fix log shows the GUI command line without spaces between its arguments. Fixes #3026
* Use server host is console host is equal to "0:0:0:0:0:0:0:0"
* Remove VMware promotion.

## 2.2.11 09/07/2020

* Try to fix "Recent project" selection not working. Ref #3007
* Fix debug entries shown twice in console window and double error messages with remote GNS3VM. Fixes #3010
* Fix deprecation warning. Ref #3009
* Fix tests on macOS. Ref #3009
* Fix sentry SDK is configured twice.

## 2.2.10 18/06/2020

* New fix for multi-device selection/deselection not working as expected with right click. Fixes #2986
* Optimize snap-to-grid code for drawing items. Fixes #2997
* Move jsonschema 2.6.0 requirement in build repository.
* Only use jsonschema 2.6.0 on Windows and macOS.
* Disable default integrations for sentry sdk.

## 2.2.9 04/06/2020

* Fix GUI doesn't detect another GUI on macOS. Fixes #2994
* Support to activate/deactive network connection state replication in Qemu.
* Option to reset or not all MAC addresses when exporting or duplicating a project.
* Fix Multi-device selection/deselection not working as expected with right click. Fixes #2986
* Replace Raven by Sentry SDK. Fixes https://github.com/GNS3/gns3-server/issues/1758
* Fix online help menu URL. Fixes #2984
* Require setuptools>=17.1 in setup.py. Ref https://github.com/GNS3/gns3-server/issues/1751 This is to support environmental markers. https://github.com/pypa/setuptools/blob/master/CHANGES.rst#171
* Update README. Ref https://github.com/GNS3/gns3-server/issues/1719
* Restore editReadme attribute which was removed in Change 'New export project wizard'
* Updated GUI pyqt files from Tab Order 'fixes' in "Tab Order in Preferences and Project Dialog #2872"

## 2.2.8 07/05/2020

* Default port set to 80 for server running in the GNS3 VM. Fixes #1737
* Make the Web UI the default page. Ref https://github.com/GNS3/gns3-server/issues/1737
* Fix "export portable project forgets contents of README". Fixes #1724
* Activate unified title and toolbar on MacOS. Fixes #2968
* Confirmation dialog for "console connect to all nodes". Fixes #2971
* Add "Resume all suspended links". Fixes #2858
* Revert "Change default path for SecureCRT. Fixes #2896"
* Remove @property from ConfigurationDialog(). Fixes #2819 #2965
* Use Environmental Markers to force jsonschema version. Fixes https://github.com/GNS3/gns3-gui/issues/2849 Version 3.2.0 with Python >= 3.8 Version 2.6.0 with Python < 3.8
* Use Environmental Markers to force jsonschema version 2.6.0 on Windows/macOS. Ref https://github.com/GNS3/gns3-gui/issues/2849
* Remove preferences dialog geometry restoration. Fixes #2807
* Fix unable to configure custom adapters for Qemu VMs. Fixes #2961

## 2.2.7 07/04/2020

* Fix VNC console template doesn't extract %i (Project UUID). Fixes #2960
* Fix contextual menu issues. Ref #2955

## 2.2.6 26/03/2020

* Prevent locked drawings to be deleted. Fixes https://github.com/GNS3/gns3-gui/issues/2948
* Fix issues with empty project variables. Fixes https://github.com/GNS3/gns3-gui/issues/2941
* Upgrade psutil to version 5.6.6 due to CVE-2019-18874 https://github.com/advisories/GHSA-qfc5-mcwq-26q8
* Use existing README.txt if existing when exporting portable project. Fixes https://github.com/GNS3/gns3-server/issues/1724
* Allow creation of a diskless Qemu VMs. Fixes #2939
* Re-enable "create new version" in appliance wizard. Fixes #2837
* Fix unable to load project from project library. Fixes #2932
* Fix some permission denied errors when loading remote project. Ref #2871 Fixes #2901
* Add 'Royal TS V5' to predefined console list
* Disallow invalid grid sized. Fixes #2908
* Check if hostname is blank. Fixes #2924
* Add nvme disk interface and fix scsi disk interface for Qemu VMs.
* Add latest Qemu nic models.
* Upgrade Qt version to 5.14.1. Ref #2778 #2903

## 2.2.5 09/01/2020

* Add gns3-gui.xml and update Linux icons paths & permissions. Ref #2919

## 2.2.4 08/01/2020

* Fix "Console to all nodes" doesn't open cloud objects with console configured. Fixes #2902
* Change default path for SecureCRT. Fixes #2896
* Add icons in setup.py Ref #2898
* Add remote viewer as a VNC console for Linux. Fixes #2913

## 2.2.3 12/11/2019

* Fix issue when binding on 0.0.0.0. Fixes #2892
* Allow double click on cloud with configured console to open session. Fixes #2894
* Officially support Python 3.8. Ref https://github.com/GNS3/gns3-gui/issues/2895
* Set psutil to version 5.6.3 in requirements.txt

## 2.2.2 04/11/2019

* Fix KeyError: 'spice+agent'. Fixes #2890
* Fix wrong log.error() call when exporting file.
* Revert "Explicitly cleanup the cache directory."
* Fix "UnboundLocalError: local variable 'pywintypes' referenced before assignment"
* Fix GUI uses only telnet console. Fixes #2885
* Fix missing sys module in sudo.py Fixes #2886

## 2.2.1 01/11/2019

* Check if console_type is None.
* Explicitly cleanup the cache directory.
* Get Windows interface from registry if cannot load win32com module.
* Ignore OSError returned by psutil when bringing console to front.
* Catch error if NPF or NPCAP service cannot be detected. Ref https://github.com/GNS3/gns3-server/issues/1670
* Better handling for reading synchronous JSON response from server. Ref #2874
* Fix JSONDecodeError when getting server version. Fixes #2874
* Fix FileNotFoundError exceptions when launching SPICE or VNC clients.
* Fix UnboundLocalError local variable 'win32serviceutil' referenced before assignment
* 'Fix' tab order in preferences dialog so it follows the layout
* 'Fix' tab order in edit project dialog so it follows the layout
* Use compatible shlex_quote to handle case where Windows needs double quotes around file names, not single quotes. Ref https://github.com/GNS3/gns3-gui/issues/2866
* Use 0.0.0.0 by default for server host. Fixes https://github.com/GNS3/gns3-server/issues/1663
* Catch IndexError when configuring port names. Fixes #2865

## 2.2.0 30/09/2019

* No changes

## 2.2.0rc5 09/09/2019

* Adjust size for setup dialog and remove question about running the wizard again. Ref #2846

## 2.2.0rc4 30/08/2019

* Fix issue when asking to run the setup wizard again. Ref #2846
* Remove warning about VirtualBox not supporting nested virtualization. Ref https://github.com/GNS3/gns3-server/issues/1610
* Ask user if they want to see the wizard again. Ref #2846

## 2.2.0rc3 12/08/2019

* Revert to jsonschema 2.6.0 due to packaging problem.

## 2.2.0rc2 10/08/2019

* Bump jsonschema to version 3.0.2
* Fix "Unable to change Remote Main Server IP". Fixes #2823
* Fix "AttributeError: 'QGraphicsTextItem' object has no attribute 'locked'". Fixes #2814
* Fix a minor typo in the setup wizard

## 2.2.0b4 11/07/2019

* Fix issue preventing to open the QFileDialog in the correct directory.
* Remove unused edit readme action. Fixes #2816
* Remove deprecated Qemu parameter to run legacy ASA VMs. Fixes #2827
* Upload images on remote controller. Fixes #2828
* Preferences dialog: send API request only if connected to controller
* Fix AttributeError: 'QGraphicsTextItem' object has no attribute 'locked'. Fixes #2814
* Fix KeyError: 'chassis' when converting old IOS templates. Fixes #2813

## 2.2.0b3 15/06/2019

* Fix template migration issues from GUI to controller. Fixes https://github.com/GNS3/gns3-gui/issues/2803
* %guest-cid% variable implementation for Qemu VMs. Fixes https://github.com/GNS3/gns3-gui/issues/2804
* Increase timeout from 2 to 5 seconds for synchronous check. Ref #2805

## 2.2.0b2 29/05/2019

* Fix KeyError: 'endpoint' issue. Fixes #2802
* Fix wrong aligment of symbols in saved/exported projects. Fixes #2800
* Replace urllib.request by Qt implementation for local server synchronous check. Fixes #2793
* Support snapshots for portable projects. Fixes https://github.com/GNS3/gns3-gui/issues/2792
* Fix event notification problem for projects and how snapshots are restored.
* Do not close the nodes dock widget when creating project.
* Fix no scan for images on remote controller. Fixes #2799
* Use QNetworkAccessManager to download custom appliance symbols.
* Experimental auto upgrade should not be available for "frozen" app. Fixes #2797
* Don't allow link labels to be moved for locked nodes. Fixes #2794
* Catch more OSError/PermissionError when checking md5 on remote images. Fixes #2582
* Fix exception when grid size is 0. Fixes #2790
* Catch PermissionError when scanning local image directories. Fixes #2791

## 2.1.20 29/05/2019

* Fix KeyError: 'endpoint' issue. Fixes #2802

## 2.1.19 28/05/2019

* Fix wrong aligment of symbols in saved/exported projects. Fixes #2800
* Replace urllib.request by Qt implementation for local server synchronous check. Fixes #2793
* Set grid's minimum to 5. Fixes #2795

## 2.1.18 22/05/2019

* Fix error in HTTPConnection.request for Python3.6. Fixes #2793
* Catch more OSError/PermissionError when checking md5 on remote images. Fixes #2582
* Fix exception when grid size is 0. Fixes #2790
* Catch PermissionError when scanning local image directories. Fixes #2791
* Revert "Make sure the latest PyQt5 version 5.12.x is used on Windows." Ref #2778

## 2.2.0b1 21/05/2019

* Change behavior when an IOU license is verified. Fixes https://github.com/GNS3/gns3-server/issues/1555
* Fix cannot load new profile. Fixes #2784
* Fix remote packet capture when controller is also remote. Fixes #2785
* Set console type to "none" by default for Ethernet switches and add a warning if trying to use "telnet". Fixes https://github.com/GNS3/gns3-gui/issues/2776
* Add tooltip for symbol theme support in general preferences. Fixes #2770
* Support for persistent docker volumes

## 2.1.17 17/05/2019

* No changes.

## 2.2.0a5 15/04/2019

* Revert "Drop old Qemu support (Windows and macOS) and legacy ASA support." Ref https://github.com/GNS3/gns3-server/issues/1579
* Do not make NPF or NPCAP service mandatory to start the local server on Windows.
* Do not try to upload a local image that is already installed on the local server.
* Back to the major.minor version for config files. Ref https://github.com/GNS3/gns3-gui/issues/2756
* Some adjustments with compute WebSocket handling. Ref https://github.com/GNS3/gns3-server/issues/1564
* Fix AttributeError: 'GraphicsView' object has no attribute '_import_config_dir'. Fixes #2768
* Do not try to lock a SvgIconItem. Fixes #2766
* Prevent locked nodes to be deleted. Fixes https://github.com/GNS3/gns3-gui/issues/2764
* Add PuTTY 0.71 and mark GNS3 PuTTY as deprecated. Fixes #2758
* Fix bug with IOS platform detection. Fixes #2760

## 2.1.16 15/04/2019

* Do not make NPF or NPCAP service mandatory to start the local server on Windows.
* Fix OverflowError error with progress dialog. Fixes #2767
* More fixes for stuck progress window. Fixes #2765
* Fix adding multiple devices - stuck progress window. Fixes #2765
* Make sure the latest PyQt5 version 5.12.x is used on Windows.
* Show a warning when a config export is not supported. Ref #2762

## 2.1.15 21/03/2019

* No changes on the GUI.

## 2.2.0a4 05/04/2019

* Use the full version number for path to config files. Ref https://github.com/GNS3/gns3-gui/issues/2756
* Fix error message when shutting down GUI without a started server.
* Fix remote packet capture and make sure packet capture is stopped when deleting an NIO. Fixes https://github.com/GNS3/gns3-gui/issues/2753
* Store config files in version specific location
* Update pytest from 4.3.1 to 4.4.0
* Fix error messages on closing GNS3 application. Fixes https://github.com/GNS3/gns3-gui/issues/2750
* Fix bug when list of files for an appliance is not displayed.
* Update 'local' to 'bundled' in server & gui, Fixes: #1561

## 2.2.0a3 25/03/2019

* Fix bug when changing symbol. Fixes #2740
* Fix issue when images are not uploaded from appliance wizard. Ref https://github.com/GNS3/gns3-gui/issues/2738

## 2.2.0a2 14/03/2019

* Try to handle stacked widget layout differently. Ref #2605
* Early support for symbol themes.
* Download custom appliance symbols from GitHub Fix symbol cache issue. Ref https://github.com/GNS3/gns3-gui/issues/2671 Fix temporary directory for symbols was not deleted Fix temporary appliance file was not deleted
* New export project wizard.
* Update paths for binaries moved to the MacOS directory in GNS3.app
* Prevent to change layer position for locked items. Ref #2679
* Display available appliances in a hierarchical folder structure. Fixes #2702
* Handle locking/unlocking items independently from the layer position.
* Better description to why an appliance cannot be installed.
* Force jsonschema dependency to 2.6.0
* Fix broken idle-pc support. Fixes #1515

## 2.2.0a1 29/01/2019

* Fix default NAT interface not restored on Windows. Fixes #2681
* Merge and improvements to the setup wizard. Fixes #2676.
* Adjust the setup wizard (VMware image size, layouts).
* Refactor appliance wizard.
* Natural sorting support for custom adapters tree widget.
* Add the word "template" to configuration dialog titles.
* Reorder node contextual menu.
* Option to limit the size of node symbols (activated by default). Ref #2674.
* Resize SVG node symbol only when height is above 80px. Ref #2674 Work on str instead of binary when resizing SVG symbol.
* Automatically resize SVG symbols that are too big. Ref #2674.
* Bigger new template wizard.
* Fix DeprecationWarning: invalid escape sequence. Fixes https://github.com/GNS3/gns3-gui/issues/2670
* Use theme icons in other contextual menus. Fixes #2669
* Change some text regarding appliance installation.
* Handle errors when creating template from appliance.
* Template creation from an appliance.
* Basic support to create new template from appliance.
* Fix race condition when trying to automatically open a console and the project is already running. Fixes #1493.
* Fix issue with IOS c7200 templates and usage variable.
* Add usage instructions to node tooltip. Ref #2662.
* Smaller node info dialog.
* New node information dialog to display general, usage and command line information. Ref https://github.com/GNS3/gns3-gui/issues/2662 https://github.com/GNS3/gns3-gui/issues/2656
* Support "usage" field for Dynamips, IOU, VirtualBox and VMware. Fixes https://github.com/GNS3/gns3-gui/issues/2657
* Add "new template" entry to File menu. Fixes #2658
* Fix bug with filter in add template. Fixes #2651.
* Fix missing method '_newApplianceActionSlot'. Fixes #2643.
* Use "template" to name what we use to create new nodes.
* Use project instead of topology where appropriate.
* Make sure nothing is named "compute server".
* Use "node" instead of "appliance" for grid support.
* Support for differing grid sizes for appliances and drawings. Requires corresponding commit on gns3-server.
* New projects can be created with show grid/snap to grid.
* Disallow changing layer of a locked object. Ref #2513.
* Cosmetic changes regarding appliances.
* Fix issue when duplicating an appliance on GUI side.
* Fix issue to access configuration pages for Ethernet switch and hub appliances.
* Fix small bugs when using the new appliance management API.
* Fix bug with custom adapters and categories for Docker VM. Fixes https://github.com/GNS3/gns3-gui/issues/2613
* Fix bug with categories with Docker appliances.
* Schema validation for appliance API. Ref #1427.
* Remove generic controller settings API endpoint.
* Fix conflict between the two websocket streams (project & controller).
* Fix platform.linux_distribution() is deprecated. Fixes https://github.com/GNS3/gns3-gui/issues/2578
* Allow multiple appliances to be installed. Ref #2490
* Add more information about appliance templates.
* New appliance wizard to install an appliance from different sources. Ref #2490
* Redesign appliance handling part 1. Ref #2490  - Removed appliance templates from device dock  - Use new controller notification stream  - Fixed device update and remove from device dock
* Fix "Network session error" issues. Fixes #2560.
* Set default layer for newly created nodes to 1 and 2 for all other drawings. Ref #2513.
* Deactivate TraceNG module
* Main menu actions to WebUI and Light Web Interface
* Enable TraceNG module
* Add Solar-Putty command line. Ref #2519.
* Fix issues when locking/unlocking items. Ref #2513.
* Fix tests for default note font/color.
* Console support for clouds (to connect to external devices or services). Fixes #2500.
* Fix LabelItem tests.
* Separate appliance font from note font. Fixes #2477.
* Do not include spaces in link description (%d replacement) for packet analyzer command. Ref #2485.
* Fix error when trying to open project. Fixes #2508
* Launch packet capture analyzer command without creating pipe.
* Streamline appliance wizard. Fixes #2224.
* Fix "Node list view not updated when renaming or deleting appliance template". Fixes #2356.
* Automatically resize the Custom adapters configuration dialog. Fixes #2467.
* Change size of custom adapters configuration dialog. Ref #2467.
* Improve node tooltips. Fixes #2462.
* Do not activate "console auto start" by default. Ref #1910.
* Support for console auto start. Fixes #1910
* Add custom_adapters setting support for appliance files. Ref #2361.
* Possibility to customize port names and adapter types for Qemu, VirtualBox, VMware and Docker. Fixes #2361. MAC addresses can customized for Qemu as well.
* Allow to have the projects with the same name in different locations. Fixes #2380.
* Save state feature for VirtualBox and VMware. New "On close" setting to select the action to execute when closing/stopping a Qemu/VirtualBox/VMware VM.
* Support for suspend to disk / resume (Qemu). Ref #725.
* Fix bug with 'none' console type for Ethernet switch. Fix some tests related to traceng.
* Allow to resize a Qemu VM disk (extend only). Ref #2382.
* Allow to select the default NAT interface in preferences for local server.
* Fix missing lock and unlock icons in resources.
* Consistent icon styles for contextual menu. Fixes #1272.
* Spice with agent support for Qemu VMs. Fixes #2355.
* Fix zoom-in zoom-out step values. Ref #2457.
* Support for console type "none" for all VMs. Fixes #2452.
* Allow to copy Dynamips, IOU, Qemu and Docker templates in preferences. Fixes #2451.
* Support for none console type (Qemu & Docker only)
* Support Qemu with HAXM acceleration.
* Use PyQt 5.10 and change AV build to use MSVS2017
* PyQt5.10 support, Ref. #2434
* Allow to accept a different md5 hash than the one in the appliance file. Ref. server#1246
* Critical information during upload file with different md5, Ref. #1246
* Restore locked item state.
* Bump to version 2.2.0dev1 & refresh resources/ui files.
* Have the contextual menu use icons from the active style. Ref #1272.
* Individually lock or unlock an item on the scene. Fixes #1228.
* Improve lock and unlock all items so some actions can still be performed on objects. Fixes #1134.
* Lock or unlock all items button. Fixes #1134.
* Move console to all devices icon after the separation bar. Ref #1272
* Lock icons. Ref #1134.

## 2.1.14 27/02/2019

* Better description to why an appliance cannot be installed.

## 2.1.13 26/02/2019

* Disable computer hibernation detection mechanism. Ref #2678
* Add some advice for request timeout message. Fixes #2652
* Show/Hide interface labels when status points are not shown. Fixes #2690
* Do not print critical message twice on stderr. Replace QMessageBox calls with no parent by log.error()/log.warning().
* Show critical messages before the main window runs.
* Avoid using PyQt5.Qt, which imports unneeded stuff. Fixes #2592
* Fix SIP import error with recent PyQt versions. Fixes #2709
* Upgrade to Qt 5.12. Fixes #2636
* Adjust the setup wizard (VMware image size, layouts).

## 2.1.12 23/01/2019

* Option to resize SVG symbols that are too big (height above 80px, activated by default). Ref #2674.
* Update VMware banners and links.
* Allow users to refresh the template list in the nodes view panel.
* Fix Dynamips decompress doesn't work with relative images. Fixes #2648.
* Update download URL for "Check For Update".

## 2.1.11 28/09/2018

* Handle deleted SIP objects.
* Update paths for UltraVNC and VirtViewer.
* Indicate if Solar-PuTTY is included or not. Fixes #2595
* Fix bad link to installation instructions in README.rst. Fixes #2590
* Downgrade to Qt 5.9. Fixes #2592.

## 2.1.10 15/09/2018

* Fix small errors like unhandled exceptions etc.
* Fix when appliance version is not available for Dynamips/IOU/Qemu. Fixes #2585.
* Fix issue when installing appliance with no version selected. Fixes #2585.
* Check for existing appliance name across all emulator types. Fixes #2584.
* Improve the invalid port format detection. Fixes https://github.com/GNS3/gns3-gui/issues/2580
* Catch OSError/PermissionError when checking md5 on remote image. Fixes #2582.
* Fix UnicodeDecodeError in file editor. Fixes #2581.
* Catch import error for win32serviceutil. Fixes #2583.
* Fix bug with empty project ID when creating a new node. Fixes #2366
* Fix various small errors, mostly about non-existing C/C++ objects.
* Send extra controller and compute information in crash reports.
* Update setup.py and fix minor issues.
* Set the default delay console all value to 1500ms if using Solar-PuTTY.
* Make Solar-Putty the default if installed. Ref #2519.
* Fix issue with custom appliance. Fixes https://github.com/GNS3/gns3-registry/issues/361
* Forbid controller and compute servers to be different versions. Report last compute server error to clients and display in the server summary.
* Fix issue with appliance categories. Fixes https://github.com/GNS3/gns3-registry/issues/361
* Add compute information to crash reports.
* Add controller version in Sentry bug reports.
* Backport: Fix "Network session error" issues. Fixes #2560.
* Add SolarPutty command line. Fixes #2519.
* Add missing Qemu boot priority values. Fixes https://github.com/GNS3/gns3-server/issues/1385
* Update PyQt5 from version 5.8 to version 5.10. Fixes #2564.

## 2.1.9 13/08/2018

* Fix incorrect short port names in topology summary. Fixes https://github.com/GNS3/gns3-gui/issues/2562
* Add compute version in server summary tooltip.
* Fix test for Qemu boot priority. Fixes #2548.
* Fix boot priority missing when installing an appliance. Fixes #2548.
* Support PATH with UTF-8 characters in OSX telnet console, fixes #2537
* Allow users to accept different MD5 hashes for preconfigured appliances. Fixes #2526.
* Do not try to update drawing if it is being deleted. Ref #2483.
* Catch exception when loading invalid appliance file.

## 2.1.8 14/06/2018

* Add error information when cannot access/read IOS/IOU config file. Ref #2501
* Fallback when using process name to bring console to front.
* Use process name to bring console to front. Fixes #2514.

## 2.1.7 12/06/2018

* Do not try to update link if it is being deleted. Fixes #2483.
* Fix can't add SVG image to project. Fixes #2502
* Remove unwanted trailing characters and other white spaces when reading .md5sum files. Fixes #2498.
* Update interface sequence number check. Fixes #2491.
* Logo should not have context menu, Fixes: #2507
* Update logo position only when changes, Fixes: #2506

## 2.1.6 22/05/2018

* Ask for global variables when project is loaded
* Add/Edit global variables of project
* Rename tabs at Edit Project
* Global variables tab on Edit project
* Support of supplier logo and url
* Add missing crowdfunder name in About dialog.
* Project variables and supplier
* No timeout when duplicating a project.
* No timeout when restoring snapshot.
* Add advanced settings for docker and ExtraHosts param, Ref. #2482
* Replace "not supported" by "none" in topology summary view.

## 2.1.5 18/04/2018

* Fix Qemu binary list locks when a version is deleted. Fixes #2474.
* Fix invalid answer from the PyPi server. Fixes #2473.
* Fix wrong wizard page name.
* Grid size support for projects. Fixes #2469.
* Remove 'include INSTALL' from MANIFEST. Fixes #2470.
* Check for valid IP address and prevent to run on non-Windows platforms.

## 2.1.4 12/03/2018

* Update node on server on any change, Fixes: #2429
* Mark IOU layer 1 keepalive messages feature as non-functional. Fixes #2431.
* Images refresh when added via settings, Fixes:#2423
* Emit project_loaded_signal after project creation
* Add option Show interface labels on new project, Ref. #2308
* Improve finding pyuic3.exe on Windows
* Use debug for error downloading file messages. Fixes #2398.
* Refresh buttons in the cloud node to query the server for available interfaces. Fixes #2416.
* Handle Certifacte Error, Ref. gns3-server#1262
* Backward compatibility for tests, Ref. #2405?
* Use UTF-8 for IOURC file migration.
* Look for symbols on controller, Ref. #2405
* Display an error message if Telnet console program cannot be executed.

## 2.1.3 19/01/2018

* Change messages when there are different client and server versions. Fixes #2391.
* Fix "Transport selection via DSN is deprecated" message. Sync is configured with HTTPTransport.
* Refresh CPU/RAM info every 1 second. Ref #2262.
* Only check for AVG on Windows
* Improve the search for VBoxManage.
* Allow telnet console to node with name containing double quotes. Fixes #2371.

## 2.1.2 08/01/2018

* Update VMware promotion in setup wizard.
* Confirm exit. Fixes #2359.
* Fix with .exe build

## 2.1.1 22/12/2017

* Fix dragging appliance into topology from nodes window, fixes: #2363
* Fix Appliances in Docked mode, fixes: #2362
* Create local variable in order to debug issue in the next occurrence, #2366
* Fix ParseError: not well-formed (invalid token), #2364
* Fix local variable 'vm' referenced before assignment #2365
* Fix: 'NodesDockWidget' object has no attribute 'uiNodesView', #2362
* Tentative fix for packet capture not working correctly when remote main server is configured. Ref #2111.
* Log Qt messages with log.debug() instead of log.info().
* Fix auto idle-pc from preferences. Fixes #2344.
* Snapshoting project without timeout but with  button. Ref. #2314
* Improve validation for idle-pc.
* Activate faulthandler.
* Add PATH to OS X console commands
* Use raw triple quotes in large console settings This eliminates one level of quoting
* Fix issue in node summary when console is not supported by a node.
* Remove unused symbols. Fixes #2320.
* Show console information in Topology Summary Dock. Fixes #2258.
* New option: require KVM. If false, Qemu VMs will not be prevented to run without KVM.
* Implement variable replacement for Qemu VM options.
* Show on what server a node is installed in the servers summary pane. Fixes #2279.
* Add more info when cannot remove capture file after stopping packet capture in a remote project. Ref #1223.
* Do not overwrites the disk images when copied to default directory. Fixes #2326.
* Only replace quoted telnet for macOS Telnet commands. Ref #2328.
* Support Telnet path containing spaces. Ref #2328.
* Fix problem when embedded telnet client path contains a space on macOS. Ref #2328.
* Do not launch console for builtin nodes when using the "Console to all nodes" button. Fixes #2309.
* Update frame_relay_switch_configuration_page_ui.py
* Turn off timeout for node creation

## 2.1.0 09/11/2017

* Update dynamips binary on OSX

## 2.1.0rc4 07/11/2017

* Accurate upload progress dialogs for large files
* Disable direct file upload on default
* Add registry version 5
* Direct file upload enabled on default
* Progress Dialog: don't count finished queries done in background
* Add debug messages to file upload
* Image Upload Manager for uploading
* Fix race condition on NodesDockWidget, fixes: #2304
* Do not write an error message when importing non existing config from a directory. Fixes #2296.
* Fix bug when replacing Telnet path on OSX. Ref #2274.
* Back to development on 2.1.0rc3

## 2.1.0rc3 19/10/2017

* Add debug when using Telnet path on OSX. Ref #2274.
* Force to use the telnet client embedded in DMG. Ref #2274.
* Upload directly to compute - experimental feature
* Filter additional QXcbConnection log messages
* Do not add missing file extension for screenshot file names on Mac. Fixes #2287.
* Log Qt messages as info instead of error. Ref #2281.

## 2.1.0rc2 04/10/2017

* Only show "can't get settings from controller" message in debug mode.
* Remove explicit Telnet path on OS X. Ref #2274
* Disable WebSocket notification for lower PyQT version than 5.6. Fixes #2272
* Increase timeout to 5 minutes when creating and restoring a snapshot.
* Add more information when a request timeouts. Ref #2277.
* Do not show the progress dialog when moving a node. Ref #2275.
* Increase timer before showing a progress dialog from 250ms to 500ms. Ref #2275.
* Use embedded Telnet client on OS X. Ref #2274.
* Fix small bug when adding an appliance template and the name already exists.
* Use RAW sockets by default on Linux for VMware VM connections.
* Increase timeout to get compute servers from controller. Ref #2269.
* Fix "Node doesn't exist" after deletion, but still on the canvas. Fixes #2266.
* Make sure the warning button icon appears in cloud properties dialog on Windows. Fixes #2245.
* Fix bug when cancelling the importation of a configuration file. Fixes #2260.

## 2.1.0rc1 13/09/2017

* Fix missing spice console option in appliance template schema. Fixes #2255.

## 2.1.0b2 05/09/2017

* Fix resources dependencies for cloud configuration page (Fixes: #2251)
* Disabled possibility of moving items under zero layer (Fixes #2220)
* dialog-warning.svg fallback for themed icon (Ref. #2245)
* Change width of packet filters dialog (Fixes #2244)
* Fix high CPU usage when using packet filters. Fixes #2240.
* Toggle Node menu item (Fixes #2227)
* Fixes multiselection styles change crash on LineItem (#2216)
* Fixes loading symbols for QEMU at Edit Page (#2214)
* Fixes exception when right click on Dynamips router in the device dock (#2211)
* Update frame_relay_switch_configuration_page.ui

## 2.1.0b1 04/08/2017

* Info added to the Nat node
* Add missing popup information in cloud and docker node
* Handle invalid json in websockets
* Avoid invalid bad request error when receiving partial answer
* Catch parse error for broken SVG
* Filter QXcbConnection log messages
* Catch class 'PyQt5.QtNetwork.QNetworkReply'> returned a result with an error set
* Fix KeyError: 'overlay_notifications'

## 2.1.0a2 31/07/2017

* Fix permission error when importing a project on a remote server
* Fix RecursionError
* Fix 'NodesDockWidget' object has no attribute 'loadPath'
* Fix 'MainWindow' object has no attribute '_settings
* Fix object has no attribute 'warning_signal'
* Fix timeout issues when using an appliance
* Make sure ubridge path is not a directory

## 2.1.0a1 24/07/2017

* Packet filtering
* Suspend a link
* Duplicate a node
* Move config to central server
* Appliance templates on server

## 2.0.3 13/06/2017

* Display error when we can't export files
* Fix auth header not sent is some conditions
* If we have auth issue at server startup continue to get better error
* Do not override IOU configuration file when you change the image
* Fix some PNG loading issues on Windows
* Handle label with missing elements
* Support floating value for font size
* Handle partial json in a response
* Add Dominik as a new team member

## 2.0.2 30/05/2017

* Show a default symbol in case of corrupted file
* When another gui is already running exit instead of proper close to avoid any issue
* Fix duplicate on remote server use wrong location
* Display the location of settings when we disallow opening due to old release
* Improve search for dynamips in development on OSX
* Fix error display when loading a .png custom symbol
* Fix a crash in the progress dialog
* Fix a race condition when exporting a closed project
* Fix RuntimeError: wrapped C/C++ object of type NodeItem has been deleted

## 2.0.1 16/05/2017

* Improve inline help. Fixes #1999. Add a warning about wifi interfaces in the cloud. Fixes #1902.
* Copy remote directory path into clipboard in "Show in FileManager". Fixes #1966.
* Fix display of error in progress dialog when we don't have thread
* Fix lost slot and port in dynamips settings
* Do not run import / export of project in seperate thread
* Assert when running an HTTP query outside the main thread
* Proper error when you try to load the pid file as config file
* Log malformed svg text item
* Fix a race condition when right click and delete a node at the same time
* Fix a race condition when snapshoting a closed project
* Update doctor_dialog.py
* Catch remaining missing function listxattr on some Linux host.
* Fix a race condition when creating node and closing project
* Fix error if you put a path in a .gns3a file for qemu
* Fix AttributeError: 'NoneType' object has no attribute '_refreshVisibleWidgets'
* Do not crash if the logging code raise an exception
* Fix some crash in dynamips device preference page
* Fix warning when loading IOU images on Windows
* Do not crash if you don't have configure a packet capture program on Windows
* Ignore error when we can't kill the packet capture
* Fix AttributeError: 'NoneType' object has no attribute 'wasCanceled'
* Fix RuntimeError: wrapped C/C++ object of type QComboBox has been deleted
* Fix RuntimeError: wrapped C/C++ object of type QTreeWidgetItem has been deleted
* Fix detection of https when use for the local server
* Silent the _COMPIZ_TOOLKIT_ACTION warning
* Cacth TypeError: native Qt signal is not callable
* Fix AttributeError: 'C7200' object has no attribute 'warning_signal'
* Catch missing function listxattr on some linux host
* Disallow opening a .gns3 on a remote server
* Fix project closing when we have multiple client connected

## 2.0.0 02/05/2017

* Clarify that we don't override vmware custom adapters
* Strip space from path at project creation

## 2.0.0rc4 20/04/2017

* Catch all error during the generation of log messages.
* Catch a rare node creation error
* Fix missing menu text at application startup
* Fix a race condition in the drawing item
* Catch system error when connecting to local server
* Catch a rare error when killing the capture
* Improve pcap streaming speed
* Upgrade to 5.7.1
* Recent projects list bug
* Fix a race condition in the preferences dialog
* Try to fix some windows Z issues
* Catch a garbage collection issue in the right click on a link
* Fix a compatibility issue with Python 3.4

## 1.5.4 13/04/2017

* Limit ubridge permission to the admin group on OSX
* Upgrade to Qt 5.7.1 on Windows

## 2.0.0rc3 31/03/2017

* Improve timeout handling
* Improve logging when we display a qt message box
* Try to detect computer hibernation
* Fix crash when we send some errors to the user console
* Use QtFile for managing file capture
* Allow to delete a profile from the profile select dialog
* Filter hidden folder in the profil directory
* Prevent user putting port in the remote host name
* Fix RuntimeError: wrapped C/C++ object of type EllipseItem has been deleted
* Fix a rare error in LinkItem
* Fix Image field in nodes list is stale after changing an image
* Fix RuntimeError: Set changed size during iteration
* Better detection of remote server changes
* Add a notice about the fact you need to apply server settings
* Check python version only for setup.py install
* Catch appliance error when creating an appliance new version
* If a node can't be deleted do not remove it
* If something is wrong during packet capture do not disconnect us from the server
* Fix saving dynamips
* Try to fix the hang dialog on some computers
* Fix a rare crash in progress dialog
* If we pass --profile skip the profile select dialog
* Raise an error if the progress dialog is not created from the main thread
* Log qt log to python log
* Fix image are not uploaded to remote main server
* Fix race condition when editing a project
* Poll settings each 5 seconds
* Avoid progress dialog not disapear
* Remove wrong mention about the fact super putty is include
* Avoid a crash when an ios router don't have a chassis
* Fix a potentatial crash in the progress dialog
* Support official docker images in appliances

## 2.0.0rc2 10/03/2017

* Deploy on pypi when we tag
* Fix rare crash in GNS3 VM preference page
* Fix an error on Windows when loading SVG files
* Prevent a potential crash
* Workaround a rare crash when sending analytics
* Catch error when you try to create a node a not existing server
* Fix an error when your local server crash and computer return non unicode
* Fix KeyError: 'slot1'
* Fix a rare crash in import appliance
* Rollback to PyQT 5.8 because 5.8.1 seem to have trouble at install
* Update pyqt5 from 5.8 to 5.8.1

## 2.0.0 RC 1 06/03/2017

* UltraVNC support
* Display less noisy dialog when we can't connect to the remote server
* Prevent the usage of gns3vm as a remote server name
* Fix the VMware wizard for not using a remote server by default
* Prevent the GNS3 VM to appear in remote compute in the VM wizard
* Remove iouyap settings
* Fix missing permission error management
* Avoid a crash when create a new dynamips version in the appliance wizard
* Disallow user to add the same server as a remote server and as local server
* Fix 'module' object has no attribute 'run'
* Monitor and display local server stderr
* Fix some import errors
* Remove placeholder string from appliance wizard
* Avoiding calling multiple time /computes at the same time. And reduce timeout
* Support for appliance v4
* Some tweaks for enabling/disabling HDPI mode.
* Do not display error at first step of the setup wizard
* Disable HDPI by default on Linux and allow to configure it
* Fix an issue when you edit a VPCS node from the node view
* Catch a race condition in managing error static assets download
* Handle error if you try to import an appliance without having the images
* Improve crash proof code of the progress dialog

## 2.0.0 beta 4 19/01/2017

* Update pyqt5 from 5.7.1 to 5.8
* Drop from console view the show command not supported by 2.0
* Try to avoid segfault in some PyQT version
* Support for strike and underline
* Do not use native font selector on mac it could crash
* Use a dedicated QNetwork manager for notification
* Fix a display error in console error message
* Use signal for writting on console to avoid some potential segfault
* Fix a rare warning
* Add more debug when we have an http error
* Disable timeout on project open
* Support for gvncviewer
* Fix a rare crash in the file editor dialog
* Fix a race condition when we display the error
* Fix an issue with invalid hostname detected as an IPV6
* When you update a a node from the node view send settings to controller
* Fix error when permission on the loaded image is broken
* Fix crash with invalid image file in appliance wizard
* Fix error when loading an handmade appliance file
* Fix no error if your VNC client is not configured
* Avoid high cpu usage when connection is lost
* Support {name} in cloud template
* Fix text of the export dialog
* Fix error message when a project is already open
* Fix missing info in tooltip of ethernet switch
* The server manage the vmname when we update the linked virtual box VM
* Fix z value for text
* Avoid a segfault when display an error
* Add sata options in the appliance schema
* Fix a rare crash when exporting IOU configurations
* Allow additionnal properties in registry files
* Fix a potential crash when a symbol is not found
* Strip unused code for OVA support in the registry
* Increase the timeout for killing local server
* Fix error when changing the layer of a drawing item
* Fix double click for open file on OSX
* Add debug to see the arguments use to start the application
* Put the selected engine in the first position of the listbox
* Fix rare crash with dynamips
* Fix rare crash in the progress dialog
* Fix a rare crash in console view
* Fix crash when you drag a file inside GNS3

## 2.0.0 beta 3 19/01/2017

* Fix error if you already have an image with a different name on remote server
* Drop gns3 converter from requirements
* Show correct server name in tooltip
* Menu item to open controller webpage
* Fixes potential exception when adding network module to an IOS router. Fixes #1774.
* Do not export a file config file if empty
* Allow to set console type in qemu wizard
* Fix overwrite of projects
* Fix creation of new appliance version when filename is different
* Fix you can't configure port 0 on ethernet switch
* Fix a race condition when saving as a project and closing it
* Reorder multi link when you delete one
* Ensure we can't connect to occupy port
* Fix AttributeError: 'QImageSvgRenderer' object has no attribute '_svg'
* Fix Unsaved preferences in GNS3 VM warning
* Force margins in configuration tabs.
* Sata disk interface support for Qemu VMs.
* Remove "sata" disk interface. Does not exist in Qemu. Ref #1749
* Add SATA and none disk interfaces on Qemu VM configuration page. Fixes #1749.
* Update pyqt5 from 5.7 to 5.7.1
* Fix TypeError: argument of type 'NoneType' is not iterable
* Fix an error when you edit readme and no projet is opened
* Upgrade Qt 5.7

## 1.5.3 12/01/2017

* Upgrade Qt 5.7

## 2.0.0 beta 2 20/12/2016

* AUX console button text change in MainWindow.
* Fix GNS3 Client not connecting to remote controller
* Delete from project list deleted projects
* Keep a shared list of projects internally
* Fix recent files in new project dialog
* Move recent projects to the file menu
* Fix Tail process for wireshark trace not killed when we change project
* Move project menu items. Ref #1713.
* Display recent files for local controller, recent project for remote controller
* Do not display the remote server if the server is use as a GNS3 VM
* If the notification stream is stopped by something we auto reconnect
* Ignore system proxy to avoid trouble with "Security Suites"
* Avoid close and delete a project at the same time
* Alpha sort of servers summaries
* Fix new remote server doesn't show up in compute summary
* Fix interface number for Switch & Hub templates
* Fix sync of node alignements with the server
* Fix rare condition when you close a project and add a node
* Options -q for quiet startup
* Fix an error when apply permission on OSX
* Support Qemu cpus in GNS3A
* Support for BIOS images
* Fix IdlePC can't be found during setup wizard

## 2.0.0 beta 1 07/12/2016

* Use osascript on OSX for asking admin permission
* Change the method for creating the tmpdir for symbols cache
* Fix a connection error at the end of the setup wizard
* Change how some tabs are organized or named.
* General settings => local settings
* Drop more reference to use local server
* Remove local server checkbox from preferences
* Make sure to not start local server during setup wizard remote server
* Fix Error when editing IOS image created using .gns3a file
* Fix test suites around sip deleted
* Do not auto start the local server in setup wizard
* On OSX execute all sudo in a single operation
* Catch key Compute  is missing during conversion error
* Fix rare crash in gns3.dialogs.appliance_wizard in validateCurrentPage
* Fix  AttributeError: 'Nat' object has no attribute 'configPage'
* Catch one more RuntimeError: wrapped C/C++
* Fix a rare crash in port
* Fix a rare crash when set symbol
* Fix a potential crash
* Fix a potential crash at exit
* Fix crashes
* Remove unused settings from general preferences
* Catch error when you try to import a IOU bin as a licence
* Fix rare crash when exiting
* Fix crash when freeing some ressources
* Fix timeout when exporting large project
* Avoid a rare crash when we free a port
* Fix you can't download symbols after you got an error

## 2.0.0 alpha 4 24/11/2016
* Mark preferences changes when you change a QPlainTextEdit
* Force the VPCS config initial file
* Replace the IOU licence path by an input text
* Fix 403 when loading a remote project
* Fix some possible server not starting on Windows
* Hide the connection refused dialog when we success to reconnect
* Avoid a rare crash when changing topology
* When loading another project disconnect from current project
* Do not crash if we can't list remote list of GNS3 VM engines
* Init the VPCS base config
* Fix invalid ressource path on OSX
* Fix segfault when deleting a node
* Do not download multiple time the same symbol
* Kill tail process when capture stop
* Fix Topology summary contain non existing links
* Fix a rare crash when deleting a link
* Fix export of debug informations when not connected to the controller
* Fix AttributeError: 'DockerVM' object has no attribute 'server'
* Fix error message if you double click on builtin switch
* Fix a rare crash in packet capture
* Restrict ubridge to admin users on OSX
* Natural sort of Nodes in topology summary
* Drop serial console type
* Display an error if you try to open a 0.8.x file
* Fix tab order when editing a compute
* Fix a crash in ethernet switch settings
* Dissallow unknown extensions

## 2.0.0 alpha 3 28/10/2016
* Fix error when opening a project from the cli with a gns3 installed via setup.py
* Fix a rare crash in snapshot dialog
* Fix crash when importing project on a remote server
* Fix crash in appliance wizard
* Fix crash when local server is not available
* Disallow  to overwrite a running project
* Fix a rare crash when deleting a link
* Fix appliance with wrong file name after import
* Fix a crash at startup on Mac when coming from old GNS3 version
* Fix key error in settings  if a compute no longer exists
* All check for vmware linked base are already made server side
* Fix Save as is not switching to the saved project
* Auto reopen a project if connection is lost
* Empty the list of computes nodes when connection is lost
* Try to fix duplicate nodes after snapshot restore on some user computer
* Allow only IPV4 in setup wizard
* Catch error if user tmp directory is read only
* Raise a proper error if packet capture program is invalid
* Fix AttributeError: 'NoneType' object has no attribute 'upper'
* Fix rare crash when killing wireshark
* Export debug informations also from the controller
* Fix a crash in vm wizard
* Fix error when uploading an images from preferences
* Fix snap to grid when initialy drop a node in the topology
* Optimize snap-to-grid code
* Fix a crash with linked clone
* Move prevent using twice the same VM when linked clone is not enable
* Fix If you show interface label and delete the link ghost interface label will appear
* Display short interface label instead of long version
* Fix error  AttributeError: 'NoneType' object has no attribute 'capabilities'
* Fix PermissionError when killing local server
* Handle empty color
* Fix rare crash in save as
* Fix crash in restore default server settings
* Fix an error during import of some 0.8x projects

## 2.0.0 alpha 2 20/10/2016

* Support pure remote server for importing appliance
* Dissallow binding GNS3 server to an IPV6 (not supported by some emulators)
* Drop vmware host type choice in client
* Ask user to restart GNS3 after VMware installation
* Improve duplicate prevention in topology summary
* Add a duplicate button in the project library dialog
* Fix error introduce in previous commits
* Fix duplicates in recent project list
* Fix a project override error
* Fix Duplicated node in node summary when restoring a snapshot
* Fix a crash in the VMware / VirtualBox wizard
* If console host is 0.0.0.0 use controller address
* Fix save issue when importing an appliance
* Strip HTML in console view logs and log files
* Fix TypeError: _expandAllSlot() takes 1 positional argument but 2 were given
* Fix Cannot open created project by using Recents projects
* Update edit project Ui.
* Update crash report key
* Fix a crash when exporting debug without project open
* Fix a crash in rare condition when logging informations to the console
* Fix a crash in compute summary view
* Add a text about how to change the topology size in 2.0 in general preferences
* Improve warning when connection issue to GNS3 VM
* Fix crash in setup wizard
* Fix the wizard for creating appliance template doesn't support remote main server
* Appliance wizard support remote controller
* Fix  Browse button is not working in the local server page in the setup wizard
* Check if local server is running in the setup wizard
* Hide setup wizard after first successful run
* Import appliance and New project are display at the same time
* Support remote controller in the setup wizard
* Fix When importing a gns3a the correct qemu binary is not selected
* Increase creation timeout for docker container
* Make WaitForLambdaWorker more crash proof
* Fix a crash when importing appliance
* Fix error in import appliances
* Try to fix the a segfault when importing appliance
* Fix crash in upload images
* Trust the server for link creation error (avoid sync issue)
* Fix an Error in server preference page
* Fix compatibility with remote server of 1.X
* New appliance dialog should not be display if you cancel the setup wizard

## 2.0.0 alpha 1 29/09/2016
* Save as you go
* Smart packet capture
* Capture on any link between any node
* Select where to run a VPCS node
* Delete a project from the GUI
* Project options
* The cloud is a real node
* Cloud templates
* New cloud interface
* VPCS / Ethernet Switch / Ethernet Hub templates
* Search OS images in multiple locations
* Periodic extraction of startup configs for Dynamips and IOU
* Custom cloud, Ethernet hub and Ethernet switch templates
* Snap to grid for all objects
* Synchronize the node templates when using multiple GUI
* Link label style
* New place holders in command line for opening consoles
* %i will be replaced by the project UUID
* %c will be replaced by the connection string
* Export a portable project from multiple remote servers
* New save as
* Snapshots with remote servers
* Better start / stop / suspend all nodes
* Edit config
* NAT node
* Support for colorblind users
* Support for non local server
* Support for profiles
* Suspend the GNS3VM when closing GNS3
* Edit the scene size
* New API


## 1.5.3 rc1 20/12/2016

* Fix Error when editing IOS image created using .gns3a file
* Fix error when opening a project from the cli with a gns3 installed via setup.py
* Fix a crash at startup on Mac when coming from old GNS3 version
* Fix an error during import of some 0.8x projects
* Ask for restart after installing vmrun
* Improve warning when connection issue to GNS3 VM
* Changes wording in VM wizards.
* Changed sentence.
* Display an error if settings come from a more recent version of GNS3
* Fix Error when no GNS3 VM is configured and you click on new Docker or IOU
* Disallow / in docker container name
* Update iTerm3 console settings
* Fix rename ethernet switch doesn't release the name
* Support for VNC display number in command line replacement
* Fix a crash when a directory with image is not accessible at gns3a import

## 1.5.2 18/08/2016

* Make more clear that VMware VM are not ESXi
* Add AppData and Desktop files
* Fix you can not select the server for VPCS
* Fix error when removing an interface from a cloud
* Fix crash when scanning a directory for image and you don't have permission on a file
* Bring back the warning dialog when no router is configured
* Fix rare crash in server summary
* Fix crash during export

## 1.5.1 06/07/2016

* Try to fix a crash when reseting interface label
* Fix a crash with broken file system
* Fix EtherSwitch default name format
* Fix crash when you have utf-8 char in the README
* Fix rare crash when creating a link
* Stop node before hot unlink
* Prevent a crash due to issue in Qt
* Add another security to prevent client to send empty hostname
* Fix rare crash when deleting interface from the cloud
* Fix rare crash in topology summary view
* Ask user to send explanation if they cross a rare error
* Fix rare crash when deleting a node
* Hotlink support for Docker
* Fix typo in the a warning dialog
* Fix Remote GNS3 VM requires local server
* Fix AttributeError: 'NoneType' object has no attribute '_server'
* No timeout when importing a .gns3project

## 1.5.0 27/06/2016

* Fix double extension of portable project
* Disallow export of project with a cloud
* Change view grid -> show the grid.
* Check if a link can be removed from a running node. Fixes #1320.
* Hide non implemented console options in general preferences. Ref #1315.
* Improve snap to grid
* Change grid color
* Avoid a crash with snap to grid and ostinato logo
* Add a view grid
* Fix you can no longer capture if you start stop capture multiple time
* A button to open the file browser with the configuration file location
* Add snap to grid feature

## 1.5.0rc2 15/06/2016

* Ethernet0 => eth0 for docker
* Validate appliance schema before loading it
* Fix a rare crash when loading images
* Fixes doctor failure with 1.5rc1. Fixes #1290.
* Check for template name collisions.
* Log GNS3 doctor exceptions.
* Option to hide the new appliance template button. Fixes #1277.

## 1.5.0rc1 01/06/2016

* Avoid a segfault when exiting with debug enabled
* Fix the GNS3 VM is visible even if deactivated
* Do not automatically stop the GNS3 VM by default.
* Block VMnet host traffic by default. Solves the traffic loop issue on Windows.
* Remove tooltip for Qemu VM base mac address.
* Fix you cannot select the remote server of your choice in qemu wizard
* Fix issue when deleting a running container
* Allow to block network traffic originating from the host OS for vmnet interfaces (Windows only).
* Change tooltip for Qemu VM base MAC address.
* Improve image import
* Support dragging an image in the GNS3 topology from the system file browser
* Fix an issue with import with no GNS3 VM
* Fix error when using {} in the node name
* Display the progress dialog after 250ms
* Fix a crash when exporting a project with virtualbox or VMware VM
* Set default VMware VM adapter type to e1000.


## 1.5.0b1 23/05/2016

* Remote server selector not enabled in import appliance wizard
* New server dialog is now windows modal
* Fixes issue when UDPPortAllocatedSlot() is called multiple times.
* Private-config is optional.
* Fixes alternative IOS image selection when loading a project.
* Accept fill_color property for rectangle/ellipse objects. Compatibility for old 1.0 projects.
* Fixes check for NPF service and add check for NPCAP service on Windows.
* :latest for docker image is managed server side
* Remove unbreakable space
* Fix Checkbox and radio button are not readable with charcoal style
* Fix existing remotez server is not recognised
* Fix Cannot change docker image adapter number from docker image configuration
* Fix got an unexpected keyword argument 'ram_limit'
* Check that both Qt and PyQt version >= 5.6 to enable high DPI scaling.
* Check Qt version, not PyQt. Fixes #1232.
* Fix you can not turn off the GNS3VM with remote server

## 1.5.0a2 10/05/2016

* Fix issue with PyPi

## 1.5.0a1 10/05/2016

* Rebase Qcow2 disks when starting a VM if needed
* Docker support
* import / export portable projects (.gns3project)

## 1.4.6 28/04/2016

* Fix a typo in qemu preferences
* Fix upload of large image to the VM
* Reduce the number of connection tries from 120 to 40 when connecting the GNS3 server running inside the GNS3 VM.
* Include link to the GNS3 academy. Fixes #1178.
* Snapback feature for port labels. Fixes #1182.
* Prevent users to select VirtualBox.exe instead of VBoxManage.exe. Fixes #1195.
* Improve the vmrun error message
* If we can not read the registry try to guess vmware type from vmrun path
* Ensure that you can not duplicate an interface in a cloud
* Disallow removal of link of running emulator without support of hotlink
* Check PyQT version support dev version
* Show server CPU usage if it's 0
* Clear warnings about using linked clones with VMware Player.
* Double click center on link
* Double click on an element in topology summary center the view on it
* Fix a very very rare crash when closing a project
* Avoid a small blink of the waiting text
* Fix a crash with image item
* Show a symbol in the middle of the link when packet capturing is activated. Ref #789.
* GNS3 doctor: check if the NPF service is running. Fixes #1124.
* Fixes progress dialog is None in accept()
* Fix another race conditions in progress dialog
* Replace the installation instructions by a link to the doc

## 1.4.5 23/03/2016

* Change some sentences.
* Sort snapshots by date
* Block save as and snapshot when a device is running
* If you hit enter in the new project dialog it's work
* Display upload size during progress
* This should avoid blinking dialog. And display better progress
* SetupWizard: limit the number of vCPUs for the GNS3 VM to the number of physical cores.
* Remove blocking code. Ref #1109.
* Fixes "QThread: Destroyed while thread is still running",
* Add a timeout when you are not able to join the remote server
* Remove bad smell from progress dialog and handle ESC key
* Remove root required messages in cloud node. Ref #608.
* Show a warning when the GUI is run with root rights. Fixes #608.
* Change message when closing GNS3 with running device.
* Ask the user to stop device before closing
* At startup display a warning if another GUI is already running
* Fix a crash if you delete a file while refreshing the list of appliances
* Fix double opening of serial console
* Always ask the server for builtin
* Improve detection of vmrun on OSX
* Delete image from images dir when no longer need
* Sort node name in topology summary
* Allow to show a message box for test without starting GNS3
* Drop licence for paramiko since we no longer use it

## 1.4.4 23/02/2016

* Fix crash when selecting no image in GNS3A but clicking on Download
* Fix crash when you have a file size None (testing a new gns3a)
* Prevent the progress dialog to cancel the GNS3VM when it's finish
* Add a command show gns3vm to get the GNS3 VM statusM
* Prevent setup wizard to appear if VM is running
* Display error dialog if a custom console is invalid
* Crash when you import GNS3A just after installing gns3 Fix #1063
* Change the way we check is setup wizard has been turned off Fix #1071
* Do not failed if GNS3 VM server has an incorrect version
* Include the output from vmrun or  VBoxManage when they return an error code.
* Fixes bug that forced the GNS3 VM running in VirtualBox to restart even if no preferences had been changed.
* Allows to cancel the progress dialog when GNS3 tries to contact the server running in the GNS3 VM.
* Ask user to upgrade via the VM menu

## 1.4.3 19/02/2016

* Allow idlepc 0x0 in topology
* Show an explicit error message when status code 0 is returned. Fixes #1034.
* Fixes minor bug when dropping a VirtualBox VM on the scene. Fixes #748.
* Correctly check local server if only local is available in vm wizard
* Make the GNS3 VM server running value more reliable
* Make VM configuration dialog modal
* Cannot take GIF screenshots (write is not supported by Qt).

## 1.4.2 17/02/2016

* Allow gif image (not animated) since patent expire in 2004
* Countdown before starting the GNS3 VM
* Prevent IOU GNS3A install on Windows
* Set timeout from 1 to 3 seconds when waiting for GNS3 VM server. Ref #1034.
* Redirect stderr to stdout when executing VBoxManage or vmrun. Ref #1027.
* Update VMware banners
* Prevent a crash in progress dialog
* Update for 4K monitor
* Allow to cancel the start of the GNS3 VM
* Update the .net converter
* Detect and fix duplicate port name in topology
* Allow to open a custom console on any node
* All node are now SVG items
* Move Qt code to a module so we can add new code in differents files
* Fix rare crash when updating node
* Prevent duplicate server in server summary
* Fix a regression in Host and Cloud
* Check if GNS3 is not installed twice in doctor
* Allow to add custom command to the list
* Update Readme Python 3.4 is require
* Allow to import unknown files via GNS3A
* Fix a problem with gns3 running in background after exit
* Move common code for ports dump to vm.py
* Move common code _updatePortSettings to vm.py
* Fix a crash when searching for alternative images
* Fix a crash with corrupted topology from 1.0
* Remove all the docker code from 1.4 gui to avoid confusion
* Create a dialog for choosing the console command.
* Catch error if Dynamips is disabled for local and no remote available
* Put a link for the GNS3 VM in the setup wizard
* When importing appliance explain why options is gray
* User configurable default name format for VMware and VirtualBox. Ref #748
* Changes "base name prefix" to "default name format". Ref #748.
* User configurable base name support for Dynamips, IOU and VPCS. Ref #748.
* Refactor "Import config" router dialog. Fixes #752.
* Fixes ValueError: cannot mmap an empty file. Fixes #723.
* Saves the "show port names" state in topology files. Fixes #778.
* Fix KeyError: 'midplane' when loading 7200 in some cases
* Hide the server select box for builtin switch if Dynamips local is off
* Fix an issue where the Existing image button can disappear from wizard
* Fix a race condition when you ask for image list but close the windows
* Fix alignments of VMware and VirtualBox in VM choice type
* Better explanation during server choice
* Disabled remote button when we have no remote in server wizard
* Improved lookup for VMware host type. Fixes #970.
* Change some text in nodes view.
* Allow to edit a node via a right click in the node
* Show error if a problem occur when getting remote server KVM status
* Display a clean error when an appliance has an invalid JSON
* MobaXterm integration
* Allow to show the command line used to start a VM
* Add - GNS3 at the end of the windows name
* Fix a crash with doctor on windows
* Fix crash in doctor if ubridge path is empty

## 1.4.1 01/02/2016

* Improvement to detect VMware Player on Linux. Ref #970.
* You can move Dock widgets everywhere
* Link to download VIX api
* Fix SSH present in the server preferences
* Check dynamips and ubridge permission.
* Show a dialog for checking some common issues
* Show a summary with server usages
* Close project on VM when closing the project on all servers
* Allow to not rotate the text when changing all text colors
* Raise an error when psutil is too old
* Fix a race condition when closing the server
* Fix a very very rare crash in topology summary view
* Reset port label positions. Fixes #811.
* Drop SSH support
* Fix inversion of port label when loading a topology
* Fix error when importing Windows XP OVA
* Warn if configuration file contain invalid unicode characters
* Fix a crash when importing some OVA
* Reset the telnet command on Mac
* Fix only one console work for OSX
* Fix a rare crash when loading topology with missing image
* Fix a rare race condition when inserting an image
* Fix a crash when pid file is empty
* Fix a rare crash in progress dialogs
* Fix a crash if you don't have vms when importing a gns3a
* Warn user during appliance install if server is not avaible
* Fix error when you stop the GNS3 VM but break the config before
* startup_config is not mandatory inside .gns3 file
* Fix wrong host on SSH connection
* Fix select of image broken if you need to select multiple images
* Fix a crash when changing qemu cluster size to more than 512
* Fix IOU support in gns3a
* Add urxvt support
* Add a step in the wizard checking KVM support

## 1.4.0 12/01/2016

* Fix rare crash when showing the progress dialog
* Fix crash on Windows when a gui is already running
* Add default idle-pc value for c7200-adventerprisek9-mz.155-2.XB. Fixes #389.

## 1.4.0rc3 05/01/2016

* Add information about antivirus and firewall in case of connection fail
* Change link to doc for missing router image
* On windows and OSX experimental Qemu GNS3A support
* Wait server in thread
* Fix local server non avaible in appliance wizard when local server started by hand.
* Improve pid checks
* Allow Qemu appliances to optionally specify desired disk interfaces in their configuration (defaults to "ide").
* Fix project non closing when you have only remote servers
* Fix Windows layout not saved in some scenario
* Added the ability to name Qemu/VirtualBox/VMware interfaces with numbers starting from 1, along with named aliases for numbers starting from 0, and a tooltip explaining the possible name format variables.
* Added missing Qemu adapters to the topology schema.
* Fix Cannot save my topology getting an error message for temporary topology
* Fix creation of ASA devices
* Turn off Docker until 1.5
* Fix display of server preferences on small screen
* Fix If you turn off the local server and close the gui and reopen preferences you have an issue
* Zoc 7 support
* Fix warning when closing GUI
* Fix crash when opening a new topologies after gns3 converter failure

## 1.3.13 11/12/2015

* Release server 1.3.13

## 1.3.12 11/12/2015

* Fix warning when closing GUI
* Update links for new website.
* Ask user to send bug reports to GNS3.com
* Fix travis dependencies installation
* Drop Webkit from 1.3.X
* Fix crash when opening a new topologies after gns3 converter failure
* Set Wireshark 2.0 as default OSX version
* iTerm 2.9 support
* Add informations about GNS3 VM
* Drops securecrt.vbs
* Fix analytics report on OSX
* Analytics send windows
* Fix the progress dialog freeze bug
* Fix typo in analytics
* Send stats to GNS3 team
* Licenses compliance.
* Fix error when importing dynamips config from non existent directory
* Fix crash when url is invalid
* Add a debug level 2 in the console

## 1.4.0rc2 10/12/2015

* Prevent user turning off the Local server when using the GNS3 VM
* Force VM wizard to be modal
* Fix unicode error when exporting debug informations
* Fix Debug can't be deactivated for current session
* Support relative path for configuration file.
* Report bug to GNS3.com
* Avoid crash when cancel connection to a server
* Fix version number display twice when installing appliance
* Show a warning when you try to save as a remote topology
* Fix application restart after self upgrade
* Cleanup server autostart
* Have default console port start from 2000.
* Fix crash when opening a new topologies after gns3 converter failure
* Fix SSH support
* Fix bus error when writting on console
* Fix Ok & Cancel button in preferences are broken
* Fix After a project load failure you can't open new project
* More fix around closing the GUI
* Fix crash in progress dialog on OSX
* Kill already running zombie server
* Store the pid of the server when started
* Fix a crash in rare case after a PyQT garbage collect
* Allow to use the VNC port range for console
* Preferences dialog resize
* Fix a race condition when opening telnet from apple script
* Experimental support for tabbed terminal on OSX
* Fix validation error when saving topology with an usage
* Fix another case of not closing windows
* Fix GUI doesn't close after connection error to remote server
* Add usage text to device template and on hover
* Fix a rare crash in progress dialog
* Fix crash when displaying an error from the update
* Url encode royal tx url
* Use Royal TX URI scheme thanks to @lemonmojo
* OSX support for Royal TSX
* Merge branch 'master' into unstable
* Set Wireshark 2.0 as default OSX version
* iTerm 2.9 support
* Update debug information dialog.
* Change text for export debug information.
* Add informations about GNS3 VM

## 1.4.0rc1 12/15/2015

* Rename an appliance if the default name is already taken
* Existing image option should be hidden when none is available
* Warn users about the need to uncompress the image
* Fix crash when you have no qemu vms and use gns3a
* Change sentry key
* Fix format_exception() missing 2 required positional arguments: 'value' and 'tb' in topologyFile
* Fix dialog box not returning their result
* Log to console the Qt Message Boxes
* Drops securecrt.vbs

## 1.4.0b5 02/11/2015

* Fix crash when loading invalid appliance file
* Show a message is starting or is stopping in progress dialog
* Drop duplicate code
* Changes some references for "GNS3 VM" to "Local GNS3 VM". Ref #506.
* Fixes progress dialog remains #741.
* Support more boot order for Qemu
* Add Royal TS terminal
* Add a Qt compatible version of partial
* Show Upload filename instead of waiting for
* Fix error where ISO is detected as an OVA during gns3a import
* Removes News Dock Widget.
* Support cdrom image in missing images detections
* Fix crash when appliance is missing
* Support for capture description in Wireshark window title.
* Set the name of the VM in OSX Terminal application
* Fix crash of symbol selector if the first file is a non builtin symbol
* Install appliance from wizard instead of web app
* Fix crash when using an old version of 1.4 server
* Ensure default settings are saved when starting the app

## 1.4.0b4 19/10/2015

* Mockup of appliances wizard
* Fix tests
* Fix Crash when opening an appliance #728
* Mock up for appliance wizard.
* Registry: add -nographic to Qemu options by default. Fixes #730.
* Registry: support for initrd, cpu throttling and process priority.
* Support for modifications to a base Qemu VM (not a linked clone).
* Registry: adds support for switch category, first_port_name and port_segment_size.
* Fix traceback when exiting the GUI
* Show a download button
* Corrects some typos.
* Drops securecrt.vbs
* Display an error message if QtWebkit is not installed.
* Fix console port lost when applying settings
* Remove unused code
* Fix analytics report on OSX
* Fix invalid path with frozen application
* When raising an appliance not found error show full path
* Remove unnecessary checks to know if the local server is running.
* Analytics send windows
* Fixes issue when loading a project using VMware vmnet interfaces. Fixes #319.
* Fix the progress dialog freeze bug
* Revert "Try to solve Scanning for Appliance images doesn't end"
* Try to fix the progress dialog freeze bug
* Drop dead code from getting started dialog
* Fix Appliance installs image without adapting the filename
* Raise error if reference in GNS3a is invalid
* Fix typo in analytics
* Add information on how to debug
* Send stats to GNS3 team
* Licenses compliance.
* Handles warning notifications.
* Try to solve Scanning for Appliance images doesn't end
* Fix TypeError: 'NoneType' object is not iterable  in isLocalServerRunning
* Fix crash AttributeError: 'NoneType' object has no attribute getNewProjectSettings
* Fix error when importing dynamips config from non existent directory
* Fix crash when url is invalid
* Add a debug level 2 in the console
* Fix a crash when loading appliance
* Merge branch 'master' into unstable
* Support upload of multiple vmdk file
* Support PNG in the custom symbol selection dialog
* Add custom messages when computing Idle-PC values. Fixes #704.
* Display the version of Qt in the console
* Do not crash when parsing a Qt version with a snapshot notation
* Force nc path to /usr/bin/nc on Apple
* Revert "Drop netcat for unix socket it's not supported by OSX"
* Catch errors when we have an infinite recursion when copying a folder
* Fix crash in recent files when changing locale
* Catch error when we can't extract egg
* Fix securecrt command line (backported from master)
* Updates SecureCRT command line.
* When it's an ova explain to user he need to download the ova
* OVA file support
* Ignore .cache directory
* Fix update manager crash on Windows
* Support for image in local subdirectory
* Fix duplicate code
* Fixes issue when saving Idle-PC into template. Fixes #674.
* Add link for downloading VMware
* Cache md5sum in memory when loading a gns3a
* Support symbol import from GNS3A
* Allow user to select symbol from his library
* Improve HTTP progress reliability
* Support ubuntu default VNC client (Vinagre)
* Adds the COPYING file.
* Fix  error when receiving an HTTP error during HTTP progress
* Support port_name_format in GNS3 a files
* options is not mandatory in a .gns3 file
* Xshell 5 support
* Add missing gns3-converter to requirements.txt
* Fixes Qemu binaries not listed in the node configuration dialog. Fixes #683.
* Fixes SecureCRT command line.
* Speedup directory scan for images when loading a gns3a file
* Show a progress bar during directory scan when searching for appliances
* Search image by default also in the download directory
* Fixes issue when Telnet doesn't let you to login to an appliance on Linux.

## 1.3.11 07/10/2015

* Display the version of Qt in the console
* Catch errors when we have an infinite recursion when copying a folder
* Fix crash in recent files when changing locale
* Catch error when we can't extract egg
* Updates SecureCRT command line.
* Fixes issue when saving Idle-PC into template. Fixes #674.
* Adds the COPYING file.
* Xshell 5 support
* Add missing gns3-converter to requirements.txt
* Fixes issue when Telnet doesn't let you to login to an appliance on Linux.
* Improve alignments. Fixes #215.
* Spelling correction

## 1.4.0b3 22/09/15

* Add a warning if you don't select VMware or VBox in Setup Wizard
* Fix Configuration not always saved in client
* Fixes file path reference issue.
* Fix Appliance doesn't work on local Server #669
* Allows Qemu VM template editing if the server is not running. Fixes #671.
* Fixes NIO_VMNET != NIO_VMnet.
* Automatically add the -no-kvm option if -icount is detected to help with the migration of ASA VMs created before version 1.4
* Fix the Runtime error
* Improve alignments. Fixes #215.
* Updates kernel command line of ASA.

## 1.4.0beta2 17/09/15

* Drop netcat for unix socket it's not supported by OSX
* VMware fusion is supported
* Fix race conditions in http_client
* On OSX show a warning when using an old Qemu
* Tab support for xfce4-terminal
* Improve alignments. Fixes #215.
* Fixes ethertype validation error.
* Improve check for uBridge permissions.
* Fix an uuid is display instead of the server url
* Set root permission to ubridge on OSX
* Show GNS3 version at startup
* Allows to select a remote server to run a switch. Fixes #653.
* Support for packet capture on VMware VM links.
* Always use ubridge with VMware by default
* Fix PermissionError: [Errno 1] Operation not permitted when kill process
* Support drag & drop gns3a
* Fix an error when loading IOU schema with private_config
* Support open a file via double click on OSX
* Initial version of an appliance file format
* Adds docker symbols. Fixes #643.
* Call the vmnet management script from the GUI (with admin rights). Implements #639.
* Use self update only if experimental features are allowed
* Add an option for enabling experimental features
* Backport docker support from Google Summer Of Code (not enabled)
* Merge branch 'qinq_ethertype' of https://github.com/Bevaz/gns3-gui into Bevaz-qinq_ethertype
* Allows VMware VMs to use vmnet interfaces for connections without using uBridge.
* Add a firewall symbol
* Detect broken link in topologies
* Fix project not closing
* Fix autostart
* Fix file not found exception in vpcs list dir
* Add missing virtio-net-pci to the json schema
* Fix the all devices views
* Fix double click event on Note Item
* Fix Accepting insecure https connections creates additional server entry
* Allow developer to debug packet capture on Windows
* Fix saveAs error  unsupported operand type(s) for +=: 'NoneType' and 'str'
* Catch error when antivirus corrupt our own JSON errors
* Add a note about VIX API require for VMware player
* Create image directory if not exists
* Allow GUI to be start with python -m gns3
* Avoid errors in qemu configuration if server has been deleted
* Fix error when the IOS image directory is not writable
* Do not crash if something intercept the call to the update server
* Fix super(): no arguments in SSH client
* Catch error when configuration file contain invalid UTF-8 chars
* Fix JSON schema for dynamips power supply and  sensors
* Fix missing boot_priority in JSON schema
* Complete the error message about corrupted topologies
* Removes ASAv warning in Qemu Wizard.
* EthernetSwitch: Allow to choose ethertype for QinQ outer tag.
* Adds missing properties for rectangle and ellipse in schema validation.
* Use Qemu 0.11.0 instead of version 0.13.0 on Windows.
* Fixes bug when opening Node properties dialog via a double click.
* SecureCRT (installed on personal profile) command line.

## 1.3.10 04/09/2015

* Updates kernel command line of ASA.
* Fix file not found exception in vpcs list dir
* Fix saveAs error  unsupported operand type(s) for +=: 'NoneType' and 'str'
* Catch error when antivirus corrupt our own JSON errors
* Use Qemu 0.11.0 instead of version 0.13.0 on Windows.
* Removes "resources_type" references. Fixes #493.
* Fixes bug when opening Node properties dialog via a double click.
* SecureCRT (installed on personal profile) command line.

## 1.4.0beta1 07/08/2015

* Show an error if you try to use a local server not started
* CLear the list before asking for VM list for Vbox and Vmware
* Fix password lost for remote servers
* Fix schema for virtualbox 1.3.2 topologies
* Refactor all VM wizards
* Fix Apply not enabled when removing a remote server
* Fix remote server list display when use_local_server for Qemu
* Fixes #601 (spelling error).
* Store the url of server in gns3_gui for third party apps
* Fix error when editing a qemu device with a relative path
* Catch exception when starting packet capture reader for a remote packet capture. Fixes #597.
* Fixes KeyError: 'vmx_path'. Fixes #595.
* Support for CPUs setting for Qemu VMs.
* Fix chicken of VNC command and add a warning about bugs in OSX VNC
* Fix issue whith auto update when we release a new build

## 1.4.0alpha4 04/08/2015

* Use half the available physical memory for the GNS3 VM in the Setup Wizard.
* Drop useless notion of resource_type
* Fix When you modify config from outside router list is not refresh
* Sync auth settings between 1.3 and 1.4
* Group HTTP bad request by path
* Disallow connection to a different major version in all cases
* Show the server choice in wizard if you have a VM or a remote server
* Fix local server settings erased at each launch
* Support for Qemu disk interfaces, cd/dvd-rom image and boot priority.
* Prevents progress dialog to stay displayed (fixes graphical bug).
* Check that DHCP is enabled on the VirtualBox host-only network associated with the VirtualBox GNS3 VM. Fixes #287.
* Fixes Qt5 incompatibility.
* Catch exception when trying to launch Wireshark.
* Fixes migration of cloud interfaces. Fixes #582.
* Wait for the server to be fully started in the GNS3 VM. Fixes #581.
* Fix issue with file upload and Qt 5.5
* Improves the symbol dialog. Implements #514.

## 1.3.9 03/08/2015

* Catch exception when trying to launch Wireshark.
* Backport: fixes migration of cloud interfaces.

## 1.4.0alpha3 28/07/2015

* IOUVM converter
* Create qemu disk image on remote server
* Fix _addRemoteServer() got an unexpected keyword argument 'local'
* Do not crash if configuration file is removed
* Fixes rare issue when adding a link. Fixes #573.
* Fixes crash with  PyQt 5.5. Fixes #568.
* Changes how to look for the vmrun.exe location.
* Inform user before exiting preferences dialog with changes
* Write GNS3 upgrade to appdata
* Fix windows asking for upgrade to the wrong version

## 1.3.8 27/07/2015

* Fixes rare issue when adding a link. Fixes #573.
* Backport: option to drop nvram & disk files for IOS routers in order to save disk space.
* Avoid the creation of a NIO when one has been cancelled.
* Fix Crash with chinese characters
* Use the same location for the server config on GUI and server
* Catch invalid reply from the remote server

## 1.4.0alpha2 22/07/2015

* Cloud support with the GNS3 VM.
* Display an error message when Qemu binaries cannot be retrieved in the Qemu VM configuration page.
* Remove default FLASH when no hda disk for Qemu VMs. Fixes  #535.
* Use the registry to find vmrun if the default VMware install path doesn't exist. Fixes #546.
* Avoid the creation of a NIO when one has been cancelled.
* Fix Crash with chinese characters
* Display an error if terminal command is invalid
* Prevents "Show in File Manager" to be used with generic switches.
* Remove unused dependencies
* Drop PyQt4 support and show an error for users
* Fixes symbol for VM template gone after restart. Fixes #538.
* Fix VirtualBox GNS3 VM
* Fix issue with remote server not saved/migrated
* Remove ram as a mandatory dynamips settings
* Force UTF-8 when reading server configuration file

## 1.4.0alpha1 09/07/2015

* Remove unused cloud code from the 1.4
* Setup Wizard (to be tweaked). Implements #402.
* Adds -no-kvm to the ASA template and ignore -no-kvm on platforms other than Linux. Should resolve #472.
* Explicitly set the acceleration method to tcg for ASA templates. Should resolve #472.
* Show an error if the console port range overlaps the default VNC port range (5900 to 6000) in the server preferences.
* Support self update of the application
* Option to adjust the local server IP address to be in the same subnet as the GNS3 VM.
* Warning about deprecated ASA on Qemu
* Moves KVM setting to Qemu preferences.
* VNC console support for Qemu VMs. Implements #447.
* Change the location of the config file on OSX
* Adds first port name option (for management interfaces). Completes #309.
* Add a force quit button when closing the app
* Basic auth support for remote servers
* Adds symbol overview in tooltips for all symbol text fields.
* Remove SVG icons used in hover events.
* Support for custom symbols
* RAM usage based load balancing. #419.
* Creates a new "Servers" config section and moves "LocalServer", "RemoteServers" and "GNS3VM" under it.
* Support spaces in the local server log path.
* Round-Robin load balancing support. #419.
* Auto upload image if missing on remote server
* ACPI shutdown support for VMware VMs. Fixes #436.
* Add timestamps to gns3_gui.log
* Store MD5 of images in topology
* SSL support
* GNS3 VM support
* Add a specific icon for VPCS
* Ensure no colored log output on Windows
* Enable KVM acceleration option.
* Apply the result of the auto Idle-PC feature to other routers with the same IOS image.
* Improve config change autodetect
* Show in file manager (#260: to complete using the VM directory instead).
* Open/save dialog is opened in project folder when importing/exporting configs. Fixes #299.
* IPv6 support.
* Import/Export support for IOU nvrams.
* Option to drop nvram & disk files for IOS routers in order to save disk space.
* Fix IOU server edit
* JSON schema for checking topologies
* Support for base MAC address for Qemu VMs.
* Drop Python 3.3
* ACPI shutdown support for Qemu VMs.
* ACPI shutdown support for VirtualBox VMs.
* Rename node configurator to node properties.
* Merge pull request #381 from GNS3/doubleclick_label
* If you doubleclick on a label we open the change hostname dialog
* Fix GNS3 server location for OSX
* Serial console implementation for VMware VMs.
* Ubridge configuration support.
* Adds a wizard for creating images with qemu-img and mofified qemu configuration page to use it.
* Download remote project with md5 support
* SSH support
* Avoid moving .gns3_temporary files.
* New inline help text for the idle-pc dialog.
* Add support for IOS-XRv under qemu wizard.
* Upload images from gui
* Text can now has an alpha channel, allowing for transparent or semi-transparent text.
* The device list in the configuration dialog is hidden by default when only one device is selected.
* Adds multi select support in all device template pages.
* Adjusted the double click action so that a click on a stopped node opens the configuration dialog with all selected nodes and a double click on a started node consoles to all selected devices.
* VMware support for Windows and Linux
* Listen for notifications from servers.
* Migration to QT5
* Wireshark remote packet capture


## 1.3.7 22/06/2015

* Makes sure Hub Ethernet port names are string.
* Support spaces in the local server log path.
* Fixes issue when setting the local server settings.
* Fix a crash with Python 3.3
* Fixes WICs are not displayed correctly. Fixes #434.
* Do not load settings that the GUI doesn't use.

## 1.3.6 16/06/2015

* Fix an issue with 1.4dev compatibility

## 1.3.5 16/06/2015

* Do not crash in a very rare case on Windows when stoping local server
* Escape usage to glob
* Fix QMessageBox.NoButton): argument 1 has unexpected type 'Servers'
* Turn on/off local server auth
* Fix 'ValueError' object has no attribute 'errno' in IOS decompress
* Fix error if communication with the update server is intercepted by a third party.
* Fix auth errors if you change the local server IP
* Support auth for local server
* Ensure no colored log output on Windows
* Fixes issue with default router settings for templates.
* Display a proper message if you use a remote server started with --local
* Catch zlib error when uncompress IOS
* Raise error if we pass non string to Port name
* Add basic auth support for local server

## 1.3.4 02/06/2015

* Check if an IOS image is set in the IOS router template
* Ensure the version number is written in configuration file
* Prevent users to add links to running Qemu VMs and start a capture on running VirtualBox VMs.
* Fix resize issue in server page
* Fix segfault when starting OSX server with allow connection from anywhere
* Fixes bug when editing c7200 templates.
* Fixes IOS decompression. Fixes #370.
* Topology auto start work for VPCS
* Avoid moving .gns3_temporary files.
* Handles MemoryError.
* Fix crash when a process listen on GNS3 port return an empty JSON
* Another fix for the topology None error
* Fix a rare crash in completion
* Fix crash when loading topology in rare conditions

## 1.3.3 14/05/2015

* New inline help text for the idle-pc dialog.
* Reactivate auto idle-pc in device contextual menu + save a chosen idle-pc value in template.
* Adds name to the thank you section.
* Prevent users to use VirtualBox linked clone VMs in temporary projects (for now).
* Capture error if the command is invalid
* Cleanup egg cache when exit
* Fix a crash in console when you used non UTF-8 terminal
* Fix crash during save as
* Change title when exporting an IOS startup-config.
* Removes analytics client on closing.

## 1.3.3rc1 07/05/2015

* Catch broken pipe error catched for OSX
* Prevent a topology made for next version to be open in previous version
* Check if the local server is really a local server
* NIO NAT support for QEMU VMs (user mode back-end is used).
* Modified version requirements, so that they require the dependency versions as minimums. Added some more detailed instructions for compilation on Windows.
* Prevent user to enter a None port
* Fix broken pipe error on OSX when frozen
* Prevent the same link created twice on OSX
* Project loading: names and IDs must be assigned to ports on the client side after nodes have been created. Fixes #326. Fixes config updating for IOS router and IOU devices.
* Fix a crash when dropping a .gns3
* Cleanup VPCS code
* Turn off config parser interpolation
* Support unicode characters in regex
* Fixes duplicate entries for "Recent files" on Windows. Fixes #316.
* Fixes VPCS multi-host. Fixes #318.
* Fixes issues when importing configs for IOS, IOU and VPCS. Fixes #314.
* Fixes issue when console setting present in IOS router templates.
* Do not send empty settings when creating VMs.
* Do not set a default private-config when creating a new IOS router template. Fixes #317.
* Refactors how startup-config and private-config are handled for IOS routers.
* Fixes IOU and QEMU tests.
* Makes sure all IOS router settings are saved in the project file & simplify loading from a project.
*  Makes sure all VirtualBox VM settings are saved in the project file & simplify loading from a project.
*  Makes sure all VPCS VM settings are saved in the project file & simplify loading from a project.
* Makes sure all IOU VM settings are saved in the project file & simplify loading from a project.
* Makes sure all QEMU VM settings are saved in the project file & simplify loading from a project.
* Fix save as by correctly renaming VM uuid project directory
* Fix save as duplicate the .gns3 file
* Fix broken project in Another assert topology fixe
* Prevent user to enter bad hostname
* Fixes an issue when the IOU VM template has a console setting.
* Releasing adding a link. Fixes #235.
* Fix RuntimeError: wrapped C/C++ object of type QNetworkReply has been deleted.
* Do not crash if terminal doesn't support UTF-8
* Fix windows build
* Fixes "show only devices with captures" in the topology summary.

## 1.3.2 28/04/2015

* Fixes bug when IOS configs are not in VM settings.
* Fixes small issue with Qemu VM monitor.
* Fixes issue when only one port is added after a QEMU VM is created. Fixes #296.
* Avoid Cygwin warning with VPCS on Windows.
* Fixes issues with QThread handling.
* Fixes missing title + icon in layer position warning message box.
* Allows the warning message box to be displayed once only when moving an object to a background layer.
* Fixes small issue with old monitor setting.
* Check the config path is set when creating a IOU or IOS router.
* Removes residual link when a NIO cannot be created on the server. Fixes #294.
* Fix VPCS tests
* Do not crash if an antivirus intercept a message and send non UTF-8
* Avoid C++ runtime error when progress dialog is finished.
* Merge remote-tracking branch 'origin/master'
* Move FileCopyThread to FileCopyWorker.
* If project loading fail fallback to real temporary project
* Do not crash if rotation is a string
* I think it's prevent empty topologies
* Explicit utf-8 decoding.
* Fixes rare maximum recursion depth exceeded exception.
* Check for invalid base VM configuration files.
* Catch ValueError exception thrown by mmap(): cannot mmap an empty file.
* Use QThreads the correct way (moveToThread).
* Fixes broken serial console connection.
* Fixes "RuntimeError: wrapped C/C++ object ... has been deleted" exceptions with item links.
* Allows exported config files to be created even when there is no config set on VMs.
* Do not try to export empty VPCS startup configs.
* Prevent issues when a file with a simple number is considered valid JSON.
* Explicit error when mmap throw an invalid argument exception.
* Do not replace invalid utf-8 characters when reading the iourc file (we catch the exception to tell the user this is an invalid file).
* Explicit utf-8 encoding where necessary to avoid Unicode errors on Windows (we require/set an utf-8 locale on other systems).
* Save as dialog opens in the projects directory. Fixes #267.
* Adds Terminal + nc for serial console connections on OSX. Fixes #228.
* Improve warning when non unicode char in iourc
* Crash report not for developers and new key
* Do not crash if we can't change IOU permission
* More checks when decompressing IOS images.
* Warn users that they must provide their router images.
* Display an error and link to the documentation if no router available
* Display print( in std console and Qt Console
* Fix tests and a potential issue where initial_content is not send
* Fix a crash in qemu loading
* Removes unnecessary progress dialog when listing VirtualBox VMs.
* Fixes issues when pushing configs for Dynamips and IOU.
* Allow for empty initial-config path for IOU VM templates. Send IOU VM settings while creating it (POST) and not using the update API call immediately after (PUT).
* Allow for empty startup-config and private-config paths for IOS routers.
* Send QEMU VM settings while creating it (POST) and not using the update API call immediately after (PUT).
* Include resources and tests in pypi packages
* Fix issue during project import on Windows with non local server

## 1.3.1 11/04/2015

* Release

## 1.3.1rc4 09/04/2015

* Fix crash when save as can't create a directory
* Allow less strict dependencies

## 1.3.1rc3 07/04/2015

* Send HTTP errors 400 to the crash report system

## 1.3.1rc2 06/04/2015

* Fix race condition during old project import

## 1.3.1rc1 05/04/2015

* Fix rare occasion when user manage to put text in port field
* Fix a crash when exporting vpcs startup script
* Fix an issue with sending iourc when a topologies is reloaded
* Solve issue when iourc contains non ascii characters
* Handle corrupted zip file with IOS image
* Don't crash if we try to contact a non GNS3 remote server returning JSON
* Skip tests in package
* Check port range
* Add a warning about too much ram for IOS
* Fix crash if project is already closed
* Check if wait for connection thread still running before emitting a signal.
* Check if process files thread still running before emitting a signal.
* Raven is an optionnal dependencies for Debian
* Fix crash if a dumped topology as no node during save as
* Fix: remove old ID references for ATM and Frame-Relay switches.

## 1.3.0 30/03/2015

* Fix etherswitch router
* Fix issues with progress dialog
* Fix save as

## 1.3.0rc2 23/03/2015

* Fix crash when in same occasion the project name is missing
* Update sentry key
* Display adapters in the tooltips in the correct order.
* Open consoles in alphanumerical order.
* Auto idle-PC improvements.
* Adds project id when requesting UDP port.
* Fixes Thread problem. Fixes  #229.
* Cancel network requests if the progress dialog itself is canceled. Avoid closing the preferences dialog or any configuration dialog if there is a pending request. Fixes #227.
* Fixes #228 (no alternative interface has been chosen).
* Catch OSError when reading or writing the local server config file.
* Fixes GUI that could not be closed when using an already running local server.
* Save configs when project is committed.
* Del key deletes selected link
* Fix crash is no remote servers is available

## 1.3.0rc1 19/03/2015

* Handle legacy snapshots
* Add server informations for Qemu, VirtualBox and VPCS info boxes
* Support sending IOURC from client to remote servers
* Fixes crash when quick restart the client
* Add 1MB disk for EtherSwitch router templates (to store the vlan database)
* Fixes alignment options to ignore devices labels
* Compute IDLEPC on remote servers
* Prevent using lab instruction in a temporary project
* Display a warning on console if server port is already in used
* Display an error if server version is incorrect

## 1.3.0beta2 13/03/2015

* Alternative local server shutdown (faster GUI closing on Windows).
* Grey out local server preferences if the local server is not activated.
* Adds "template" to the Wizard titles.
* Option to automatically take or not a screenshot when saving a project.
* Support RAM setting for VirtualBox VMs.
* Fixed duplicate VM template entries for Qemu, VirtualBox and IOU.

## 1.3.0beta1 11/03/2015

* New title for VMs/Devices/routers preference pages.
* Deactivate auto idle-pc in contextual menu while we think about a better implementation.
* Optional IOU license key check.
* Relative picture paths are saved in projects.
* Relative path support of IOU, IOS and Qemu images.
* More checks when automatically starting the local server and find an alternative port if needed.
* Support for HDC and HDD disk images in Qemu.
* Fixed base IOS and IOU base configs.
* Fixed GNS3 console issues.
* Renamed server.conf and server.ini to gns3_server.conf and gns3_server.ini respectively.
* Remove remote servers list from module preferences + some other prefences re-factoring.
* Automatically convert old projects on remote servers.
* Bump the progress dialog minimum duration before display to 1000ms.
* Fixed port listing bug with Cloud and Host nodes.
* Fixed Qemu networking.
* Give a warning when a object is move the background layer.
* Option to draw a rectangle when a node is selected.
* New project icon (little yellow indicator).
* Default name for screenshot file is "screenshot".
* Alignment options (horizontal & vertical).
* Fixed import / export of the preferences file.
* Fixed pkg_ressource bug.
* Brought back Qemu preferences page.
* Include SSL cacert file with GNS3 Windows exe and Mac OS App to send crash report using HTTPS.
* Fixed adapter bug with VirtualBox.
* Fixed various errors when a project was not initialized.

## 1.3.0alpha1 03/03/2015

* No more console port and UDP tunneling settings by type of module
* Fixe save
* Settings are stored as JSON
* All communication with servers display a waiting dialog
* Add a revision number in the topology file
* Qemu can run on a server without graphical interface
* Automated crash reports
* You can now copy paste from the GNS 3 console


## 1.2.3 2015/01/17

* Fixed temporary files path setting in general preferences which was not used.
* Fixed missing devices from the node view when they use a remote server.
* Fixed broken ASA kernel/initrd file browsers.
* Fixed bug with WICs interfaces no showing up in the port list.

## 1.2.2 2015/01/16

### Small improvements / new features
 
* EtherSwitch routers can be added and configured like other IOS routers.
* Change hostname option in the contextual device menu.
* Import & export config options in contextual device menu.
* Auto screenshot when saving a project.
* Auto start project support (you have to manually edit your .gns3 project file).
* Changes to the IOU L2 initial-config (16 Ethernet interfaces, no shutdown by default and 0 serial interfaces).
* Upgraded SuperPutty to version 1.4.0.5 in the all-in-one installer.
* Possibility to apply or not the same text to all selected items when editing notes.
* Base configs are now stored in the GNS3 config directory.
* Short port names in the topology summary.
* Added the VirtualBox VM name in VirtualBox device tooltips.
* Set 5 seconds timeout for local server connections.
* Check if any device runs and warn the user before closing a project.
* Restore the debug level status when starting.
* Automatically select the symbol and category corresponding the edited item in the symbol selection dialog.
* Scale SVG images to icon sizes.
* Console switching from local/remote to remote/local while a VirtualBox VM is running.
* Default Jungle dock location is now bottom right corner.
 
### Bug fixes
 
* Fixed the default jungle news loading on Windows.
* Fixed SuperPutty integration (not the default, still have to select it in the preferences).
* Avoid uninitialized nodes to be saved in the project file.
Prevent GNS3 to crash on Windows when importing GNS3 config file.
* Fixed resource access on Mac OS X.
* Fixed transparency or border style restoration for ellipses and rectangles.
* Support spaces in the controller name of VirtualBox clones.
* Ignore Unicode errors when executing vboxmanage.
* Get Windows interface list from the registry if the COM service fails.

## 1.2.1 2014/12/04

* Support for full screen mode (View -> Fullscreen).
* Bundled Qemu 0.13.0 in the Windows all-in-one. Default for all local Qemu VMs.
* Bundled Qemu 0.14.1 in the Mac OS X App. Default for all local Qemu VMs.
* Changed ASA defaults to use Qemu 0.13.0 (on Windows), have 4 interfaces and CPU throttling to 65%.
* Fixed SecureCRT command line when space in the device name.
* Fixed port sorting issues.
* Added default path for VBoxManage on Mac OS X
* Upgraded gns3-converter to version 1.1.1 for Windows all-in-one and Mac OS X DMG.
* New idle-PC field validation.
* Possibility to load the project from command line (or double-click on a project on Windows).
* Fixed Unicode error when using VirtualBox VM with a name containing non-english characters.

## 1.2 2014/11/20

* New GUI styles: charcoal (default) & classic. Changing GUI Preferences
* Integration of GNS3 converter (allows old .net topologies to be opened).
* Allow Qemu VM to have no interface.
* Automatically extract IOS configs when a project is closed.
* Show the cancel button in Wizards on Mac OS X.
* Fix crash on Windows 32-bit.
* Fix "new project" bug when using the GNS3 IOU VM.
* Fix "could not find unused port" WinError 10013 bug
* qemu-system-i386 is the new default on 32-bit platforms.
* Option to deactivate the new project dialog at startup.
* Add "open a project" and "recent projects" buttons to the new project dialog.
* Fix platform detection issue with some Cisco IOS image file name.
* Add delay (default 500 ms) when Console to all nodes.
* Check for duplicate node names in Preferences.
* Fix bug when editing a Qemu VM configured to run on a remote server.
* News dock widget is smaller.
* Fix SecureCRT issue when disconnecting from an IOU device on Windows.
* Update VPCS to version 0.6 in the all-in-one installer.

## 1.1 2014/11/20

* Fixed broken cloud.
* Fixed broken remote server.
* Fixed Qemu binaries not showing up when editing a Qemu VM.
* Fixed EtherSwitch (until we come with a default template for it).
* Serial console for local VirtualBox.
* Warning message when creating an IOU device with a remote server in the Wizard.
* New Idle-PC dialog.<|MERGE_RESOLUTION|>--- conflicted
+++ resolved
@@ -1,6 +1,15 @@
 # Change Log
 
-<<<<<<< HEAD
+## 2.2.35 08/11/2022
+
+* Fix "variables": [] in project file leads to unlimited increase of empty name/value pairs in GUI. Fixes #3397
+* Make version PEP 440 compliant
+* Support for Python 3.11
+* Upgrade PyQt to 5.15.7 and pywin32 to v305
+* Allow for more dependency versions at patch level
+* Replace deprecated distro.linux_distribution() call
+* Add a fix for the CVE-2007-4559
+
 ## 3.0.0a2 06/09/2022
 
 * Add missing 'sys' module. Ref #3373
@@ -61,17 +70,6 @@
 * Resource constraints for Docker VMs.
 * Support for "usage" for "Cloud" nodes. Fixes https://github.com/GNS3/gns3-gui/issues/2887 Allow "usage" for all builtin nodes (not exposed in Ui).
 * Markdown support in project Readme. Fixes #2550 #2289 Allow project README to be edited from "File->Edit project". Fixes #2829
-=======
-## 2.2.35 08/11/2022
-
-* Fix "variables": [] in project file leads to unlimited increase of empty name/value pairs in GUI. Fixes #3397
-* Make version PEP 440 compliant
-* Support for Python 3.11
-* Upgrade PyQt to 5.15.7 and pywin32 to v305
-* Allow for more dependency versions at patch level
-* Replace deprecated distro.linux_distribution() call
-* Add a fix for the CVE-2007-4559
->>>>>>> 10126860
 
 ## 2.2.34 28/08/2022
 
