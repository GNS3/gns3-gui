--- conflicted
+++ resolved
@@ -1,6 +1,13 @@
 # Change Log
 
-<<<<<<< HEAD
+## 2.2.44 06/11/2023
+
+* Fix timeout issue when creating Qemu disk image. Fixes https://github.com/GNS3/gns3-server/issues/2313
+* Refactor command variables support
+* Add vendor_logo_url in appliance schemas. Ref https://github.com/GNS3/gns3-registry/pull/825
+* Add Qemu IGB network device
+* Add the ability to edit width and height in the style edit dialog.
+
 ## 3.0.0a5 27/10/2023
 
 * Upgrade to actions/checkout@v3 and actions/setup-python@v3
@@ -71,16 +78,6 @@
 * Resource constraints for Docker VMs.
 * Wait for readme to be updated before exporting the project.
 * Support for "usage" for "Cloud" nodes. Fixes https://github.com/GNS3/gns3-gui/issues/2887 Allow "usage" for all builtin nodes (not exposed in Ui).
-
-=======
-## 2.2.44 06/11/2023
-
-* Fix timeout issue when creating Qemu disk image. Fixes https://github.com/GNS3/gns3-server/issues/2313
-* Refactor command variables support
-* Add vendor_logo_url in appliance schemas. Ref https://github.com/GNS3/gns3-registry/pull/825
-* Add Qemu IGB network device
-* Add the ability to edit width and height in the style edit dialog.
->>>>>>> a199fef0
 
 ## 2.2.43 19/09/2023
 
