# Change Log

<<<<<<< HEAD
## 3.0.0b3 19/05/2024

* Fix updating IOS router
* Ensure Python >= 3.8 is used in pyproject.toml
=======
## 2.2.48 08/07/2024

* Use "experimental features" to allow bypassing hostname validation. Ref #3524
* Update appliance_v8.json. Ref https://github.com/GNS3/gns3-registry/pull/897
* Option to keep the compute IDs unchanged when exporting a project
* Upgrade sentry-sdk and psutil packages
* Switch to PyQt5 5.15.10 for macOS build
>>>>>>> b22c5c84

## 2.2.47 15/05/2024

* Remove maximum size for capture dialog. Ref #3576
* Change sentry-sdk version
* Upgrade aiohttp, sentry-sdk and truststore
* Upgrade jsonschema and aiohttp
* Drop Python 3.7
* Remove dev requirements for Python 3.6
* Add NAT symbols
* Only show log message if event has "message"

## 3.0.0b2 07/04/2024

* Enable local controller support on Linux
* Support for custom Qemu path in templates and nodes
* Round CPUs value in Docker templates and VMs. Ref https://github.com/GNS3/gns3-gui/issues/3572

## 2.2.46 26/02/2024

* Add GNS3 console command "env" to show what environment variables are used. Ref https://github.com/GNS3/gns3-server/issues/2306
* Add CTRL+C shortcut to copy status bar message. Ref #3561
* Key modifier (ALT) to ignore snap to grid. Fixes #3538
* Increase timeout to 5s for status bar messages. The coordinates message has no timeout and can be reset when clicking on the scene. Ref #3561
* Add reset GUI state feature. Ref #3549
* Fix for hiding Windows terminal. Ref #3290
* Drop support for Python 3.6
* Upgrade sentry-sdk, psutil and distro dependencies

## 2.2.45 12/01/2024

* Add missing console_type values in appliance_v8.json. Ref https://github.com/GNS3/gns3-registry/issues/849
* Handle moved project notifications on controller stream
* Add debug for PATH env variable
* Add custom executable paths on Windows
* Add --suppressApplicationTitle for Windows terminal. Fixes https://github.com/GNS3/gns3-gui/issues/3544
* Upgrade sentry-sdk and aiohttp

## 3.0.0b1 27/11/2023

* Upgrade sentry-sdk to v1.37.1
* Deactivate showing a percentage in progress bar. Ref #3543

## 3.0.0a6 15/11/2023

* Possible fix for stuck image upload. Ref https://github.com/GNS3/gns3-server/issues/2310
* Fix timeout issue when creating Qemu disk image. Fixes https://github.com/GNS3/gns3-server/issues/2313
* Add ISO file to images filter in Image Manager. Ref https://github.com/GNS3/gns3-server/issues/2310
* Update custom command help and protect against double quote in project name
* Refactor command variables support
* Pass os.environ in Popen()
* Add the ability to edit width and height in the style edit dialog.

## 2.2.44.1 07/11/2023

* No changes

## 2.2.44 06/11/2023

* Fix timeout issue when creating Qemu disk image. Fixes https://github.com/GNS3/gns3-server/issues/2313
* Refactor command variables support
* Add vendor_logo_url in appliance schemas. Ref https://github.com/GNS3/gns3-registry/pull/825
* Add Qemu IGB network device
* Add the ability to edit width and height in the style edit dialog.

## 3.0.0a5 27/10/2023

* Upgrade to actions/checkout@v3 and actions/setup-python@v3
* Fix cannot change default VLAN for an access port for builtin Ethernet switch. Fixes #3528
* Add Qemu IGB network device

## 3.0.0a4 18/10/2023

* New packaging relying only pyproject.toml
* Apply Snap-to-grid of drawing items not on their center position. Fixes #3465
* Allow computes to be dynamically or manually allocated
* Add UEFI boot mode option for Qemu VMs
* Adjust some values in pyproject.toml
* Migrate to pyproject.toml
* Mark VMware and VirtualBox support as deprecated
* Fix RecursionError with invalid credentials. Fixes #3374
* Allow raw images by default. Fixes https://github.com/GNS3/gns3-server/issues/2097
* Dot not allow "no border" style for line items
* Use "none" for solid line style in drawing items
* Fix editing Docker container config generates exception and empty config. Fixes #3371
* Fix cannot detect images by default when trying to upload them in the Image Manager. Fixes #3367
* Fix unable to set VNC console resolution. Fixes  #3365
* Set default symbol theme to "Affinity-square-blue"
* Fix creating a custom Ethernet switch template
* Update decorative symbols (for Wizards etc.)
* Use generic symbol names
* Set raw image param when uploading an image from the appliance wizard
* Fix incorrect param in getCompute()
* Checks for valid hostname on server side for Dynamips, IOU, Qemu and Docker nodes
* Fix incorrect call to QProgress.setValue() with float
* Reactivate project importation
* Support compression levels
* Add zstandard compression
* Upgrade dependencies
* Remove Qemu binary requirement
* Use controller API to list images
* Use new API endpoints to create/resize Qemu disk images.
* Drop Python 3.6 support and require Python >= 3.7
* Improvements when connecting and updating computes
* Use current directory when searching for images. Fixes #3198
* Refactor server settings and wizard
* Disable local server and GNS3 VM preferences
* Image uploading to controller and project export
* HTTP client refactoring completed
* Start HTTP client refactoring
* Upgrade dependencies
* Handle empty compute_id in preferences. Ref #3265
* Remove direct upload to compute
* Send JWT token in query string when connecting to websocket. Ref https://github.com/GNS3/gns3-server/pull/1992
* Option to delete orphaned image files from disk when template is removed. Fixes #3249
* Remove Qemu legacy networking code
* Isolate and unisolate support. Fixes https://github.com/GNS3/gns3-gui/issues/3190
* Support authentication using JWT tokens
* Change Qemu disk descriptions. Fixes #3035
* Edit only text mode config files
* Hide config import/export when configFiles attribute is empty
* Qemu disk interfaces must be set to "none" by default. Ref #3035
* Do not allow image to be configured on Qemu VM secondary slave disk if create config disk option is enabled.
* Add explicit option to automatically create or not the config disk. Off by default.
* Auxiliary console support for Qemu. Ref #2873 Improvements for auxiliary console support for Docker and Dynamips.
* Support to reset all console connections. Ref https://github.com/GNS3/gns3-server/issues/1619
* Support to reset links. Fixes https://github.com/GNS3/gns3-server/issues/1620
* Fix bug when recent files cannot be seen in the new project dialog.
* Wait for the controller to be online before allowing actions like creating or opening a project. Fixes #2907
* Show progress dialog immediately when connecting to server. Ref #2907
* QEMU config disk - enable QEMU config import/export
* Add total RAM, CPUs and disk size to servers summary as well as disk usage in percent. Fixes https://github.com/GNS3/gns3-server/issues/1532
* Resource constraints for Docker VMs.
* Wait for readme to be updated before exporting the project.
* Support for "usage" for "Cloud" nodes. Fixes https://github.com/GNS3/gns3-gui/issues/2887 Allow "usage" for all builtin nodes (not exposed in Ui).

## 2.2.43 19/09/2023

* Add KiTTY to preconfigured telnet consoles. Fixes #3507
* Fix generic icon in Wayland. Ref #3501
* Support for appliance format version 8.
* Use importlib instead of pkg_resources
* Upgrade to PyQt 5.15.9 and pywin32
* Add support for appliance version 8 format

## 2.2.42 09/08/2023

* Use the system's certificate store for SSL connections
* Give a node some time to start before opening the console (for console auto start). Fixes #3474
* Use Mate Terminal by default if installed on Debian, Ubuntu and Linux Mint.
* Support for gnome-terminal tabs to be opened in the same window.
* Remove import urllib3 and let sentry_sdk import and patch it. Fixes https://github.com/GNS3/gns3-gui/issues/3498
* Add import sys in sudo.py
* Rounded Rectangle support

## 2.2.41 12/07/2023

* Use alternative method to set the correct permissions for uBridge on macOS
* Remove sending stats to GA
* Catch urllib3 exceptions when sending crash report. Ref https://github.com/GNS3/gns3-gui/issues/3483
* Backport UEFI boot mode support for Qemu VMs
* Add debug for dropEvent. Ref https://github.com/GNS3/gns3-server/issues/2242

## 2.2.40.1 10/06/2023

* No changes

## 2.2.40 06/06/2023

* Change log messages for Websocket errors
* Do not proceed if an appliance symbol cannot be downloaded. Ref #3466
* Delete a node or link from topology summary view using Delete key. Ref #3445
* Fix "Start the capture visualization program" checkbox works only one (first) time for a given link. Fixes #3442
* Let the selected link style applied when editing a link. Fixes #3460
* Fix hovered color shown in style editing dialog. Fixes #3460

## 2.2.39 08/05/2023

* Fix nodes are not snapped to the grid at the moment of creation
* Upgrade distro and aiohttp dependencies

## 2.2.38 28/02/2023

* Add long description content type in setup.py
* Automatically add new issues to GNS3 project
* Development 2.2.38.dev1

## 2.2.37 25/01/2023

* Upgrade to PyQt5 v5.15.7
* Changed Windows Terminal telnet console profile from OS X to windows ref: issue #3193

## 2.2.36 04/01/2023

* Add Trusted Platform Module (TPM) support for Qemu VMs
* Add "on_close" setting to appliance schema. Fixes https://github.com/GNS3/gns3-server/issues/2148
* Add default 'ide' disk interface when manually creating Qemu VM template. Fixes #3360
* Fix zoom factor is multiplied when loading projects. Fixes #3408
* Remove deprecated PuTTY option in preferences. Ref https://github.com/GNS3/gns3-gui/discussions/3415


## 3.0.0a3 27/12/2022

* Catch timeout error while updating appliance files
* Fix RecursionError with invalid credentials. Fixes #3374
* Allow raw images by default. Fixes https://github.com/GNS3/gns3-server/issues/2097
* Remove deprecated PuTTY option in preferences. Ref https://github.com/GNS3/gns3-gui/discussions/3415
* Fix "variables": [] in project file leads to unlimited increase of empty name/value pairs in GUI. Fixes #3397
* Ignore local revision when comparing versions.
* Make version PEP 440 compliant
* Support for Python 3.11
* Replace deprecated distro.linux_distribution() call
* Add a fix for the CVE-2007-4559


## 2.2.35.1 10/11/2022

* Re-release Web-Ui v2.2.35

## 2.2.35 08/11/2022

* Fix "variables": [] in project file leads to unlimited increase of empty name/value pairs in GUI. Fixes #3397
* Make version PEP 440 compliant
* Support for Python 3.11
* Upgrade PyQt to 5.15.7 and pywin32 to v305
* Allow for more dependency versions at patch level
* Replace deprecated distro.linux_distribution() call
* Add a fix for the CVE-2007-4559

## 3.0.0a2 06/09/2022

* Add missing 'sys' module. Ref #3373
* Upgrade dev dependencies
* Dot not allow "no border" style for line items
* Use "none" for solid line style in drawing items
* Implement new option (Delete All) to contextual menu in "Console" dock. Fixes #3325
* Fix editing Docker container config generates exception and empty config. Fixes #3371
* Fix 2560x1440 resolution for Docker container
* Fix cannot detect images by default when trying to upload them in the Image Manager. Fixes #3367
* Fix unable to set VNC console resolution. Fixes  #3365

## 3.0.0a1 04/08/2022

* Set default symbol theme to "Affinity-square-blue"
* Fix creating a custom Ethernet switch template
* Update decorative symbols (for Wizards etc.)
* Use generic symbol names
* Set raw image param when uploading an image from the appliance wizard
* Checks for valid hostname on server side for Dynamips, IOU, Qemu and Docker nodes
* Support compression levels
* Add zstandard compression
* Remove Qemu binary requirement
* Use controller API to list images
* Use new API endpoints to create/resize Qemu disk images.
* Image management dialog
* Drop Python 3.6 support and require Python >= 3.7
* Improvements when connecting and updating computes
* Use current directory when searching for images. Fixes #3198
* Refactor server settings and wizard
* Disable local server and GNS3 VM preferences
* Image uploading to controller and project export
* HTTP client refactoring
* Handle empty compute_id in preferences. Ref #3265
* Remove direct upload to compute
* Send JWT token in query string when connecting to websocket. Ref https://github.com/GNS3/gns3-server/pull/1992
* Remove traceng code
* Option to delete orphaned image files from disk when template is removed. Fixes #3249
* Remove Qemu legacy networking code
* Isolate and unisolate support. Fixes https://github.com/GNS3/gns3-gui/issues/3190
* Support authentication using JWT tokens
* Providing the path to create a project is now deprecated.
* Client to use version 3 of the API.
* Change Qemu disk descriptions. Fixes #3035
* Edit only text mode config files
* Hide config import/export when configFiles attribute is empty
* Qemu disk interfaces must be set to "none" by default. Ref #3035
* Do not allow image to be configured on Qemu VM secondary slave disk if create config disk option is enabled.
* Add explicit option to automatically create or not the config disk. Off by default.
* Auxiliary console support for Qemu. Ref #2873 Improvements for auxiliary console support for Docker and Dynamips.
* Support to reset all console connections. Ref https://github.com/GNS3/gns3-server/issues/1619
* Support to reset links. Fixes https://github.com/GNS3/gns3-server/issues/1620
* Fix bug when recent files cannot be seen in the new project dialog.
* Wait for the controller to be online before allowing actions like creating or opening a project. Fixes #2907
* Show progress dialog immediately when connecting to server. Ref #2907
* QEMU config disk - enable QEMU config import/export
* Add total RAM, CPUs and disk size to servers summary as well as disk usage in percent. Fixes https://github.com/GNS3/gns3-server/issues/1532
* Resource constraints for Docker VMs.
* Support for "usage" for "Cloud" nodes. Fixes https://github.com/GNS3/gns3-gui/issues/2887 Allow "usage" for all builtin nodes (not exposed in Ui).
* Markdown support in project Readme. Fixes #2550 #2289 Allow project README to be edited from "File->Edit project". Fixes #2829

## 2.2.34 28/08/2022

* Upgrade dev dependencies
* Implement new option (Delete All) to contextual menu in "Console" dock. Fixes #3325
* Fix 2560x1440 resolution for Docker container

## 2.2.33.1 21/06/2022

* Match GNS3 server version

## 2.2.33 20/06/2022

* Upgrade sentry-sdk and psutil
* Check that node names for Qemu and Docker are valid
* Backport reset all console connections. Fixes #2072
* Add more video resolutions to Docker containers using VNC. Fixes #3329
* Add python_requires=">=3.4" in setup.py. Fixes  #3326
* Only allow post release corrective versions of GUI and server to interact
* Allow minor versions of GUI and server to interact
* Update VirtViewer path. Fixes #3334

## 2.2.32 27/04/2022

* Use public DSNs for Sentry
* Fix exception when doubleclick on NAT node. Fixes #3312
* Fix "Apply" button in the "Preferences" dialog stays gray when templates/nodes are opened by double-click. Fixes #3307
* Add 'reset docks' in the view menu. Ref #3317

## 2.2.31 26/02/2022

* Install setuptools v59.6.0 when using Python 3.6

## 2.2.30 25/02/2022

* Set setuptools to v60.6.0
* Upgrade to pywin32 v303. Ref #3290
* Fix int() call. Ref #3283
* Fix QPoint() as unexpected type 'float'. Fixes #3283
* Fix painter.drawRect() has unexpected type 'float'. Fixes #3282
* Fix SpinBox.setValue() requires integer. Fixes #3281

## 2.2.29 08/01/2022

* Clear cache when opening symbol selection dialog. Fixes #3256
* Fix @ in username issue with HTTP authentication. Fixes #3275
* Use '//' operator instead of int()
* Fix create drawing item calls since mapToScene() returns a QPointF https://doc.qt.io/qt-5/qgraphicsview.html#mapToScene-4
* Fixed QPoint called with floats

## 2.2.28 15/12/2021

* Fixed drawLine called with float arguments
* Fixed dead VIX API link

## 2.2.27 12/11/2021

* Fix symbols in "Symbol selection" dialog are not placed in alphabetical order. Fixes #3245
* Fix links duplicates in topology summary. Fixes #3251
* chore : use --no-cache-dir flag to pip in dockerfiles to save space

## 2.2.26 08/10/2021

* Upgrade embedded Python to version 3.7 in Windows package
* Upgrade Visual C++ Redistributable for Visual Studio 2019 in Windows package
* Fix SSL support in Windows package
* Open "template configuration" dialog with double click on template name in "Preferences". Fixes #3239
* Only show "virtio" network adapter when legacy node is enabled. Fixes https://github.com/GNS3/gns3-gui/issues/1969
* Double-click on a template opens "template configuration" dialog. Fixes #3236
* Fix "Custom symbols" can't be unfolded after using "Filter" field. Fixes #3231

## 2.2.25 14/09/2021

* Fix menu disabled for modal dialogs on macOS. Fixes #3007
* Change method to display the recent files menu. Fixes #3007
* Fix bug when using empty port names for custom adapters. Fixes #3228
* Upgrade Qt to version 5.15.4 on macOS
* Fix mouse zoom-in/out step value is two times bigger than keyboard one. Fixes #3226
* Upgrade to Qt 5.15.4 on Windows. Ref #3210
* Fix issue with custom adapters at the node level. Fixes #3223
* Explicitly require setuptools, utils/get_resource.py imports pkg_resources

## 2.2.24 25/08/2021

* Fix incorrect Qemu binary selected when importing template. Fixes https://github.com/GNS3/gns3-gui/issues/3216
* Early support for Python3.10
* Bump pywin32 from 300 to 301
* Add PyQt5==5.12.3 for macOS build

## 2.2.23 05/08/2021

* Handle -no-kvm param deprecated in Qemu >= v5.2
* Support for invisible links. Fixes #2461
* Add kitty console application command line. Fixes #3203
* Add Windows Terminal profile as an option for Console Applications. Fixes #3193

## 2.2.22 10/06/2021

* Fix exception shown when GNS3 is started with empty config. Fixes #3188
* Add ZOC8 console terminal for macOS command line
* Link style support. Fixes https://github.com/GNS3/gns3-gui/issues/2461
* Fix charcoal theme. Ref #3137
* Fix issue when showing menu to select port. Fixes #3169

## 2.2.21 10/05/2021

* Fix issue with empty project variable name. Fixes #3162
* Downgrade to PyQt5 5.12.1. Fixes https://github.com/GNS3/gns3-gui/issues/3169

## 2.2.20 09/04/2021

* Fix project does not load anymore. Fixes #3140
* Do not connect to server while waiting for user to accept/reject SSL certificate. Fixes #3144
* Fix invalid server version check request. Fixes #3144
* Upgrade dependencies
* Add terminator as a predefined custom console option

## 2.2.19 05/03/2021

* No changes

## 2.2.18 16/02/2021

* SSL support.
* Remove the useless file "zoom-in (copy).svg". Fixes #3114
* Use HDD disk image as startup QEMU config disk
* Edit only text mode config files
* Hide config import/export when configFiles attribute is empty
* Qemu disk interfaces must be set to "none" by default. Ref #3035
* Do not allow image to be configured on Qemu VM secondary slave disk if create config disk option is enabled.
* Add explicit option to automatically create or not the config disk. Off by default.
* QEMU config disk support

## 2.2.17 04/12/2020

* Remove "-nographic" option by default for Qemu VM. Fixes #3094
* Fix app cannot start on macOS Big Sur. Ref #3037
* Require confirmation before stopping all devices.

## 2.2.16 05/11/2020

* Fix packets capture stops after some time. Fixes #3067
* Option to allocate or not the vCPUs and RAM settings for the GNS3 VM. Fixes https://github.com/GNS3/gns3-gui/issues/3069

## 2.2.15 07/10/2020

* Fix custom symbol not sent to remote controller when installing appliance

## 2.2.14 14/09/2020

* Improvements to add a new version of an appliance from wizard. Fixes #3002.

## 2.2.13 04/09/2020

* No changes

## 2.2.12 07/08/2020

* Downgrade psutil to version 5.6.7
* Fix log shows the GUI command line without spaces between its arguments. Fixes #3026
* Use server host is console host is equal to "0:0:0:0:0:0:0:0"
* Remove VMware promotion.

## 2.2.11 09/07/2020

* Try to fix "Recent project" selection not working. Ref #3007
* Fix debug entries shown twice in console window and double error messages with remote GNS3VM. Fixes #3010
* Fix deprecation warning. Ref #3009
* Fix tests on macOS. Ref #3009
* Fix sentry SDK is configured twice.

## 2.2.10 18/06/2020

* New fix for multi-device selection/deselection not working as expected with right click. Fixes #2986
* Optimize snap-to-grid code for drawing items. Fixes #2997
* Move jsonschema 2.6.0 requirement in build repository.
* Only use jsonschema 2.6.0 on Windows and macOS.
* Disable default integrations for sentry sdk.

## 2.2.9 04/06/2020

* Fix GUI doesn't detect another GUI on macOS. Fixes #2994
* Support to activate/deactive network connection state replication in Qemu.
* Option to reset or not all MAC addresses when exporting or duplicating a project.
* Fix Multi-device selection/deselection not working as expected with right click. Fixes #2986
* Replace Raven by Sentry SDK. Fixes https://github.com/GNS3/gns3-server/issues/1758
* Fix online help menu URL. Fixes #2984
* Require setuptools>=17.1 in setup.py. Ref https://github.com/GNS3/gns3-server/issues/1751 This is to support environmental markers. https://github.com/pypa/setuptools/blob/master/CHANGES.rst#171
* Update README. Ref https://github.com/GNS3/gns3-server/issues/1719
* Restore editReadme attribute which was removed in Change 'New export project wizard'
* Updated GUI pyqt files from Tab Order 'fixes' in "Tab Order in Preferences and Project Dialog #2872"

## 2.2.8 07/05/2020

* Default port set to 80 for server running in the GNS3 VM. Fixes #1737
* Make the Web UI the default page. Ref https://github.com/GNS3/gns3-server/issues/1737
* Fix "export portable project forgets contents of README". Fixes #1724
* Activate unified title and toolbar on MacOS. Fixes #2968
* Confirmation dialog for "console connect to all nodes". Fixes #2971
* Add "Resume all suspended links". Fixes #2858
* Revert "Change default path for SecureCRT. Fixes #2896"
* Remove @property from ConfigurationDialog(). Fixes #2819 #2965
* Use Environmental Markers to force jsonschema version. Fixes https://github.com/GNS3/gns3-gui/issues/2849 Version 3.2.0 with Python >= 3.8 Version 2.6.0 with Python < 3.8
* Use Environmental Markers to force jsonschema version 2.6.0 on Windows/macOS. Ref https://github.com/GNS3/gns3-gui/issues/2849
* Remove preferences dialog geometry restoration. Fixes #2807
* Fix unable to configure custom adapters for Qemu VMs. Fixes #2961

## 2.2.7 07/04/2020

* Fix VNC console template doesn't extract %i (Project UUID). Fixes #2960
* Fix contextual menu issues. Ref #2955

## 2.2.6 26/03/2020

* Prevent locked drawings to be deleted. Fixes https://github.com/GNS3/gns3-gui/issues/2948
* Fix issues with empty project variables. Fixes https://github.com/GNS3/gns3-gui/issues/2941
* Upgrade psutil to version 5.6.6 due to CVE-2019-18874 https://github.com/advisories/GHSA-qfc5-mcwq-26q8
* Use existing README.txt if existing when exporting portable project. Fixes https://github.com/GNS3/gns3-server/issues/1724
* Allow creation of a diskless Qemu VMs. Fixes #2939
* Re-enable "create new version" in appliance wizard. Fixes #2837
* Fix unable to load project from project library. Fixes #2932
* Fix some permission denied errors when loading remote project. Ref #2871 Fixes #2901
* Add 'Royal TS V5' to predefined console list
* Disallow invalid grid sized. Fixes #2908
* Check if hostname is blank. Fixes #2924
* Add nvme disk interface and fix scsi disk interface for Qemu VMs.
* Add latest Qemu nic models.
* Upgrade Qt version to 5.14.1. Ref #2778 #2903

## 2.2.5 09/01/2020

* Add gns3-gui.xml and update Linux icons paths & permissions. Ref #2919

## 2.2.4 08/01/2020

* Fix "Console to all nodes" doesn't open cloud objects with console configured. Fixes #2902
* Change default path for SecureCRT. Fixes #2896
* Add icons in setup.py Ref #2898
* Add remote viewer as a VNC console for Linux. Fixes #2913

## 2.2.3 12/11/2019

* Fix issue when binding on 0.0.0.0. Fixes #2892
* Allow double click on cloud with configured console to open session. Fixes #2894
* Officially support Python 3.8. Ref https://github.com/GNS3/gns3-gui/issues/2895
* Set psutil to version 5.6.3 in requirements.txt

## 2.2.2 04/11/2019

* Fix KeyError: 'spice+agent'. Fixes #2890
* Fix wrong log.error() call when exporting file.
* Revert "Explicitly cleanup the cache directory."
* Fix "UnboundLocalError: local variable 'pywintypes' referenced before assignment"
* Fix GUI uses only telnet console. Fixes #2885
* Fix missing sys module in sudo.py Fixes #2886

## 2.2.1 01/11/2019

* Check if console_type is None.
* Explicitly cleanup the cache directory.
* Get Windows interface from registry if cannot load win32com module.
* Ignore OSError returned by psutil when bringing console to front.
* Catch error if NPF or NPCAP service cannot be detected. Ref https://github.com/GNS3/gns3-server/issues/1670
* Better handling for reading synchronous JSON response from server. Ref #2874
* Fix JSONDecodeError when getting server version. Fixes #2874
* Fix FileNotFoundError exceptions when launching SPICE or VNC clients.
* Fix UnboundLocalError local variable 'win32serviceutil' referenced before assignment
* 'Fix' tab order in preferences dialog so it follows the layout
* 'Fix' tab order in edit project dialog so it follows the layout
* Use compatible shlex_quote to handle case where Windows needs double quotes around file names, not single quotes. Ref https://github.com/GNS3/gns3-gui/issues/2866
* Use 0.0.0.0 by default for server host. Fixes https://github.com/GNS3/gns3-server/issues/1663
* Catch IndexError when configuring port names. Fixes #2865

## 2.2.0 30/09/2019

* No changes

## 2.2.0rc5 09/09/2019

* Adjust size for setup dialog and remove question about running the wizard again. Ref #2846

## 2.2.0rc4 30/08/2019

* Fix issue when asking to run the setup wizard again. Ref #2846
* Remove warning about VirtualBox not supporting nested virtualization. Ref https://github.com/GNS3/gns3-server/issues/1610
* Ask user if they want to see the wizard again. Ref #2846

## 2.2.0rc3 12/08/2019

* Revert to jsonschema 2.6.0 due to packaging problem.

## 2.2.0rc2 10/08/2019

* Bump jsonschema to version 3.0.2
* Fix "Unable to change Remote Main Server IP". Fixes #2823
* Fix "AttributeError: 'QGraphicsTextItem' object has no attribute 'locked'". Fixes #2814
* Fix a minor typo in the setup wizard

## 2.2.0b4 11/07/2019

* Fix issue preventing to open the QFileDialog in the correct directory.
* Remove unused edit readme action. Fixes #2816
* Remove deprecated Qemu parameter to run legacy ASA VMs. Fixes #2827
* Upload images on remote controller. Fixes #2828
* Preferences dialog: send API request only if connected to controller
* Fix AttributeError: 'QGraphicsTextItem' object has no attribute 'locked'. Fixes #2814
* Fix KeyError: 'chassis' when converting old IOS templates. Fixes #2813

## 2.2.0b3 15/06/2019

* Fix template migration issues from GUI to controller. Fixes https://github.com/GNS3/gns3-gui/issues/2803
* %guest-cid% variable implementation for Qemu VMs. Fixes https://github.com/GNS3/gns3-gui/issues/2804
* Increase timeout from 2 to 5 seconds for synchronous check. Ref #2805

## 2.2.0b2 29/05/2019

* Fix KeyError: 'endpoint' issue. Fixes #2802
* Fix wrong aligment of symbols in saved/exported projects. Fixes #2800
* Replace urllib.request by Qt implementation for local server synchronous check. Fixes #2793
* Support snapshots for portable projects. Fixes https://github.com/GNS3/gns3-gui/issues/2792
* Fix event notification problem for projects and how snapshots are restored.
* Do not close the nodes dock widget when creating project.
* Fix no scan for images on remote controller. Fixes #2799
* Use QNetworkAccessManager to download custom appliance symbols.
* Experimental auto upgrade should not be available for "frozen" app. Fixes #2797
* Don't allow link labels to be moved for locked nodes. Fixes #2794
* Catch more OSError/PermissionError when checking md5 on remote images. Fixes #2582
* Fix exception when grid size is 0. Fixes #2790
* Catch PermissionError when scanning local image directories. Fixes #2791

## 2.1.20 29/05/2019

* Fix KeyError: 'endpoint' issue. Fixes #2802

## 2.1.19 28/05/2019

* Fix wrong aligment of symbols in saved/exported projects. Fixes #2800
* Replace urllib.request by Qt implementation for local server synchronous check. Fixes #2793
* Set grid's minimum to 5. Fixes #2795

## 2.1.18 22/05/2019

* Fix error in HTTPConnection.request for Python3.6. Fixes #2793
* Catch more OSError/PermissionError when checking md5 on remote images. Fixes #2582
* Fix exception when grid size is 0. Fixes #2790
* Catch PermissionError when scanning local image directories. Fixes #2791
* Revert "Make sure the latest PyQt5 version 5.12.x is used on Windows." Ref #2778

## 2.2.0b1 21/05/2019

* Change behavior when an IOU license is verified. Fixes https://github.com/GNS3/gns3-server/issues/1555
* Fix cannot load new profile. Fixes #2784
* Fix remote packet capture when controller is also remote. Fixes #2785
* Set console type to "none" by default for Ethernet switches and add a warning if trying to use "telnet". Fixes https://github.com/GNS3/gns3-gui/issues/2776
* Add tooltip for symbol theme support in general preferences. Fixes #2770
* Support for persistent docker volumes

## 2.1.17 17/05/2019

* No changes.

## 2.2.0a5 15/04/2019

* Revert "Drop old Qemu support (Windows and macOS) and legacy ASA support." Ref https://github.com/GNS3/gns3-server/issues/1579
* Do not make NPF or NPCAP service mandatory to start the local server on Windows.
* Do not try to upload a local image that is already installed on the local server.
* Back to the major.minor version for config files. Ref https://github.com/GNS3/gns3-gui/issues/2756
* Some adjustments with compute WebSocket handling. Ref https://github.com/GNS3/gns3-server/issues/1564
* Fix AttributeError: 'GraphicsView' object has no attribute '_import_config_dir'. Fixes #2768
* Do not try to lock a SvgIconItem. Fixes #2766
* Prevent locked nodes to be deleted. Fixes https://github.com/GNS3/gns3-gui/issues/2764
* Add PuTTY 0.71 and mark GNS3 PuTTY as deprecated. Fixes #2758
* Fix bug with IOS platform detection. Fixes #2760

## 2.1.16 15/04/2019

* Do not make NPF or NPCAP service mandatory to start the local server on Windows.
* Fix OverflowError error with progress dialog. Fixes #2767
* More fixes for stuck progress window. Fixes #2765
* Fix adding multiple devices - stuck progress window. Fixes #2765
* Make sure the latest PyQt5 version 5.12.x is used on Windows.
* Show a warning when a config export is not supported. Ref #2762

## 2.1.15 21/03/2019

* No changes on the GUI.

## 2.2.0a4 05/04/2019

* Use the full version number for path to config files. Ref https://github.com/GNS3/gns3-gui/issues/2756
* Fix error message when shutting down GUI without a started server.
* Fix remote packet capture and make sure packet capture is stopped when deleting an NIO. Fixes https://github.com/GNS3/gns3-gui/issues/2753
* Store config files in version specific location
* Update pytest from 4.3.1 to 4.4.0
* Fix error messages on closing GNS3 application. Fixes https://github.com/GNS3/gns3-gui/issues/2750
* Fix bug when list of files for an appliance is not displayed.
* Update 'local' to 'bundled' in server & gui, Fixes: #1561

## 2.2.0a3 25/03/2019

* Fix bug when changing symbol. Fixes #2740
* Fix issue when images are not uploaded from appliance wizard. Ref https://github.com/GNS3/gns3-gui/issues/2738

## 2.2.0a2 14/03/2019

* Try to handle stacked widget layout differently. Ref #2605
* Early support for symbol themes.
* Download custom appliance symbols from GitHub Fix symbol cache issue. Ref https://github.com/GNS3/gns3-gui/issues/2671 Fix temporary directory for symbols was not deleted Fix temporary appliance file was not deleted
* New export project wizard.
* Update paths for binaries moved to the MacOS directory in GNS3.app
* Prevent to change layer position for locked items. Ref #2679
* Display available appliances in a hierarchical folder structure. Fixes #2702
* Handle locking/unlocking items independently from the layer position.
* Better description to why an appliance cannot be installed.
* Force jsonschema dependency to 2.6.0
* Fix broken idle-pc support. Fixes #1515

## 2.2.0a1 29/01/2019

* Fix default NAT interface not restored on Windows. Fixes #2681
* Merge and improvements to the setup wizard. Fixes #2676.
* Adjust the setup wizard (VMware image size, layouts).
* Refactor appliance wizard.
* Natural sorting support for custom adapters tree widget.
* Add the word "template" to configuration dialog titles.
* Reorder node contextual menu.
* Option to limit the size of node symbols (activated by default). Ref #2674.
* Resize SVG node symbol only when height is above 80px. Ref #2674 Work on str instead of binary when resizing SVG symbol.
* Automatically resize SVG symbols that are too big. Ref #2674.
* Bigger new template wizard.
* Fix DeprecationWarning: invalid escape sequence. Fixes https://github.com/GNS3/gns3-gui/issues/2670
* Use theme icons in other contextual menus. Fixes #2669
* Change some text regarding appliance installation.
* Handle errors when creating template from appliance.
* Template creation from an appliance.
* Basic support to create new template from appliance.
* Fix race condition when trying to automatically open a console and the project is already running. Fixes #1493.
* Fix issue with IOS c7200 templates and usage variable.
* Add usage instructions to node tooltip. Ref #2662.
* Smaller node info dialog.
* New node information dialog to display general, usage and command line information. Ref https://github.com/GNS3/gns3-gui/issues/2662 https://github.com/GNS3/gns3-gui/issues/2656
* Support "usage" field for Dynamips, IOU, VirtualBox and VMware. Fixes https://github.com/GNS3/gns3-gui/issues/2657
* Add "new template" entry to File menu. Fixes #2658
* Fix bug with filter in add template. Fixes #2651.
* Fix missing method '_newApplianceActionSlot'. Fixes #2643.
* Use "template" to name what we use to create new nodes.
* Use project instead of topology where appropriate.
* Make sure nothing is named "compute server".
* Use "node" instead of "appliance" for grid support.
* Support for differing grid sizes for appliances and drawings. Requires corresponding commit on gns3-server.
* New projects can be created with show grid/snap to grid.
* Disallow changing layer of a locked object. Ref #2513.
* Cosmetic changes regarding appliances.
* Fix issue when duplicating an appliance on GUI side.
* Fix issue to access configuration pages for Ethernet switch and hub appliances.
* Fix small bugs when using the new appliance management API.
* Fix bug with custom adapters and categories for Docker VM. Fixes https://github.com/GNS3/gns3-gui/issues/2613
* Fix bug with categories with Docker appliances.
* Schema validation for appliance API. Ref #1427.
* Remove generic controller settings API endpoint.
* Fix conflict between the two websocket streams (project & controller).
* Fix platform.linux_distribution() is deprecated. Fixes https://github.com/GNS3/gns3-gui/issues/2578
* Allow multiple appliances to be installed. Ref #2490
* Add more information about appliance templates.
* New appliance wizard to install an appliance from different sources. Ref #2490
* Redesign appliance handling part 1. Ref #2490  - Removed appliance templates from device dock  - Use new controller notification stream  - Fixed device update and remove from device dock
* Fix "Network session error" issues. Fixes #2560.
* Set default layer for newly created nodes to 1 and 2 for all other drawings. Ref #2513.
* Deactivate TraceNG module
* Main menu actions to WebUI and Light Web Interface
* Enable TraceNG module
* Add Solar-Putty command line. Ref #2519.
* Fix issues when locking/unlocking items. Ref #2513.
* Fix tests for default note font/color.
* Console support for clouds (to connect to external devices or services). Fixes #2500.
* Fix LabelItem tests.
* Separate appliance font from note font. Fixes #2477.
* Do not include spaces in link description (%d replacement) for packet analyzer command. Ref #2485.
* Fix error when trying to open project. Fixes #2508
* Launch packet capture analyzer command without creating pipe.
* Streamline appliance wizard. Fixes #2224.
* Fix "Node list view not updated when renaming or deleting appliance template". Fixes #2356.
* Automatically resize the Custom adapters configuration dialog. Fixes #2467.
* Change size of custom adapters configuration dialog. Ref #2467.
* Improve node tooltips. Fixes #2462.
* Do not activate "console auto start" by default. Ref #1910.
* Support for console auto start. Fixes #1910
* Add custom_adapters setting support for appliance files. Ref #2361.
* Possibility to customize port names and adapter types for Qemu, VirtualBox, VMware and Docker. Fixes #2361. MAC addresses can customized for Qemu as well.
* Allow to have the projects with the same name in different locations. Fixes #2380.
* Save state feature for VirtualBox and VMware. New "On close" setting to select the action to execute when closing/stopping a Qemu/VirtualBox/VMware VM.
* Support for suspend to disk / resume (Qemu). Ref #725.
* Fix bug with 'none' console type for Ethernet switch. Fix some tests related to traceng.
* Allow to resize a Qemu VM disk (extend only). Ref #2382.
* Allow to select the default NAT interface in preferences for local server.
* Fix missing lock and unlock icons in resources.
* Consistent icon styles for contextual menu. Fixes #1272.
* Spice with agent support for Qemu VMs. Fixes #2355.
* Fix zoom-in zoom-out step values. Ref #2457.
* Support for console type "none" for all VMs. Fixes #2452.
* Allow to copy Dynamips, IOU, Qemu and Docker templates in preferences. Fixes #2451.
* Support for none console type (Qemu & Docker only)
* Support Qemu with HAXM acceleration.
* Use PyQt 5.10 and change AV build to use MSVS2017
* PyQt5.10 support, Ref. #2434
* Allow to accept a different md5 hash than the one in the appliance file. Ref. server#1246
* Critical information during upload file with different md5, Ref. #1246
* Restore locked item state.
* Bump to version 2.2.0dev1 & refresh resources/ui files.
* Have the contextual menu use icons from the active style. Ref #1272.
* Individually lock or unlock an item on the scene. Fixes #1228.
* Improve lock and unlock all items so some actions can still be performed on objects. Fixes #1134.
* Lock or unlock all items button. Fixes #1134.
* Move console to all devices icon after the separation bar. Ref #1272
* Lock icons. Ref #1134.

## 2.1.14 27/02/2019

* Better description to why an appliance cannot be installed.

## 2.1.13 26/02/2019

* Disable computer hibernation detection mechanism. Ref #2678
* Add some advice for request timeout message. Fixes #2652
* Show/Hide interface labels when status points are not shown. Fixes #2690
* Do not print critical message twice on stderr. Replace QMessageBox calls with no parent by log.error()/log.warning().
* Show critical messages before the main window runs.
* Avoid using PyQt5.Qt, which imports unneeded stuff. Fixes #2592
* Fix SIP import error with recent PyQt versions. Fixes #2709
* Upgrade to Qt 5.12. Fixes #2636
* Adjust the setup wizard (VMware image size, layouts).

## 2.1.12 23/01/2019

* Option to resize SVG symbols that are too big (height above 80px, activated by default). Ref #2674.
* Update VMware banners and links.
* Allow users to refresh the template list in the nodes view panel.
* Fix Dynamips decompress doesn't work with relative images. Fixes #2648.
* Update download URL for "Check For Update".

## 2.1.11 28/09/2018

* Handle deleted SIP objects.
* Update paths for UltraVNC and VirtViewer.
* Indicate if Solar-PuTTY is included or not. Fixes #2595
* Fix bad link to installation instructions in README.rst. Fixes #2590
* Downgrade to Qt 5.9. Fixes #2592.

## 2.1.10 15/09/2018

* Fix small errors like unhandled exceptions etc.
* Fix when appliance version is not available for Dynamips/IOU/Qemu. Fixes #2585.
* Fix issue when installing appliance with no version selected. Fixes #2585.
* Check for existing appliance name across all emulator types. Fixes #2584.
* Improve the invalid port format detection. Fixes https://github.com/GNS3/gns3-gui/issues/2580
* Catch OSError/PermissionError when checking md5 on remote image. Fixes #2582.
* Fix UnicodeDecodeError in file editor. Fixes #2581.
* Catch import error for win32serviceutil. Fixes #2583.
* Fix bug with empty project ID when creating a new node. Fixes #2366
* Fix various small errors, mostly about non-existing C/C++ objects.
* Send extra controller and compute information in crash reports.
* Update setup.py and fix minor issues.
* Set the default delay console all value to 1500ms if using Solar-PuTTY.
* Make Solar-Putty the default if installed. Ref #2519.
* Fix issue with custom appliance. Fixes https://github.com/GNS3/gns3-registry/issues/361
* Forbid controller and compute servers to be different versions. Report last compute server error to clients and display in the server summary.
* Fix issue with appliance categories. Fixes https://github.com/GNS3/gns3-registry/issues/361
* Add compute information to crash reports.
* Add controller version in Sentry bug reports.
* Backport: Fix "Network session error" issues. Fixes #2560.
* Add SolarPutty command line. Fixes #2519.
* Add missing Qemu boot priority values. Fixes https://github.com/GNS3/gns3-server/issues/1385
* Update PyQt5 from version 5.8 to version 5.10. Fixes #2564.

## 2.1.9 13/08/2018

* Fix incorrect short port names in topology summary. Fixes https://github.com/GNS3/gns3-gui/issues/2562
* Add compute version in server summary tooltip.
* Fix test for Qemu boot priority. Fixes #2548.
* Fix boot priority missing when installing an appliance. Fixes #2548.
* Support PATH with UTF-8 characters in OSX telnet console, fixes #2537
* Allow users to accept different MD5 hashes for preconfigured appliances. Fixes #2526.
* Do not try to update drawing if it is being deleted. Ref #2483.
* Catch exception when loading invalid appliance file.

## 2.1.8 14/06/2018

* Add error information when cannot access/read IOS/IOU config file. Ref #2501
* Fallback when using process name to bring console to front.
* Use process name to bring console to front. Fixes #2514.

## 2.1.7 12/06/2018

* Do not try to update link if it is being deleted. Fixes #2483.
* Fix can't add SVG image to project. Fixes #2502
* Remove unwanted trailing characters and other white spaces when reading .md5sum files. Fixes #2498.
* Update interface sequence number check. Fixes #2491.
* Logo should not have context menu, Fixes: #2507
* Update logo position only when changes, Fixes: #2506

## 2.1.6 22/05/2018

* Ask for global variables when project is loaded
* Add/Edit global variables of project
* Rename tabs at Edit Project
* Global variables tab on Edit project
* Support of supplier logo and url
* Add missing crowdfunder name in About dialog.
* Project variables and supplier
* No timeout when duplicating a project.
* No timeout when restoring snapshot.
* Add advanced settings for docker and ExtraHosts param, Ref. #2482
* Replace "not supported" by "none" in topology summary view.

## 2.1.5 18/04/2018

* Fix Qemu binary list locks when a version is deleted. Fixes #2474.
* Fix invalid answer from the PyPi server. Fixes #2473.
* Fix wrong wizard page name.
* Grid size support for projects. Fixes #2469.
* Remove 'include INSTALL' from MANIFEST. Fixes #2470.
* Check for valid IP address and prevent to run on non-Windows platforms.

## 2.1.4 12/03/2018

* Update node on server on any change, Fixes: #2429
* Mark IOU layer 1 keepalive messages feature as non-functional. Fixes #2431.
* Images refresh when added via settings, Fixes:#2423
* Emit project_loaded_signal after project creation
* Add option Show interface labels on new project, Ref. #2308
* Improve finding pyuic3.exe on Windows
* Use debug for error downloading file messages. Fixes #2398.
* Refresh buttons in the cloud node to query the server for available interfaces. Fixes #2416.
* Handle Certifacte Error, Ref. gns3-server#1262
* Backward compatibility for tests, Ref. #2405?
* Use UTF-8 for IOURC file migration.
* Look for symbols on controller, Ref. #2405
* Display an error message if Telnet console program cannot be executed.

## 2.1.3 19/01/2018

* Change messages when there are different client and server versions. Fixes #2391.
* Fix "Transport selection via DSN is deprecated" message. Sync is configured with HTTPTransport.
* Refresh CPU/RAM info every 1 second. Ref #2262.
* Only check for AVG on Windows
* Improve the search for VBoxManage.
* Allow telnet console to node with name containing double quotes. Fixes #2371.

## 2.1.2 08/01/2018

* Update VMware promotion in setup wizard.
* Confirm exit. Fixes #2359.
* Fix with .exe build

## 2.1.1 22/12/2017

* Fix dragging appliance into topology from nodes window, fixes: #2363
* Fix Appliances in Docked mode, fixes: #2362
* Create local variable in order to debug issue in the next occurrence, #2366
* Fix ParseError: not well-formed (invalid token), #2364
* Fix local variable 'vm' referenced before assignment #2365
* Fix: 'NodesDockWidget' object has no attribute 'uiNodesView', #2362
* Tentative fix for packet capture not working correctly when remote main server is configured. Ref #2111.
* Log Qt messages with log.debug() instead of log.info().
* Fix auto idle-pc from preferences. Fixes #2344.
* Snapshoting project without timeout but with  button. Ref. #2314
* Improve validation for idle-pc.
* Activate faulthandler.
* Add PATH to OS X console commands
* Use raw triple quotes in large console settings This eliminates one level of quoting
* Fix issue in node summary when console is not supported by a node.
* Remove unused symbols. Fixes #2320.
* Show console information in Topology Summary Dock. Fixes #2258.
* New option: require KVM. If false, Qemu VMs will not be prevented to run without KVM.
* Implement variable replacement for Qemu VM options.
* Show on what server a node is installed in the servers summary pane. Fixes #2279.
* Add more info when cannot remove capture file after stopping packet capture in a remote project. Ref #1223.
* Do not overwrites the disk images when copied to default directory. Fixes #2326.
* Only replace quoted telnet for macOS Telnet commands. Ref #2328.
* Support Telnet path containing spaces. Ref #2328.
* Fix problem when embedded telnet client path contains a space on macOS. Ref #2328.
* Do not launch console for builtin nodes when using the "Console to all nodes" button. Fixes #2309.
* Update frame_relay_switch_configuration_page_ui.py
* Turn off timeout for node creation

## 2.1.0 09/11/2017

* Update dynamips binary on OSX

## 2.1.0rc4 07/11/2017

* Accurate upload progress dialogs for large files
* Disable direct file upload on default
* Add registry version 5
* Direct file upload enabled on default
* Progress Dialog: don't count finished queries done in background
* Add debug messages to file upload
* Image Upload Manager for uploading
* Fix race condition on NodesDockWidget, fixes: #2304
* Do not write an error message when importing non existing config from a directory. Fixes #2296.
* Fix bug when replacing Telnet path on OSX. Ref #2274.
* Back to development on 2.1.0rc3

## 2.1.0rc3 19/10/2017

* Add debug when using Telnet path on OSX. Ref #2274.
* Force to use the telnet client embedded in DMG. Ref #2274.
* Upload directly to compute - experimental feature
* Filter additional QXcbConnection log messages
* Do not add missing file extension for screenshot file names on Mac. Fixes #2287.
* Log Qt messages as info instead of error. Ref #2281.

## 2.1.0rc2 04/10/2017

* Only show "can't get settings from controller" message in debug mode.
* Remove explicit Telnet path on OS X. Ref #2274
* Disable WebSocket notification for lower PyQT version than 5.6. Fixes #2272
* Increase timeout to 5 minutes when creating and restoring a snapshot.
* Add more information when a request timeouts. Ref #2277.
* Do not show the progress dialog when moving a node. Ref #2275.
* Increase timer before showing a progress dialog from 250ms to 500ms. Ref #2275.
* Use embedded Telnet client on OS X. Ref #2274.
* Fix small bug when adding an appliance template and the name already exists.
* Use RAW sockets by default on Linux for VMware VM connections.
* Increase timeout to get compute servers from controller. Ref #2269.
* Fix "Node doesn't exist" after deletion, but still on the canvas. Fixes #2266.
* Make sure the warning button icon appears in cloud properties dialog on Windows. Fixes #2245.
* Fix bug when cancelling the importation of a configuration file. Fixes #2260.

## 2.1.0rc1 13/09/2017

* Fix missing spice console option in appliance template schema. Fixes #2255.

## 2.1.0b2 05/09/2017

* Fix resources dependencies for cloud configuration page (Fixes: #2251)
* Disabled possibility of moving items under zero layer (Fixes #2220)
* dialog-warning.svg fallback for themed icon (Ref. #2245)
* Change width of packet filters dialog (Fixes #2244)
* Fix high CPU usage when using packet filters. Fixes #2240.
* Toggle Node menu item (Fixes #2227)
* Fixes multiselection styles change crash on LineItem (#2216)
* Fixes loading symbols for QEMU at Edit Page (#2214)
* Fixes exception when right click on Dynamips router in the device dock (#2211)
* Update frame_relay_switch_configuration_page.ui

## 2.1.0b1 04/08/2017

* Info added to the Nat node
* Add missing popup information in cloud and docker node
* Handle invalid json in websockets
* Avoid invalid bad request error when receiving partial answer
* Catch parse error for broken SVG
* Filter QXcbConnection log messages
* Catch class 'PyQt5.QtNetwork.QNetworkReply'> returned a result with an error set
* Fix KeyError: 'overlay_notifications'

## 2.1.0a2 31/07/2017

* Fix permission error when importing a project on a remote server
* Fix RecursionError
* Fix 'NodesDockWidget' object has no attribute 'loadPath'
* Fix 'MainWindow' object has no attribute '_settings
* Fix object has no attribute 'warning_signal'
* Fix timeout issues when using an appliance
* Make sure ubridge path is not a directory

## 2.1.0a1 24/07/2017

* Packet filtering
* Suspend a link
* Duplicate a node
* Move config to central server
* Appliance templates on server

## 2.0.3 13/06/2017

* Display error when we can't export files
* Fix auth header not sent is some conditions
* If we have auth issue at server startup continue to get better error
* Do not override IOU configuration file when you change the image
* Fix some PNG loading issues on Windows
* Handle label with missing elements
* Support floating value for font size
* Handle partial json in a response
* Add Dominik as a new team member

## 2.0.2 30/05/2017

* Show a default symbol in case of corrupted file
* When another gui is already running exit instead of proper close to avoid any issue
* Fix duplicate on remote server use wrong location
* Display the location of settings when we disallow opening due to old release
* Improve search for dynamips in development on OSX
* Fix error display when loading a .png custom symbol
* Fix a crash in the progress dialog
* Fix a race condition when exporting a closed project
* Fix RuntimeError: wrapped C/C++ object of type NodeItem has been deleted

## 2.0.1 16/05/2017

* Improve inline help. Fixes #1999. Add a warning about wifi interfaces in the cloud. Fixes #1902.
* Copy remote directory path into clipboard in "Show in FileManager". Fixes #1966.
* Fix display of error in progress dialog when we don't have thread
* Fix lost slot and port in dynamips settings
* Do not run import / export of project in seperate thread
* Assert when running an HTTP query outside the main thread
* Proper error when you try to load the pid file as config file
* Log malformed svg text item
* Fix a race condition when right click and delete a node at the same time
* Fix a race condition when snapshoting a closed project
* Update doctor_dialog.py
* Catch remaining missing function listxattr on some Linux host.
* Fix a race condition when creating node and closing project
* Fix error if you put a path in a .gns3a file for qemu
* Fix AttributeError: 'NoneType' object has no attribute '_refreshVisibleWidgets'
* Do not crash if the logging code raise an exception
* Fix some crash in dynamips device preference page
* Fix warning when loading IOU images on Windows
* Do not crash if you don't have configure a packet capture program on Windows
* Ignore error when we can't kill the packet capture
* Fix AttributeError: 'NoneType' object has no attribute 'wasCanceled'
* Fix RuntimeError: wrapped C/C++ object of type QComboBox has been deleted
* Fix RuntimeError: wrapped C/C++ object of type QTreeWidgetItem has been deleted
* Fix detection of https when use for the local server
* Silent the _COMPIZ_TOOLKIT_ACTION warning
* Cacth TypeError: native Qt signal is not callable
* Fix AttributeError: 'C7200' object has no attribute 'warning_signal'
* Catch missing function listxattr on some linux host
* Disallow opening a .gns3 on a remote server
* Fix project closing when we have multiple client connected

## 2.0.0 02/05/2017

* Clarify that we don't override vmware custom adapters
* Strip space from path at project creation

## 2.0.0rc4 20/04/2017

* Catch all error during the generation of log messages.
* Catch a rare node creation error
* Fix missing menu text at application startup
* Fix a race condition in the drawing item
* Catch system error when connecting to local server
* Catch a rare error when killing the capture
* Improve pcap streaming speed
* Upgrade to 5.7.1
* Recent projects list bug
* Fix a race condition in the preferences dialog
* Try to fix some windows Z issues
* Catch a garbage collection issue in the right click on a link
* Fix a compatibility issue with Python 3.4

## 1.5.4 13/04/2017

* Limit ubridge permission to the admin group on OSX
* Upgrade to Qt 5.7.1 on Windows

## 2.0.0rc3 31/03/2017

* Improve timeout handling
* Improve logging when we display a qt message box
* Try to detect computer hibernation
* Fix crash when we send some errors to the user console
* Use QtFile for managing file capture
* Allow to delete a profile from the profile select dialog
* Filter hidden folder in the profil directory
* Prevent user putting port in the remote host name
* Fix RuntimeError: wrapped C/C++ object of type EllipseItem has been deleted
* Fix a rare error in LinkItem
* Fix Image field in nodes list is stale after changing an image
* Fix RuntimeError: Set changed size during iteration
* Better detection of remote server changes
* Add a notice about the fact you need to apply server settings
* Check python version only for setup.py install
* Catch appliance error when creating an appliance new version
* If a node can't be deleted do not remove it
* If something is wrong during packet capture do not disconnect us from the server
* Fix saving dynamips
* Try to fix the hang dialog on some computers
* Fix a rare crash in progress dialog
* If we pass --profile skip the profile select dialog
* Raise an error if the progress dialog is not created from the main thread
* Log qt log to python log
* Fix image are not uploaded to remote main server
* Fix race condition when editing a project
* Poll settings each 5 seconds
* Avoid progress dialog not disapear
* Remove wrong mention about the fact super putty is include
* Avoid a crash when an ios router don't have a chassis
* Fix a potentatial crash in the progress dialog
* Support official docker images in appliances

## 2.0.0rc2 10/03/2017

* Deploy on pypi when we tag
* Fix rare crash in GNS3 VM preference page
* Fix an error on Windows when loading SVG files
* Prevent a potential crash
* Workaround a rare crash when sending analytics
* Catch error when you try to create a node a not existing server
* Fix an error when your local server crash and computer return non unicode
* Fix KeyError: 'slot1'
* Fix a rare crash in import appliance
* Rollback to PyQT 5.8 because 5.8.1 seem to have trouble at install
* Update pyqt5 from 5.8 to 5.8.1

## 2.0.0 RC 1 06/03/2017

* UltraVNC support
* Display less noisy dialog when we can't connect to the remote server
* Prevent the usage of gns3vm as a remote server name
* Fix the VMware wizard for not using a remote server by default
* Prevent the GNS3 VM to appear in remote compute in the VM wizard
* Remove iouyap settings
* Fix missing permission error management
* Avoid a crash when create a new dynamips version in the appliance wizard
* Disallow user to add the same server as a remote server and as local server
* Fix 'module' object has no attribute 'run'
* Monitor and display local server stderr
* Fix some import errors
* Remove placeholder string from appliance wizard
* Avoiding calling multiple time /computes at the same time. And reduce timeout
* Support for appliance v4
* Some tweaks for enabling/disabling HDPI mode.
* Do not display error at first step of the setup wizard
* Disable HDPI by default on Linux and allow to configure it
* Fix an issue when you edit a VPCS node from the node view
* Catch a race condition in managing error static assets download
* Handle error if you try to import an appliance without having the images
* Improve crash proof code of the progress dialog

## 2.0.0 beta 4 19/01/2017

* Update pyqt5 from 5.7.1 to 5.8
* Drop from console view the show command not supported by 2.0
* Try to avoid segfault in some PyQT version
* Support for strike and underline
* Do not use native font selector on mac it could crash
* Use a dedicated QNetwork manager for notification
* Fix a display error in console error message
* Use signal for writting on console to avoid some potential segfault
* Fix a rare warning
* Add more debug when we have an http error
* Disable timeout on project open
* Support for gvncviewer
* Fix a rare crash in the file editor dialog
* Fix a race condition when we display the error
* Fix an issue with invalid hostname detected as an IPV6
* When you update a a node from the node view send settings to controller
* Fix error when permission on the loaded image is broken
* Fix crash with invalid image file in appliance wizard
* Fix error when loading an handmade appliance file
* Fix no error if your VNC client is not configured
* Avoid high cpu usage when connection is lost
* Support {name} in cloud template
* Fix text of the export dialog
* Fix error message when a project is already open
* Fix missing info in tooltip of ethernet switch
* The server manage the vmname when we update the linked virtual box VM
* Fix z value for text
* Avoid a segfault when display an error
* Add sata options in the appliance schema
* Fix a rare crash when exporting IOU configurations
* Allow additionnal properties in registry files
* Fix a potential crash when a symbol is not found
* Strip unused code for OVA support in the registry
* Increase the timeout for killing local server
* Fix error when changing the layer of a drawing item
* Fix double click for open file on OSX
* Add debug to see the arguments use to start the application
* Put the selected engine in the first position of the listbox
* Fix rare crash with dynamips
* Fix rare crash in the progress dialog
* Fix a rare crash in console view
* Fix crash when you drag a file inside GNS3

## 2.0.0 beta 3 19/01/2017

* Fix error if you already have an image with a different name on remote server
* Drop gns3 converter from requirements
* Show correct server name in tooltip
* Menu item to open controller webpage
* Fixes potential exception when adding network module to an IOS router. Fixes #1774.
* Do not export a file config file if empty
* Allow to set console type in qemu wizard
* Fix overwrite of projects
* Fix creation of new appliance version when filename is different
* Fix you can't configure port 0 on ethernet switch
* Fix a race condition when saving as a project and closing it
* Reorder multi link when you delete one
* Ensure we can't connect to occupy port
* Fix AttributeError: 'QImageSvgRenderer' object has no attribute '_svg'
* Fix Unsaved preferences in GNS3 VM warning
* Force margins in configuration tabs.
* Sata disk interface support for Qemu VMs.
* Remove "sata" disk interface. Does not exist in Qemu. Ref #1749
* Add SATA and none disk interfaces on Qemu VM configuration page. Fixes #1749.
* Update pyqt5 from 5.7 to 5.7.1
* Fix TypeError: argument of type 'NoneType' is not iterable
* Fix an error when you edit readme and no projet is opened
* Upgrade Qt 5.7

## 1.5.3 12/01/2017

* Upgrade Qt 5.7

## 2.0.0 beta 2 20/12/2016

* AUX console button text change in MainWindow.
* Fix GNS3 Client not connecting to remote controller
* Delete from project list deleted projects
* Keep a shared list of projects internally
* Fix recent files in new project dialog
* Move recent projects to the file menu
* Fix Tail process for wireshark trace not killed when we change project
* Move project menu items. Ref #1713.
* Display recent files for local controller, recent project for remote controller
* Do not display the remote server if the server is use as a GNS3 VM
* If the notification stream is stopped by something we auto reconnect
* Ignore system proxy to avoid trouble with "Security Suites"
* Avoid close and delete a project at the same time
* Alpha sort of servers summaries
* Fix new remote server doesn't show up in compute summary
* Fix interface number for Switch & Hub templates
* Fix sync of node alignements with the server
* Fix rare condition when you close a project and add a node
* Options -q for quiet startup
* Fix an error when apply permission on OSX
* Support Qemu cpus in GNS3A
* Support for BIOS images
* Fix IdlePC can't be found during setup wizard

## 2.0.0 beta 1 07/12/2016

* Use osascript on OSX for asking admin permission
* Change the method for creating the tmpdir for symbols cache
* Fix a connection error at the end of the setup wizard
* Change how some tabs are organized or named.
* General settings => local settings
* Drop more reference to use local server
* Remove local server checkbox from preferences
* Make sure to not start local server during setup wizard remote server
* Fix Error when editing IOS image created using .gns3a file
* Fix test suites around sip deleted
* Do not auto start the local server in setup wizard
* On OSX execute all sudo in a single operation
* Catch key Compute  is missing during conversion error
* Fix rare crash in gns3.dialogs.appliance_wizard in validateCurrentPage
* Fix  AttributeError: 'Nat' object has no attribute 'configPage'
* Catch one more RuntimeError: wrapped C/C++
* Fix a rare crash in port
* Fix a rare crash when set symbol
* Fix a potential crash
* Fix a potential crash at exit
* Fix crashes
* Remove unused settings from general preferences
* Catch error when you try to import a IOU bin as a licence
* Fix rare crash when exiting
* Fix crash when freeing some ressources
* Fix timeout when exporting large project
* Avoid a rare crash when we free a port
* Fix you can't download symbols after you got an error

## 2.0.0 alpha 4 24/11/2016
* Mark preferences changes when you change a QPlainTextEdit
* Force the VPCS config initial file
* Replace the IOU licence path by an input text
* Fix 403 when loading a remote project
* Fix some possible server not starting on Windows
* Hide the connection refused dialog when we success to reconnect
* Avoid a rare crash when changing topology
* When loading another project disconnect from current project
* Do not crash if we can't list remote list of GNS3 VM engines
* Init the VPCS base config
* Fix invalid ressource path on OSX
* Fix segfault when deleting a node
* Do not download multiple time the same symbol
* Kill tail process when capture stop
* Fix Topology summary contain non existing links
* Fix a rare crash when deleting a link
* Fix export of debug informations when not connected to the controller
* Fix AttributeError: 'DockerVM' object has no attribute 'server'
* Fix error message if you double click on builtin switch
* Fix a rare crash in packet capture
* Restrict ubridge to admin users on OSX
* Natural sort of Nodes in topology summary
* Drop serial console type
* Display an error if you try to open a 0.8.x file
* Fix tab order when editing a compute
* Fix a crash in ethernet switch settings
* Dissallow unknown extensions

## 2.0.0 alpha 3 28/10/2016
* Fix error when opening a project from the cli with a gns3 installed via setup.py
* Fix a rare crash in snapshot dialog
* Fix crash when importing project on a remote server
* Fix crash in appliance wizard
* Fix crash when local server is not available
* Disallow  to overwrite a running project
* Fix a rare crash when deleting a link
* Fix appliance with wrong file name after import
* Fix a crash at startup on Mac when coming from old GNS3 version
* Fix key error in settings  if a compute no longer exists
* All check for vmware linked base are already made server side
* Fix Save as is not switching to the saved project
* Auto reopen a project if connection is lost
* Empty the list of computes nodes when connection is lost
* Try to fix duplicate nodes after snapshot restore on some user computer
* Allow only IPV4 in setup wizard
* Catch error if user tmp directory is read only
* Raise a proper error if packet capture program is invalid
* Fix AttributeError: 'NoneType' object has no attribute 'upper'
* Fix rare crash when killing wireshark
* Export debug informations also from the controller
* Fix a crash in vm wizard
* Fix error when uploading an images from preferences
* Fix snap to grid when initialy drop a node in the topology
* Optimize snap-to-grid code
* Fix a crash with linked clone
* Move prevent using twice the same VM when linked clone is not enable
* Fix If you show interface label and delete the link ghost interface label will appear
* Display short interface label instead of long version
* Fix error  AttributeError: 'NoneType' object has no attribute 'capabilities'
* Fix PermissionError when killing local server
* Handle empty color
* Fix rare crash in save as
* Fix crash in restore default server settings
* Fix an error during import of some 0.8x projects

## 2.0.0 alpha 2 20/10/2016

* Support pure remote server for importing appliance
* Dissallow binding GNS3 server to an IPV6 (not supported by some emulators)
* Drop vmware host type choice in client
* Ask user to restart GNS3 after VMware installation
* Improve duplicate prevention in topology summary
* Add a duplicate button in the project library dialog
* Fix error introduce in previous commits
* Fix duplicates in recent project list
* Fix a project override error
* Fix Duplicated node in node summary when restoring a snapshot
* Fix a crash in the VMware / VirtualBox wizard
* If console host is 0.0.0.0 use controller address
* Fix save issue when importing an appliance
* Strip HTML in console view logs and log files
* Fix TypeError: _expandAllSlot() takes 1 positional argument but 2 were given
* Fix Cannot open created project by using Recents projects
* Update edit project Ui.
* Update crash report key
* Fix a crash when exporting debug without project open
* Fix a crash in rare condition when logging informations to the console
* Fix a crash in compute summary view
* Add a text about how to change the topology size in 2.0 in general preferences
* Improve warning when connection issue to GNS3 VM
* Fix crash in setup wizard
* Fix the wizard for creating appliance template doesn't support remote main server
* Appliance wizard support remote controller
* Fix  Browse button is not working in the local server page in the setup wizard
* Check if local server is running in the setup wizard
* Hide setup wizard after first successful run
* Import appliance and New project are display at the same time
* Support remote controller in the setup wizard
* Fix When importing a gns3a the correct qemu binary is not selected
* Increase creation timeout for docker container
* Make WaitForLambdaWorker more crash proof
* Fix a crash when importing appliance
* Fix error in import appliances
* Try to fix the a segfault when importing appliance
* Fix crash in upload images
* Trust the server for link creation error (avoid sync issue)
* Fix an Error in server preference page
* Fix compatibility with remote server of 1.X
* New appliance dialog should not be display if you cancel the setup wizard

## 2.0.0 alpha 1 29/09/2016
* Save as you go
* Smart packet capture
* Capture on any link between any node
* Select where to run a VPCS node
* Delete a project from the GUI
* Project options
* The cloud is a real node
* Cloud templates
* New cloud interface
* VPCS / Ethernet Switch / Ethernet Hub templates
* Search OS images in multiple locations
* Periodic extraction of startup configs for Dynamips and IOU
* Custom cloud, Ethernet hub and Ethernet switch templates
* Snap to grid for all objects
* Synchronize the node templates when using multiple GUI
* Link label style
* New place holders in command line for opening consoles
* %i will be replaced by the project UUID
* %c will be replaced by the connection string
* Export a portable project from multiple remote servers
* New save as
* Snapshots with remote servers
* Better start / stop / suspend all nodes
* Edit config
* NAT node
* Support for colorblind users
* Support for non local server
* Support for profiles
* Suspend the GNS3VM when closing GNS3
* Edit the scene size
* New API


## 1.5.3 rc1 20/12/2016

* Fix Error when editing IOS image created using .gns3a file
* Fix error when opening a project from the cli with a gns3 installed via setup.py
* Fix a crash at startup on Mac when coming from old GNS3 version
* Fix an error during import of some 0.8x projects
* Ask for restart after installing vmrun
* Improve warning when connection issue to GNS3 VM
* Changes wording in VM wizards.
* Changed sentence.
* Display an error if settings come from a more recent version of GNS3
* Fix Error when no GNS3 VM is configured and you click on new Docker or IOU
* Disallow / in docker container name
* Update iTerm3 console settings
* Fix rename ethernet switch doesn't release the name
* Support for VNC display number in command line replacement
* Fix a crash when a directory with image is not accessible at gns3a import

## 1.5.2 18/08/2016

* Make more clear that VMware VM are not ESXi
* Add AppData and Desktop files
* Fix you can not select the server for VPCS
* Fix error when removing an interface from a cloud
* Fix crash when scanning a directory for image and you don't have permission on a file
* Bring back the warning dialog when no router is configured
* Fix rare crash in server summary
* Fix crash during export

## 1.5.1 06/07/2016

* Try to fix a crash when reseting interface label
* Fix a crash with broken file system
* Fix EtherSwitch default name format
* Fix crash when you have utf-8 char in the README
* Fix rare crash when creating a link
* Stop node before hot unlink
* Prevent a crash due to issue in Qt
* Add another security to prevent client to send empty hostname
* Fix rare crash when deleting interface from the cloud
* Fix rare crash in topology summary view
* Ask user to send explanation if they cross a rare error
* Fix rare crash when deleting a node
* Hotlink support for Docker
* Fix typo in the a warning dialog
* Fix Remote GNS3 VM requires local server
* Fix AttributeError: 'NoneType' object has no attribute '_server'
* No timeout when importing a .gns3project

## 1.5.0 27/06/2016

* Fix double extension of portable project
* Disallow export of project with a cloud
* Change view grid -> show the grid.
* Check if a link can be removed from a running node. Fixes #1320.
* Hide non implemented console options in general preferences. Ref #1315.
* Improve snap to grid
* Change grid color
* Avoid a crash with snap to grid and ostinato logo
* Add a view grid
* Fix you can no longer capture if you start stop capture multiple time
* A button to open the file browser with the configuration file location
* Add snap to grid feature

## 1.5.0rc2 15/06/2016

* Ethernet0 => eth0 for docker
* Validate appliance schema before loading it
* Fix a rare crash when loading images
* Fixes doctor failure with 1.5rc1. Fixes #1290.
* Check for template name collisions.
* Log GNS3 doctor exceptions.
* Option to hide the new appliance template button. Fixes #1277.

## 1.5.0rc1 01/06/2016

* Avoid a segfault when exiting with debug enabled
* Fix the GNS3 VM is visible even if deactivated
* Do not automatically stop the GNS3 VM by default.
* Block VMnet host traffic by default. Solves the traffic loop issue on Windows.
* Remove tooltip for Qemu VM base mac address.
* Fix you cannot select the remote server of your choice in qemu wizard
* Fix issue when deleting a running container
* Allow to block network traffic originating from the host OS for vmnet interfaces (Windows only).
* Change tooltip for Qemu VM base MAC address.
* Improve image import
* Support dragging an image in the GNS3 topology from the system file browser
* Fix an issue with import with no GNS3 VM
* Fix error when using {} in the node name
* Display the progress dialog after 250ms
* Fix a crash when exporting a project with virtualbox or VMware VM
* Set default VMware VM adapter type to e1000.


## 1.5.0b1 23/05/2016

* Remote server selector not enabled in import appliance wizard
* New server dialog is now windows modal
* Fixes issue when UDPPortAllocatedSlot() is called multiple times.
* Private-config is optional.
* Fixes alternative IOS image selection when loading a project.
* Accept fill_color property for rectangle/ellipse objects. Compatibility for old 1.0 projects.
* Fixes check for NPF service and add check for NPCAP service on Windows.
* :latest for docker image is managed server side
* Remove unbreakable space
* Fix Checkbox and radio button are not readable with charcoal style
* Fix existing remotez server is not recognised
* Fix Cannot change docker image adapter number from docker image configuration
* Fix got an unexpected keyword argument 'ram_limit'
* Check that both Qt and PyQt version >= 5.6 to enable high DPI scaling.
* Check Qt version, not PyQt. Fixes #1232.
* Fix you can not turn off the GNS3VM with remote server

## 1.5.0a2 10/05/2016

* Fix issue with PyPi

## 1.5.0a1 10/05/2016

* Rebase Qcow2 disks when starting a VM if needed
* Docker support
* import / export portable projects (.gns3project)

## 1.4.6 28/04/2016

* Fix a typo in qemu preferences
* Fix upload of large image to the VM
* Reduce the number of connection tries from 120 to 40 when connecting the GNS3 server running inside the GNS3 VM.
* Include link to the GNS3 academy. Fixes #1178.
* Snapback feature for port labels. Fixes #1182.
* Prevent users to select VirtualBox.exe instead of VBoxManage.exe. Fixes #1195.
* Improve the vmrun error message
* If we can not read the registry try to guess vmware type from vmrun path
* Ensure that you can not duplicate an interface in a cloud
* Disallow removal of link of running emulator without support of hotlink
* Check PyQT version support dev version
* Show server CPU usage if it's 0
* Clear warnings about using linked clones with VMware Player.
* Double click center on link
* Double click on an element in topology summary center the view on it
* Fix a very very rare crash when closing a project
* Avoid a small blink of the waiting text
* Fix a crash with image item
* Show a symbol in the middle of the link when packet capturing is activated. Ref #789.
* GNS3 doctor: check if the NPF service is running. Fixes #1124.
* Fixes progress dialog is None in accept()
* Fix another race conditions in progress dialog
* Replace the installation instructions by a link to the doc

## 1.4.5 23/03/2016

* Change some sentences.
* Sort snapshots by date
* Block save as and snapshot when a device is running
* If you hit enter in the new project dialog it's work
* Display upload size during progress
* This should avoid blinking dialog. And display better progress
* SetupWizard: limit the number of vCPUs for the GNS3 VM to the number of physical cores.
* Remove blocking code. Ref #1109.
* Fixes "QThread: Destroyed while thread is still running",
* Add a timeout when you are not able to join the remote server
* Remove bad smell from progress dialog and handle ESC key
* Remove root required messages in cloud node. Ref #608.
* Show a warning when the GUI is run with root rights. Fixes #608.
* Change message when closing GNS3 with running device.
* Ask the user to stop device before closing
* At startup display a warning if another GUI is already running
* Fix a crash if you delete a file while refreshing the list of appliances
* Fix double opening of serial console
* Always ask the server for builtin
* Improve detection of vmrun on OSX
* Delete image from images dir when no longer need
* Sort node name in topology summary
* Allow to show a message box for test without starting GNS3
* Drop licence for paramiko since we no longer use it

## 1.4.4 23/02/2016

* Fix crash when selecting no image in GNS3A but clicking on Download
* Fix crash when you have a file size None (testing a new gns3a)
* Prevent the progress dialog to cancel the GNS3VM when it's finish
* Add a command show gns3vm to get the GNS3 VM statusM
* Prevent setup wizard to appear if VM is running
* Display error dialog if a custom console is invalid
* Crash when you import GNS3A just after installing gns3 Fix #1063
* Change the way we check is setup wizard has been turned off Fix #1071
* Do not failed if GNS3 VM server has an incorrect version
* Include the output from vmrun or  VBoxManage when they return an error code.
* Fixes bug that forced the GNS3 VM running in VirtualBox to restart even if no preferences had been changed.
* Allows to cancel the progress dialog when GNS3 tries to contact the server running in the GNS3 VM.
* Ask user to upgrade via the VM menu

## 1.4.3 19/02/2016

* Allow idlepc 0x0 in topology
* Show an explicit error message when status code 0 is returned. Fixes #1034.
* Fixes minor bug when dropping a VirtualBox VM on the scene. Fixes #748.
* Correctly check local server if only local is available in vm wizard
* Make the GNS3 VM server running value more reliable
* Make VM configuration dialog modal
* Cannot take GIF screenshots (write is not supported by Qt).

## 1.4.2 17/02/2016

* Allow gif image (not animated) since patent expire in 2004
* Countdown before starting the GNS3 VM
* Prevent IOU GNS3A install on Windows
* Set timeout from 1 to 3 seconds when waiting for GNS3 VM server. Ref #1034.
* Redirect stderr to stdout when executing VBoxManage or vmrun. Ref #1027.
* Update VMware banners
* Prevent a crash in progress dialog
* Update for 4K monitor
* Allow to cancel the start of the GNS3 VM
* Update the .net converter
* Detect and fix duplicate port name in topology
* Allow to open a custom console on any node
* All node are now SVG items
* Move Qt code to a module so we can add new code in differents files
* Fix rare crash when updating node
* Prevent duplicate server in server summary
* Fix a regression in Host and Cloud
* Check if GNS3 is not installed twice in doctor
* Allow to add custom command to the list
* Update Readme Python 3.4 is require
* Allow to import unknown files via GNS3A
* Fix a problem with gns3 running in background after exit
* Move common code for ports dump to vm.py
* Move common code _updatePortSettings to vm.py
* Fix a crash when searching for alternative images
* Fix a crash with corrupted topology from 1.0
* Remove all the docker code from 1.4 gui to avoid confusion
* Create a dialog for choosing the console command.
* Catch error if Dynamips is disabled for local and no remote available
* Put a link for the GNS3 VM in the setup wizard
* When importing appliance explain why options is gray
* User configurable default name format for VMware and VirtualBox. Ref #748
* Changes "base name prefix" to "default name format". Ref #748.
* User configurable base name support for Dynamips, IOU and VPCS. Ref #748.
* Refactor "Import config" router dialog. Fixes #752.
* Fixes ValueError: cannot mmap an empty file. Fixes #723.
* Saves the "show port names" state in topology files. Fixes #778.
* Fix KeyError: 'midplane' when loading 7200 in some cases
* Hide the server select box for builtin switch if Dynamips local is off
* Fix an issue where the Existing image button can disappear from wizard
* Fix a race condition when you ask for image list but close the windows
* Fix alignments of VMware and VirtualBox in VM choice type
* Better explanation during server choice
* Disabled remote button when we have no remote in server wizard
* Improved lookup for VMware host type. Fixes #970.
* Change some text in nodes view.
* Allow to edit a node via a right click in the node
* Show error if a problem occur when getting remote server KVM status
* Display a clean error when an appliance has an invalid JSON
* MobaXterm integration
* Allow to show the command line used to start a VM
* Add - GNS3 at the end of the windows name
* Fix a crash with doctor on windows
* Fix crash in doctor if ubridge path is empty

## 1.4.1 01/02/2016

* Improvement to detect VMware Player on Linux. Ref #970.
* You can move Dock widgets everywhere
* Link to download VIX api
* Fix SSH present in the server preferences
* Check dynamips and ubridge permission.
* Show a dialog for checking some common issues
* Show a summary with server usages
* Close project on VM when closing the project on all servers
* Allow to not rotate the text when changing all text colors
* Raise an error when psutil is too old
* Fix a race condition when closing the server
* Fix a very very rare crash in topology summary view
* Reset port label positions. Fixes #811.
* Drop SSH support
* Fix inversion of port label when loading a topology
* Fix error when importing Windows XP OVA
* Warn if configuration file contain invalid unicode characters
* Fix a crash when importing some OVA
* Reset the telnet command on Mac
* Fix only one console work for OSX
* Fix a rare crash when loading topology with missing image
* Fix a rare race condition when inserting an image
* Fix a crash when pid file is empty
* Fix a rare crash in progress dialogs
* Fix a crash if you don't have vms when importing a gns3a
* Warn user during appliance install if server is not avaible
* Fix error when you stop the GNS3 VM but break the config before
* startup_config is not mandatory inside .gns3 file
* Fix wrong host on SSH connection
* Fix select of image broken if you need to select multiple images
* Fix a crash when changing qemu cluster size to more than 512
* Fix IOU support in gns3a
* Add urxvt support
* Add a step in the wizard checking KVM support

## 1.4.0 12/01/2016

* Fix rare crash when showing the progress dialog
* Fix crash on Windows when a gui is already running
* Add default idle-pc value for c7200-adventerprisek9-mz.155-2.XB. Fixes #389.

## 1.4.0rc3 05/01/2016

* Add information about antivirus and firewall in case of connection fail
* Change link to doc for missing router image
* On windows and OSX experimental Qemu GNS3A support
* Wait server in thread
* Fix local server non avaible in appliance wizard when local server started by hand.
* Improve pid checks
* Allow Qemu appliances to optionally specify desired disk interfaces in their configuration (defaults to "ide").
* Fix project non closing when you have only remote servers
* Fix Windows layout not saved in some scenario
* Added the ability to name Qemu/VirtualBox/VMware interfaces with numbers starting from 1, along with named aliases for numbers starting from 0, and a tooltip explaining the possible name format variables.
* Added missing Qemu adapters to the topology schema.
* Fix Cannot save my topology getting an error message for temporary topology
* Fix creation of ASA devices
* Turn off Docker until 1.5
* Fix display of server preferences on small screen
* Fix If you turn off the local server and close the gui and reopen preferences you have an issue
* Zoc 7 support
* Fix warning when closing GUI
* Fix crash when opening a new topologies after gns3 converter failure

## 1.3.13 11/12/2015

* Release server 1.3.13

## 1.3.12 11/12/2015

* Fix warning when closing GUI
* Update links for new website.
* Ask user to send bug reports to GNS3.com
* Fix travis dependencies installation
* Drop Webkit from 1.3.X
* Fix crash when opening a new topologies after gns3 converter failure
* Set Wireshark 2.0 as default OSX version
* iTerm 2.9 support
* Add informations about GNS3 VM
* Drops securecrt.vbs
* Fix analytics report on OSX
* Analytics send windows
* Fix the progress dialog freeze bug
* Fix typo in analytics
* Send stats to GNS3 team
* Licenses compliance.
* Fix error when importing dynamips config from non existent directory
* Fix crash when url is invalid
* Add a debug level 2 in the console

## 1.4.0rc2 10/12/2015

* Prevent user turning off the Local server when using the GNS3 VM
* Force VM wizard to be modal
* Fix unicode error when exporting debug informations
* Fix Debug can't be deactivated for current session
* Support relative path for configuration file.
* Report bug to GNS3.com
* Avoid crash when cancel connection to a server
* Fix version number display twice when installing appliance
* Show a warning when you try to save as a remote topology
* Fix application restart after self upgrade
* Cleanup server autostart
* Have default console port start from 2000.
* Fix crash when opening a new topologies after gns3 converter failure
* Fix SSH support
* Fix bus error when writting on console
* Fix Ok & Cancel button in preferences are broken
* Fix After a project load failure you can't open new project
* More fix around closing the GUI
* Fix crash in progress dialog on OSX
* Kill already running zombie server
* Store the pid of the server when started
* Fix a crash in rare case after a PyQT garbage collect
* Allow to use the VNC port range for console
* Preferences dialog resize
* Fix a race condition when opening telnet from apple script
* Experimental support for tabbed terminal on OSX
* Fix validation error when saving topology with an usage
* Fix another case of not closing windows
* Fix GUI doesn't close after connection error to remote server
* Add usage text to device template and on hover
* Fix a rare crash in progress dialog
* Fix crash when displaying an error from the update
* Url encode royal tx url
* Use Royal TX URI scheme thanks to @lemonmojo
* OSX support for Royal TSX
* Merge branch 'master' into unstable
* Set Wireshark 2.0 as default OSX version
* iTerm 2.9 support
* Update debug information dialog.
* Change text for export debug information.
* Add informations about GNS3 VM

## 1.4.0rc1 12/15/2015

* Rename an appliance if the default name is already taken
* Existing image option should be hidden when none is available
* Warn users about the need to uncompress the image
* Fix crash when you have no qemu vms and use gns3a
* Change sentry key
* Fix format_exception() missing 2 required positional arguments: 'value' and 'tb' in topologyFile
* Fix dialog box not returning their result
* Log to console the Qt Message Boxes
* Drops securecrt.vbs

## 1.4.0b5 02/11/2015

* Fix crash when loading invalid appliance file
* Show a message is starting or is stopping in progress dialog
* Drop duplicate code
* Changes some references for "GNS3 VM" to "Local GNS3 VM". Ref #506.
* Fixes progress dialog remains #741.
* Support more boot order for Qemu
* Add Royal TS terminal
* Add a Qt compatible version of partial
* Show Upload filename instead of waiting for
* Fix error where ISO is detected as an OVA during gns3a import
* Removes News Dock Widget.
* Support cdrom image in missing images detections
* Fix crash when appliance is missing
* Support for capture description in Wireshark window title.
* Set the name of the VM in OSX Terminal application
* Fix crash of symbol selector if the first file is a non builtin symbol
* Install appliance from wizard instead of web app
* Fix crash when using an old version of 1.4 server
* Ensure default settings are saved when starting the app

## 1.4.0b4 19/10/2015

* Mockup of appliances wizard
* Fix tests
* Fix Crash when opening an appliance #728
* Mock up for appliance wizard.
* Registry: add -nographic to Qemu options by default. Fixes #730.
* Registry: support for initrd, cpu throttling and process priority.
* Support for modifications to a base Qemu VM (not a linked clone).
* Registry: adds support for switch category, first_port_name and port_segment_size.
* Fix traceback when exiting the GUI
* Show a download button
* Corrects some typos.
* Drops securecrt.vbs
* Display an error message if QtWebkit is not installed.
* Fix console port lost when applying settings
* Remove unused code
* Fix analytics report on OSX
* Fix invalid path with frozen application
* When raising an appliance not found error show full path
* Remove unnecessary checks to know if the local server is running.
* Analytics send windows
* Fixes issue when loading a project using VMware vmnet interfaces. Fixes #319.
* Fix the progress dialog freeze bug
* Revert "Try to solve Scanning for Appliance images doesn't end"
* Try to fix the progress dialog freeze bug
* Drop dead code from getting started dialog
* Fix Appliance installs image without adapting the filename
* Raise error if reference in GNS3a is invalid
* Fix typo in analytics
* Add information on how to debug
* Send stats to GNS3 team
* Licenses compliance.
* Handles warning notifications.
* Try to solve Scanning for Appliance images doesn't end
* Fix TypeError: 'NoneType' object is not iterable  in isLocalServerRunning
* Fix crash AttributeError: 'NoneType' object has no attribute getNewProjectSettings
* Fix error when importing dynamips config from non existent directory
* Fix crash when url is invalid
* Add a debug level 2 in the console
* Fix a crash when loading appliance
* Merge branch 'master' into unstable
* Support upload of multiple vmdk file
* Support PNG in the custom symbol selection dialog
* Add custom messages when computing Idle-PC values. Fixes #704.
* Display the version of Qt in the console
* Do not crash when parsing a Qt version with a snapshot notation
* Force nc path to /usr/bin/nc on Apple
* Revert "Drop netcat for unix socket it's not supported by OSX"
* Catch errors when we have an infinite recursion when copying a folder
* Fix crash in recent files when changing locale
* Catch error when we can't extract egg
* Fix securecrt command line (backported from master)
* Updates SecureCRT command line.
* When it's an ova explain to user he need to download the ova
* OVA file support
* Ignore .cache directory
* Fix update manager crash on Windows
* Support for image in local subdirectory
* Fix duplicate code
* Fixes issue when saving Idle-PC into template. Fixes #674.
* Add link for downloading VMware
* Cache md5sum in memory when loading a gns3a
* Support symbol import from GNS3A
* Allow user to select symbol from his library
* Improve HTTP progress reliability
* Support ubuntu default VNC client (Vinagre)
* Adds the COPYING file.
* Fix  error when receiving an HTTP error during HTTP progress
* Support port_name_format in GNS3 a files
* options is not mandatory in a .gns3 file
* Xshell 5 support
* Add missing gns3-converter to requirements.txt
* Fixes Qemu binaries not listed in the node configuration dialog. Fixes #683.
* Fixes SecureCRT command line.
* Speedup directory scan for images when loading a gns3a file
* Show a progress bar during directory scan when searching for appliances
* Search image by default also in the download directory
* Fixes issue when Telnet doesn't let you to login to an appliance on Linux.

## 1.3.11 07/10/2015

* Display the version of Qt in the console
* Catch errors when we have an infinite recursion when copying a folder
* Fix crash in recent files when changing locale
* Catch error when we can't extract egg
* Updates SecureCRT command line.
* Fixes issue when saving Idle-PC into template. Fixes #674.
* Adds the COPYING file.
* Xshell 5 support
* Add missing gns3-converter to requirements.txt
* Fixes issue when Telnet doesn't let you to login to an appliance on Linux.
* Improve alignments. Fixes #215.
* Spelling correction

## 1.4.0b3 22/09/15

* Add a warning if you don't select VMware or VBox in Setup Wizard
* Fix Configuration not always saved in client
* Fixes file path reference issue.
* Fix Appliance doesn't work on local Server #669
* Allows Qemu VM template editing if the server is not running. Fixes #671.
* Fixes NIO_VMNET != NIO_VMnet.
* Automatically add the -no-kvm option if -icount is detected to help with the migration of ASA VMs created before version 1.4
* Fix the Runtime error
* Improve alignments. Fixes #215.
* Updates kernel command line of ASA.

## 1.4.0beta2 17/09/15

* Drop netcat for unix socket it's not supported by OSX
* VMware fusion is supported
* Fix race conditions in http_client
* On OSX show a warning when using an old Qemu
* Tab support for xfce4-terminal
* Improve alignments. Fixes #215.
* Fixes ethertype validation error.
* Improve check for uBridge permissions.
* Fix an uuid is display instead of the server url
* Set root permission to ubridge on OSX
* Show GNS3 version at startup
* Allows to select a remote server to run a switch. Fixes #653.
* Support for packet capture on VMware VM links.
* Always use ubridge with VMware by default
* Fix PermissionError: [Errno 1] Operation not permitted when kill process
* Support drag & drop gns3a
* Fix an error when loading IOU schema with private_config
* Support open a file via double click on OSX
* Initial version of an appliance file format
* Adds docker symbols. Fixes #643.
* Call the vmnet management script from the GUI (with admin rights). Implements #639.
* Use self update only if experimental features are allowed
* Add an option for enabling experimental features
* Backport docker support from Google Summer Of Code (not enabled)
* Merge branch 'qinq_ethertype' of https://github.com/Bevaz/gns3-gui into Bevaz-qinq_ethertype
* Allows VMware VMs to use vmnet interfaces for connections without using uBridge.
* Add a firewall symbol
* Detect broken link in topologies
* Fix project not closing
* Fix autostart
* Fix file not found exception in vpcs list dir
* Add missing virtio-net-pci to the json schema
* Fix the all devices views
* Fix double click event on Note Item
* Fix Accepting insecure https connections creates additional server entry
* Allow developer to debug packet capture on Windows
* Fix saveAs error  unsupported operand type(s) for +=: 'NoneType' and 'str'
* Catch error when antivirus corrupt our own JSON errors
* Add a note about VIX API require for VMware player
* Create image directory if not exists
* Allow GUI to be start with python -m gns3
* Avoid errors in qemu configuration if server has been deleted
* Fix error when the IOS image directory is not writable
* Do not crash if something intercept the call to the update server
* Fix super(): no arguments in SSH client
* Catch error when configuration file contain invalid UTF-8 chars
* Fix JSON schema for dynamips power supply and  sensors
* Fix missing boot_priority in JSON schema
* Complete the error message about corrupted topologies
* Removes ASAv warning in Qemu Wizard.
* EthernetSwitch: Allow to choose ethertype for QinQ outer tag.
* Adds missing properties for rectangle and ellipse in schema validation.
* Use Qemu 0.11.0 instead of version 0.13.0 on Windows.
* Fixes bug when opening Node properties dialog via a double click.
* SecureCRT (installed on personal profile) command line.

## 1.3.10 04/09/2015

* Updates kernel command line of ASA.
* Fix file not found exception in vpcs list dir
* Fix saveAs error  unsupported operand type(s) for +=: 'NoneType' and 'str'
* Catch error when antivirus corrupt our own JSON errors
* Use Qemu 0.11.0 instead of version 0.13.0 on Windows.
* Removes "resources_type" references. Fixes #493.
* Fixes bug when opening Node properties dialog via a double click.
* SecureCRT (installed on personal profile) command line.

## 1.4.0beta1 07/08/2015

* Show an error if you try to use a local server not started
* CLear the list before asking for VM list for Vbox and Vmware
* Fix password lost for remote servers
* Fix schema for virtualbox 1.3.2 topologies
* Refactor all VM wizards
* Fix Apply not enabled when removing a remote server
* Fix remote server list display when use_local_server for Qemu
* Fixes #601 (spelling error).
* Store the url of server in gns3_gui for third party apps
* Fix error when editing a qemu device with a relative path
* Catch exception when starting packet capture reader for a remote packet capture. Fixes #597.
* Fixes KeyError: 'vmx_path'. Fixes #595.
* Support for CPUs setting for Qemu VMs.
* Fix chicken of VNC command and add a warning about bugs in OSX VNC
* Fix issue whith auto update when we release a new build

## 1.4.0alpha4 04/08/2015

* Use half the available physical memory for the GNS3 VM in the Setup Wizard.
* Drop useless notion of resource_type
* Fix When you modify config from outside router list is not refresh
* Sync auth settings between 1.3 and 1.4
* Group HTTP bad request by path
* Disallow connection to a different major version in all cases
* Show the server choice in wizard if you have a VM or a remote server
* Fix local server settings erased at each launch
* Support for Qemu disk interfaces, cd/dvd-rom image and boot priority.
* Prevents progress dialog to stay displayed (fixes graphical bug).
* Check that DHCP is enabled on the VirtualBox host-only network associated with the VirtualBox GNS3 VM. Fixes #287.
* Fixes Qt5 incompatibility.
* Catch exception when trying to launch Wireshark.
* Fixes migration of cloud interfaces. Fixes #582.
* Wait for the server to be fully started in the GNS3 VM. Fixes #581.
* Fix issue with file upload and Qt 5.5
* Improves the symbol dialog. Implements #514.

## 1.3.9 03/08/2015

* Catch exception when trying to launch Wireshark.
* Backport: fixes migration of cloud interfaces.

## 1.4.0alpha3 28/07/2015

* IOUVM converter
* Create qemu disk image on remote server
* Fix _addRemoteServer() got an unexpected keyword argument 'local'
* Do not crash if configuration file is removed
* Fixes rare issue when adding a link. Fixes #573.
* Fixes crash with  PyQt 5.5. Fixes #568.
* Changes how to look for the vmrun.exe location.
* Inform user before exiting preferences dialog with changes
* Write GNS3 upgrade to appdata
* Fix windows asking for upgrade to the wrong version

## 1.3.8 27/07/2015

* Fixes rare issue when adding a link. Fixes #573.
* Backport: option to drop nvram & disk files for IOS routers in order to save disk space.
* Avoid the creation of a NIO when one has been cancelled.
* Fix Crash with chinese characters
* Use the same location for the server config on GUI and server
* Catch invalid reply from the remote server

## 1.4.0alpha2 22/07/2015

* Cloud support with the GNS3 VM.
* Display an error message when Qemu binaries cannot be retrieved in the Qemu VM configuration page.
* Remove default FLASH when no hda disk for Qemu VMs. Fixes  #535.
* Use the registry to find vmrun if the default VMware install path doesn't exist. Fixes #546.
* Avoid the creation of a NIO when one has been cancelled.
* Fix Crash with chinese characters
* Display an error if terminal command is invalid
* Prevents "Show in File Manager" to be used with generic switches.
* Remove unused dependencies
* Drop PyQt4 support and show an error for users
* Fixes symbol for VM template gone after restart. Fixes #538.
* Fix VirtualBox GNS3 VM
* Fix issue with remote server not saved/migrated
* Remove ram as a mandatory dynamips settings
* Force UTF-8 when reading server configuration file

## 1.4.0alpha1 09/07/2015

* Remove unused cloud code from the 1.4
* Setup Wizard (to be tweaked). Implements #402.
* Adds -no-kvm to the ASA template and ignore -no-kvm on platforms other than Linux. Should resolve #472.
* Explicitly set the acceleration method to tcg for ASA templates. Should resolve #472.
* Show an error if the console port range overlaps the default VNC port range (5900 to 6000) in the server preferences.
* Support self update of the application
* Option to adjust the local server IP address to be in the same subnet as the GNS3 VM.
* Warning about deprecated ASA on Qemu
* Moves KVM setting to Qemu preferences.
* VNC console support for Qemu VMs. Implements #447.
* Change the location of the config file on OSX
* Adds first port name option (for management interfaces). Completes #309.
* Add a force quit button when closing the app
* Basic auth support for remote servers
* Adds symbol overview in tooltips for all symbol text fields.
* Remove SVG icons used in hover events.
* Support for custom symbols
* RAM usage based load balancing. #419.
* Creates a new "Servers" config section and moves "LocalServer", "RemoteServers" and "GNS3VM" under it.
* Support spaces in the local server log path.
* Round-Robin load balancing support. #419.
* Auto upload image if missing on remote server
* ACPI shutdown support for VMware VMs. Fixes #436.
* Add timestamps to gns3_gui.log
* Store MD5 of images in topology
* SSL support
* GNS3 VM support
* Add a specific icon for VPCS
* Ensure no colored log output on Windows
* Enable KVM acceleration option.
* Apply the result of the auto Idle-PC feature to other routers with the same IOS image.
* Improve config change autodetect
* Show in file manager (#260: to complete using the VM directory instead).
* Open/save dialog is opened in project folder when importing/exporting configs. Fixes #299.
* IPv6 support.
* Import/Export support for IOU nvrams.
* Option to drop nvram & disk files for IOS routers in order to save disk space.
* Fix IOU server edit
* JSON schema for checking topologies
* Support for base MAC address for Qemu VMs.
* Drop Python 3.3
* ACPI shutdown support for Qemu VMs.
* ACPI shutdown support for VirtualBox VMs.
* Rename node configurator to node properties.
* Merge pull request #381 from GNS3/doubleclick_label
* If you doubleclick on a label we open the change hostname dialog
* Fix GNS3 server location for OSX
* Serial console implementation for VMware VMs.
* Ubridge configuration support.
* Adds a wizard for creating images with qemu-img and mofified qemu configuration page to use it.
* Download remote project with md5 support
* SSH support
* Avoid moving .gns3_temporary files.
* New inline help text for the idle-pc dialog.
* Add support for IOS-XRv under qemu wizard.
* Upload images from gui
* Text can now has an alpha channel, allowing for transparent or semi-transparent text.
* The device list in the configuration dialog is hidden by default when only one device is selected.
* Adds multi select support in all device template pages.
* Adjusted the double click action so that a click on a stopped node opens the configuration dialog with all selected nodes and a double click on a started node consoles to all selected devices.
* VMware support for Windows and Linux
* Listen for notifications from servers.
* Migration to QT5
* Wireshark remote packet capture


## 1.3.7 22/06/2015

* Makes sure Hub Ethernet port names are string.
* Support spaces in the local server log path.
* Fixes issue when setting the local server settings.
* Fix a crash with Python 3.3
* Fixes WICs are not displayed correctly. Fixes #434.
* Do not load settings that the GUI doesn't use.

## 1.3.6 16/06/2015

* Fix an issue with 1.4dev compatibility

## 1.3.5 16/06/2015

* Do not crash in a very rare case on Windows when stoping local server
* Escape usage to glob
* Fix QMessageBox.NoButton): argument 1 has unexpected type 'Servers'
* Turn on/off local server auth
* Fix 'ValueError' object has no attribute 'errno' in IOS decompress
* Fix error if communication with the update server is intercepted by a third party.
* Fix auth errors if you change the local server IP
* Support auth for local server
* Ensure no colored log output on Windows
* Fixes issue with default router settings for templates.
* Display a proper message if you use a remote server started with --local
* Catch zlib error when uncompress IOS
* Raise error if we pass non string to Port name
* Add basic auth support for local server

## 1.3.4 02/06/2015

* Check if an IOS image is set in the IOS router template
* Ensure the version number is written in configuration file
* Prevent users to add links to running Qemu VMs and start a capture on running VirtualBox VMs.
* Fix resize issue in server page
* Fix segfault when starting OSX server with allow connection from anywhere
* Fixes bug when editing c7200 templates.
* Fixes IOS decompression. Fixes #370.
* Topology auto start work for VPCS
* Avoid moving .gns3_temporary files.
* Handles MemoryError.
* Fix crash when a process listen on GNS3 port return an empty JSON
* Another fix for the topology None error
* Fix a rare crash in completion
* Fix crash when loading topology in rare conditions

## 1.3.3 14/05/2015

* New inline help text for the idle-pc dialog.
* Reactivate auto idle-pc in device contextual menu + save a chosen idle-pc value in template.
* Adds name to the thank you section.
* Prevent users to use VirtualBox linked clone VMs in temporary projects (for now).
* Capture error if the command is invalid
* Cleanup egg cache when exit
* Fix a crash in console when you used non UTF-8 terminal
* Fix crash during save as
* Change title when exporting an IOS startup-config.
* Removes analytics client on closing.

## 1.3.3rc1 07/05/2015

* Catch broken pipe error catched for OSX
* Prevent a topology made for next version to be open in previous version
* Check if the local server is really a local server
* NIO NAT support for QEMU VMs (user mode back-end is used).
* Modified version requirements, so that they require the dependency versions as minimums. Added some more detailed instructions for compilation on Windows.
* Prevent user to enter a None port
* Fix broken pipe error on OSX when frozen
* Prevent the same link created twice on OSX
* Project loading: names and IDs must be assigned to ports on the client side after nodes have been created. Fixes #326. Fixes config updating for IOS router and IOU devices.
* Fix a crash when dropping a .gns3
* Cleanup VPCS code
* Turn off config parser interpolation
* Support unicode characters in regex
* Fixes duplicate entries for "Recent files" on Windows. Fixes #316.
* Fixes VPCS multi-host. Fixes #318.
* Fixes issues when importing configs for IOS, IOU and VPCS. Fixes #314.
* Fixes issue when console setting present in IOS router templates.
* Do not send empty settings when creating VMs.
* Do not set a default private-config when creating a new IOS router template. Fixes #317.
* Refactors how startup-config and private-config are handled for IOS routers.
* Fixes IOU and QEMU tests.
* Makes sure all IOS router settings are saved in the project file & simplify loading from a project.
*  Makes sure all VirtualBox VM settings are saved in the project file & simplify loading from a project.
*  Makes sure all VPCS VM settings are saved in the project file & simplify loading from a project.
* Makes sure all IOU VM settings are saved in the project file & simplify loading from a project.
* Makes sure all QEMU VM settings are saved in the project file & simplify loading from a project.
* Fix save as by correctly renaming VM uuid project directory
* Fix save as duplicate the .gns3 file
* Fix broken project in Another assert topology fixe
* Prevent user to enter bad hostname
* Fixes an issue when the IOU VM template has a console setting.
* Releasing adding a link. Fixes #235.
* Fix RuntimeError: wrapped C/C++ object of type QNetworkReply has been deleted.
* Do not crash if terminal doesn't support UTF-8
* Fix windows build
* Fixes "show only devices with captures" in the topology summary.

## 1.3.2 28/04/2015

* Fixes bug when IOS configs are not in VM settings.
* Fixes small issue with Qemu VM monitor.
* Fixes issue when only one port is added after a QEMU VM is created. Fixes #296.
* Avoid Cygwin warning with VPCS on Windows.
* Fixes issues with QThread handling.
* Fixes missing title + icon in layer position warning message box.
* Allows the warning message box to be displayed once only when moving an object to a background layer.
* Fixes small issue with old monitor setting.
* Check the config path is set when creating a IOU or IOS router.
* Removes residual link when a NIO cannot be created on the server. Fixes #294.
* Fix VPCS tests
* Do not crash if an antivirus intercept a message and send non UTF-8
* Avoid C++ runtime error when progress dialog is finished.
* Merge remote-tracking branch 'origin/master'
* Move FileCopyThread to FileCopyWorker.
* If project loading fail fallback to real temporary project
* Do not crash if rotation is a string
* I think it's prevent empty topologies
* Explicit utf-8 decoding.
* Fixes rare maximum recursion depth exceeded exception.
* Check for invalid base VM configuration files.
* Catch ValueError exception thrown by mmap(): cannot mmap an empty file.
* Use QThreads the correct way (moveToThread).
* Fixes broken serial console connection.
* Fixes "RuntimeError: wrapped C/C++ object ... has been deleted" exceptions with item links.
* Allows exported config files to be created even when there is no config set on VMs.
* Do not try to export empty VPCS startup configs.
* Prevent issues when a file with a simple number is considered valid JSON.
* Explicit error when mmap throw an invalid argument exception.
* Do not replace invalid utf-8 characters when reading the iourc file (we catch the exception to tell the user this is an invalid file).
* Explicit utf-8 encoding where necessary to avoid Unicode errors on Windows (we require/set an utf-8 locale on other systems).
* Save as dialog opens in the projects directory. Fixes #267.
* Adds Terminal + nc for serial console connections on OSX. Fixes #228.
* Improve warning when non unicode char in iourc
* Crash report not for developers and new key
* Do not crash if we can't change IOU permission
* More checks when decompressing IOS images.
* Warn users that they must provide their router images.
* Display an error and link to the documentation if no router available
* Display print( in std console and Qt Console
* Fix tests and a potential issue where initial_content is not send
* Fix a crash in qemu loading
* Removes unnecessary progress dialog when listing VirtualBox VMs.
* Fixes issues when pushing configs for Dynamips and IOU.
* Allow for empty initial-config path for IOU VM templates. Send IOU VM settings while creating it (POST) and not using the update API call immediately after (PUT).
* Allow for empty startup-config and private-config paths for IOS routers.
* Send QEMU VM settings while creating it (POST) and not using the update API call immediately after (PUT).
* Include resources and tests in pypi packages
* Fix issue during project import on Windows with non local server

## 1.3.1 11/04/2015

* Release

## 1.3.1rc4 09/04/2015

* Fix crash when save as can't create a directory
* Allow less strict dependencies

## 1.3.1rc3 07/04/2015

* Send HTTP errors 400 to the crash report system

## 1.3.1rc2 06/04/2015

* Fix race condition during old project import

## 1.3.1rc1 05/04/2015

* Fix rare occasion when user manage to put text in port field
* Fix a crash when exporting vpcs startup script
* Fix an issue with sending iourc when a topologies is reloaded
* Solve issue when iourc contains non ascii characters
* Handle corrupted zip file with IOS image
* Don't crash if we try to contact a non GNS3 remote server returning JSON
* Skip tests in package
* Check port range
* Add a warning about too much ram for IOS
* Fix crash if project is already closed
* Check if wait for connection thread still running before emitting a signal.
* Check if process files thread still running before emitting a signal.
* Raven is an optionnal dependencies for Debian
* Fix crash if a dumped topology as no node during save as
* Fix: remove old ID references for ATM and Frame-Relay switches.

## 1.3.0 30/03/2015

* Fix etherswitch router
* Fix issues with progress dialog
* Fix save as

## 1.3.0rc2 23/03/2015

* Fix crash when in same occasion the project name is missing
* Update sentry key
* Display adapters in the tooltips in the correct order.
* Open consoles in alphanumerical order.
* Auto idle-PC improvements.
* Adds project id when requesting UDP port.
* Fixes Thread problem. Fixes  #229.
* Cancel network requests if the progress dialog itself is canceled. Avoid closing the preferences dialog or any configuration dialog if there is a pending request. Fixes #227.
* Fixes #228 (no alternative interface has been chosen).
* Catch OSError when reading or writing the local server config file.
* Fixes GUI that could not be closed when using an already running local server.
* Save configs when project is committed.
* Del key deletes selected link
* Fix crash is no remote servers is available

## 1.3.0rc1 19/03/2015

* Handle legacy snapshots
* Add server informations for Qemu, VirtualBox and VPCS info boxes
* Support sending IOURC from client to remote servers
* Fixes crash when quick restart the client
* Add 1MB disk for EtherSwitch router templates (to store the vlan database)
* Fixes alignment options to ignore devices labels
* Compute IDLEPC on remote servers
* Prevent using lab instruction in a temporary project
* Display a warning on console if server port is already in used
* Display an error if server version is incorrect

## 1.3.0beta2 13/03/2015

* Alternative local server shutdown (faster GUI closing on Windows).
* Grey out local server preferences if the local server is not activated.
* Adds "template" to the Wizard titles.
* Option to automatically take or not a screenshot when saving a project.
* Support RAM setting for VirtualBox VMs.
* Fixed duplicate VM template entries for Qemu, VirtualBox and IOU.

## 1.3.0beta1 11/03/2015

* New title for VMs/Devices/routers preference pages.
* Deactivate auto idle-pc in contextual menu while we think about a better implementation.
* Optional IOU license key check.
* Relative picture paths are saved in projects.
* Relative path support of IOU, IOS and Qemu images.
* More checks when automatically starting the local server and find an alternative port if needed.
* Support for HDC and HDD disk images in Qemu.
* Fixed base IOS and IOU base configs.
* Fixed GNS3 console issues.
* Renamed server.conf and server.ini to gns3_server.conf and gns3_server.ini respectively.
* Remove remote servers list from module preferences + some other prefences re-factoring.
* Automatically convert old projects on remote servers.
* Bump the progress dialog minimum duration before display to 1000ms.
* Fixed port listing bug with Cloud and Host nodes.
* Fixed Qemu networking.
* Give a warning when a object is move the background layer.
* Option to draw a rectangle when a node is selected.
* New project icon (little yellow indicator).
* Default name for screenshot file is "screenshot".
* Alignment options (horizontal & vertical).
* Fixed import / export of the preferences file.
* Fixed pkg_ressource bug.
* Brought back Qemu preferences page.
* Include SSL cacert file with GNS3 Windows exe and Mac OS App to send crash report using HTTPS.
* Fixed adapter bug with VirtualBox.
* Fixed various errors when a project was not initialized.

## 1.3.0alpha1 03/03/2015

* No more console port and UDP tunneling settings by type of module
* Fixe save
* Settings are stored as JSON
* All communication with servers display a waiting dialog
* Add a revision number in the topology file
* Qemu can run on a server without graphical interface
* Automated crash reports
* You can now copy paste from the GNS 3 console


## 1.2.3 2015/01/17

* Fixed temporary files path setting in general preferences which was not used.
* Fixed missing devices from the node view when they use a remote server.
* Fixed broken ASA kernel/initrd file browsers.
* Fixed bug with WICs interfaces no showing up in the port list.

## 1.2.2 2015/01/16

### Small improvements / new features
 
* EtherSwitch routers can be added and configured like other IOS routers.
* Change hostname option in the contextual device menu.
* Import & export config options in contextual device menu.
* Auto screenshot when saving a project.
* Auto start project support (you have to manually edit your .gns3 project file).
* Changes to the IOU L2 initial-config (16 Ethernet interfaces, no shutdown by default and 0 serial interfaces).
* Upgraded SuperPutty to version 1.4.0.5 in the all-in-one installer.
* Possibility to apply or not the same text to all selected items when editing notes.
* Base configs are now stored in the GNS3 config directory.
* Short port names in the topology summary.
* Added the VirtualBox VM name in VirtualBox device tooltips.
* Set 5 seconds timeout for local server connections.
* Check if any device runs and warn the user before closing a project.
* Restore the debug level status when starting.
* Automatically select the symbol and category corresponding the edited item in the symbol selection dialog.
* Scale SVG images to icon sizes.
* Console switching from local/remote to remote/local while a VirtualBox VM is running.
* Default Jungle dock location is now bottom right corner.
 
### Bug fixes
 
* Fixed the default jungle news loading on Windows.
* Fixed SuperPutty integration (not the default, still have to select it in the preferences).
* Avoid uninitialized nodes to be saved in the project file.
Prevent GNS3 to crash on Windows when importing GNS3 config file.
* Fixed resource access on Mac OS X.
* Fixed transparency or border style restoration for ellipses and rectangles.
* Support spaces in the controller name of VirtualBox clones.
* Ignore Unicode errors when executing vboxmanage.
* Get Windows interface list from the registry if the COM service fails.

## 1.2.1 2014/12/04

* Support for full screen mode (View -> Fullscreen).
* Bundled Qemu 0.13.0 in the Windows all-in-one. Default for all local Qemu VMs.
* Bundled Qemu 0.14.1 in the Mac OS X App. Default for all local Qemu VMs.
* Changed ASA defaults to use Qemu 0.13.0 (on Windows), have 4 interfaces and CPU throttling to 65%.
* Fixed SecureCRT command line when space in the device name.
* Fixed port sorting issues.
* Added default path for VBoxManage on Mac OS X
* Upgraded gns3-converter to version 1.1.1 for Windows all-in-one and Mac OS X DMG.
* New idle-PC field validation.
* Possibility to load the project from command line (or double-click on a project on Windows).
* Fixed Unicode error when using VirtualBox VM with a name containing non-english characters.

## 1.2 2014/11/20

* New GUI styles: charcoal (default) & classic. Changing GUI Preferences
* Integration of GNS3 converter (allows old .net topologies to be opened).
* Allow Qemu VM to have no interface.
* Automatically extract IOS configs when a project is closed.
* Show the cancel button in Wizards on Mac OS X.
* Fix crash on Windows 32-bit.
* Fix "new project" bug when using the GNS3 IOU VM.
* Fix "could not find unused port" WinError 10013 bug
* qemu-system-i386 is the new default on 32-bit platforms.
* Option to deactivate the new project dialog at startup.
* Add "open a project" and "recent projects" buttons to the new project dialog.
* Fix platform detection issue with some Cisco IOS image file name.
* Add delay (default 500 ms) when Console to all nodes.
* Check for duplicate node names in Preferences.
* Fix bug when editing a Qemu VM configured to run on a remote server.
* News dock widget is smaller.
* Fix SecureCRT issue when disconnecting from an IOU device on Windows.
* Update VPCS to version 0.6 in the all-in-one installer.

## 1.1 2014/11/20

* Fixed broken cloud.
* Fixed broken remote server.
* Fixed Qemu binaries not showing up when editing a Qemu VM.
* Fixed EtherSwitch (until we come with a default template for it).
* Serial console for local VirtualBox.
* Warning message when creating an IOU device with a remote server in the Wizard.
* New Idle-PC dialog.<|MERGE_RESOLUTION|>--- conflicted
+++ resolved
@@ -1,11 +1,5 @@
 # Change Log
 
-<<<<<<< HEAD
-## 3.0.0b3 19/05/2024
-
-* Fix updating IOS router
-* Ensure Python >= 3.8 is used in pyproject.toml
-=======
 ## 2.2.48 08/07/2024
 
 * Use "experimental features" to allow bypassing hostname validation. Ref #3524
@@ -13,7 +7,11 @@
 * Option to keep the compute IDs unchanged when exporting a project
 * Upgrade sentry-sdk and psutil packages
 * Switch to PyQt5 5.15.10 for macOS build
->>>>>>> b22c5c84
+
+## 3.0.0b3 19/05/2024
+
+* Fix updating IOS router
+* Ensure Python >= 3.8 is used in pyproject.toml
 
 ## 2.2.47 15/05/2024
 
